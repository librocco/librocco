--- conflicted
+++ resolved
@@ -1,9 +1,5 @@
 import type { DB } from "@vlcn.io/crsqlite-wasm";
-<<<<<<< HEAD
-import { Customer, PlacedSupplierOrder, PlacedSupplierOrderLine, Supplier, SupplierOrderLine } from "./types";
-=======
-import { Customer, Supplier, PossibleSupplierOrderLine, BookData } from "./types";
->>>>>>> e02d370b
+import { Customer, PlacedSupplierOrder, PlacedSupplierOrderLine, Supplier, PossibleSupplierOrderLine, BookData } from "./types";
 
 // #region books
 
