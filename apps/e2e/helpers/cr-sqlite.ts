--- conflicted
+++ resolved
@@ -2,7 +2,7 @@
 
 import { Page } from "@playwright/test";
 
-import { Customer, Supplier, PossibleSupplierOrderLine, DBCustomerOrderLine } from "./types";
+import { Customer, Supplier, PossibleSupplierOrderLine } from "./types";
 
 import { BookData } from "@librocco/shared";
 
@@ -212,7 +212,6 @@
 }
 
 /**
-<<<<<<< HEAD
  * E2E test helper for unassigning a publisher form a supplier.
  * References the original removePublisherFromSupplier function.
  * @see apps/web-client/src/lib/db/cr-sqlite/suppliers.ts:removePublisherFromSupplier
@@ -220,23 +219,13 @@
 export async function removePublisherFromSupplier(db: DB, params: { supplierId: number; publisher: string }) {
 	const { supplierId, publisher } = params;
 	await window.suppliers.removePublisherFromSupplier(db, supplierId, publisher);
-=======
+}
+
+/**
+ * E2E test helper for deleting a reconciliation order.
+ * References the original deleteReconciliationOrder function.
  * @see apps/web-client/src/lib/db/cr-sqlite/order-reconciliation.ts:deleteReconciliationOrder
  */
 export async function deleteReconciliationOrder(db: DB, id: number): Promise<void> {
 	return await window.reconciliation.deleteReconciliationOrder(db, id);
->>>>>>> a36c404e
-}
-
-export const getCustomerOrderLineStatus = async (db: DB, customerId: number): Promise<DBCustomerOrderLine[]> => {
-	const result = await db.execO<DBCustomerOrderLine>(
-		`SELECT
-			id, customer_id, created, placed, received, collected,
-			col.isbn
-			FROM customer_order_lines col
-		WHERE customer_id = $customerId
-		ORDER BY col.isbn ASC;`,
-		[customerId]
-	);
-	return result;
-};+}