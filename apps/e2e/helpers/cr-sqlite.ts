import type { DB } from "@vlcn.io/crsqlite-wasm";
<<<<<<< HEAD
import { Customer, PlacedSupplierOrder, PlacedSupplierOrderLine, Supplier, PossibleSupplierOrderLine } from "./types";
import { BookData } from "@librocco/shared";

// #region books

=======
import {
	Customer,
	DBCustomerOrderLine,
	PlacedSupplierOrder,
	ReconciliationOrder,
	ReconciliationOrderLine,
	Supplier,
	PossibleSupplierOrderLine
} from "./types";
import { BookData } from "@librocco/shared";

/**
 * E2E test helper for adding book data to the database.
 * References the original upsertBook function.
 * @see apps/web-client/src/lib/db/cr-sqlite/books.ts:upsertBook
 */
>>>>>>> 6e4fc97a
export async function upsertBook(db: DB, book: BookData) {
	await db.exec(
		`INSERT INTO book (isbn, title, authors, publisher, price, year, edited_by, out_of_print, category)
          VALUES (?, ?, ?, ?, ?, ?, ?, ?, ?)
          ON CONFLICT(isbn) DO UPDATE SET
            title = COALESCE(?, title),
            authors = COALESCE(?, authors),
            publisher = COALESCE(?, publisher),
            price = COALESCE(?, price),
            year = COALESCE(?, year),
            edited_by = COALESCE(?, edited_by),
            out_of_print = COALESCE(?, out_of_print),
            category = COALESCE(?, category);`,
		[
			book.isbn,
			book.title,
			book.authors,
			book.publisher,
			book.price,
			book.year,
			book.editedBy,
			Number(book.outOfPrint),
			book.category,
			book.title,
			book.authors,
			book.publisher,
			book.price,
			book.year,
			book.editedBy,
			Number(book.outOfPrint),
			book.category
		]
	);
}

// #region warehouse

export type Warehouse = {
	id: number;
	displayName?: string | null;
	discount?: number | null;
};
/**
 * E2E test helper for creating or updating warehouse data.
 * References the original upsertWarehouse function.
 * @see apps/web-client/src/lib/db/cr-sqlite/warehouse.ts:upsertWarehouse
 */
export function upsertWarehouse(db: DB, data: Warehouse): Promise<void> {
	if (!data.id) {
		throw new Error("Warehouse must have an id");
	}

	return db.tx(async (txDb) => {
		const { id, displayName = null, discount = null } = data;

		const query = `
        INSERT INTO warehouse (id, display_name, discount)
        VALUES (?, ?, ?)
        ON CONFLICT(id) DO UPDATE SET
            display_name = COALESCE(?, display_name),
            discount = COALESCE(?, discount);
    `;
		await txDb.exec(query, [id, displayName, discount, displayName, discount]);
	});
}

// #region notes
/**
 * E2E test helper for creating inbound notes.
 * References the original createInboundNote function.
 * @see apps/web-client/src/lib/db/cr-sqlite/note.ts:createInboundNote
 */
export function createInboundNote(db: DB, params: { id: number; warehouseId: number; displayName?: string }): Promise<void> {
	const { warehouseId, id: noteId, displayName = "New Note" } = params;

	const timestamp = Date.now();
	const stmt = "INSERT INTO note (id, display_name, warehouse_id, updated_at) VALUES (?, ?, ?, ?)";

	return db.exec(stmt, [noteId, displayName, warehouseId, timestamp]);
}
/**
 * E2E test helper for creating outbound notes.
 * References the original createOutboundNote function.
 * @see apps/web-client/src/lib/db/cr-sqlite/note.ts:createOutboundNote
 */
export function createOutboundNote(db: DB, params: { id: number; displayName?: string }): Promise<void> {
	const { id: noteId, displayName = "New Note" } = params;

	const timestamp = Date.now();
	const stmt = "INSERT INTO note (id, display_name, updated_at) VALUES (?, ?, ?)";

	return db.exec(stmt, [noteId, displayName, timestamp]);
}

/**
 * E2E test helper for updating note metadata.
 * References the original updateNote function.
 * @see apps/web-client/src/lib/db/cr-sqlite/note.ts:updateNote
 */
export async function updateNote(db: DB, payload: { id: number; displayName?: string; defaultWarehouse?: number }): Promise<void> {
	const { id, displayName, defaultWarehouse } = payload;

	const updateFields = [];
	const updateValues: (string | number)[] = [];

	if (displayName !== undefined) {
		updateFields.push("display_name = ?");
		updateValues.push(displayName);
	}

	if (defaultWarehouse !== undefined) {
		updateFields.push("default_warehouse = ?");
		updateValues.push(defaultWarehouse);
	}

	if (updateFields.length === 0) {
		return;
	}

	updateFields.push("updated_at = ?");
	updateValues.push(Date.now());

	const updateQuery = `
		UPDATE note
		SET ${updateFields.join(", ")}
		WHERE id = ?
	`;

	updateValues.push(id);

	return db.exec(updateQuery, updateValues);
}

// #region note-txns

type VolumeStock = {
	isbn: string;
	quantity: number;
	warehouseId?: number;
};
/**
 * E2E test helper for adding volumes to a note.
 * References the original addVolumesToNote function.
 * @see apps/web-client/src/lib/db/cr-sqlite/note.ts:addVolumesToNote
 */
export async function addVolumesToNote(db: DB, params: readonly [noteId: number, volume: VolumeStock]): Promise<void> {
	const [noteId, volume] = params;

	const { isbn, quantity, warehouseId } = volume;

	const timestamp = Date.now();

	const keys = ["note_id", "isbn", "quantity", "updated_at"];
	const values = [noteId, isbn, quantity, timestamp];

	if (warehouseId) {
		keys.push("warehouse_id");
		values.push(warehouseId);
	}

	const insertOrUpdateTxnQuery = `
		INSERT INTO book_transaction (${keys.join(", ")})
		VALUES (${keys.map(() => "?").join(", ")})
		ON CONFLICT(isbn, note_id, warehouse_id) DO UPDATE SET
			quantity = book_transaction.quantity + excluded.quantity,
			updated_at = excluded.updated_at
	`;

	await db.tx(async (txDb) => {
		await txDb.exec(insertOrUpdateTxnQuery, values);
		await txDb.exec(`UPDATE note SET updated_at = ? WHERE id = ?`, [timestamp, noteId]);
	});
}

export type NoteCustomItem = { id: number; title: string; price: number };
/**
 * E2E test helper for adding or updating custom items in a note.
 * References the original upsertNoteCustomItem function.
 * @see apps/web-client/src/lib/db/cr-sqlite/note.ts:upsertNoteCustomItem
 */
export async function upsertNoteCustomItem(db: DB, params: readonly [noteId: number, item: NoteCustomItem]): Promise<void> {
	const [noteId, item] = params;
	const { id, title, price } = item;

	const timestamp = Date.now();

	const query = `
		INSERT INTO custom_item(id, note_id, title, price, updated_at)
		VALUES(?, ?, ?, ?, ?)
		ON CONFLICT(id, note_id) DO UPDATE SET
			title = excluded.title,
			price = excluded.price,
			updated_at = excluded.updated_at
	`;

	await db.exec(query, [id, noteId, title, price, timestamp]);
}
/**
 * E2E test helper for committing a note.
 * References the original commitNote function.
 * @see apps/web-client/src/lib/db/cr-sqlite/note.ts:commitNote
 */
export async function commitNote(db: DB, id: number): Promise<void> {
	return db.exec("UPDATE note SET committed = 1, committed_at = ? WHERE id = ?", [Date.now(), id]);
}

// #region customerOrders
/**
 * E2E test helper for creating or updating customer data.
 * References the original upsertCustomer function.
 * @see apps/web-client/src/lib/db/cr-sqlite/customers.ts:upsertCustomer
 */
export async function upsertCustomer(db: DB, customer: Customer) {
	if (!customer.id) {
		throw new Error("Customer must have an id");
	}

	if (!customer.displayId) {
		throw new Error("Customer must have a displayId");
	}

	const timestamp = Date.now();

	await db.exec(
		`INSERT INTO customer (id, fullname, email, deposit, display_id, updated_at)
         VALUES (?, ?, ?, ?, ?, ?)
         ON CONFLICT(id) DO UPDATE SET
           fullname = COALESCE(?, fullname),
           email = COALESCE(?, email),
           deposit = COALESCE(?, deposit),
           display_id = COALESCE(?, display_id),
           updated_at = ?
		   `,
		[
			customer.id,
			customer.fullname ?? null,
			customer.email ?? null,
			customer.deposit ?? null,
			customer.displayId,
			timestamp,
			customer.fullname ?? null,
			customer.email ?? null,
			customer.deposit ?? null,
			customer.displayId,
			timestamp
		]
	);
}
/**
 * E2E test helper for adding books to a customer's order.
 * References the original addBooksToCustomer function.
 * @see apps/web-client/src/lib/db/cr-sqlite/customers.ts:addBooksToCustomer
 */
export const addBooksToCustomer = async (db: DB, params: { customerId: number; bookIsbns: string[] }): Promise<void> => {
	const multiplyString = (str: string, n: number) => Array(n).fill(str).join(", ");
	const { customerId, bookIsbns } = params;
	const sqlParams = bookIsbns.map((isbn) => [customerId, isbn]).flat();
	const sql = `
     INSERT INTO customer_order_lines (customer_id, isbn)
     VALUES ${multiplyString("(?,?)", bookIsbns.length)} RETURNING customer_id;`;

	const id = await db.exec(sql, sqlParams);
	console.log({ id });
};

// #endregion customerOrders

/**
 * E2E test helper for creating or updating supplier data.
 * References the original upsertSupplier function.
 * @see apps/web-client/src/lib/db/cr-sqlite/suppliers.ts:upsertSupplier
 */
export async function upsertSupplier(db: DB, supplier: Supplier) {
	if (!supplier.id) {
		throw new Error("Supplier must have an id");
	}
	await db.exec(
		`INSERT INTO supplier (id, name, email, address)
          VALUES (?, ?, ?, ?)
          ON CONFLICT(id) DO UPDATE SET
            name = COALESCE(?, name),
            email = COALESCE(?, email),
            address = COALESCE(?, address);`,
		[supplier.id, supplier.name ?? null, supplier.email ?? null, supplier.address ?? null]
	);
}

/**
 * E2E test helper for associating a publisher with a supplier.
 * References the original associatePublisher function.
 * @see apps/web-client/src/lib/db/cr-sqlite/suppliers.ts:associatePublisher
 */
export async function associatePublisher(db: DB, params: { supplierId: number; publisherId: string }): Promise<void> {
	const { publisherId, supplierId } = params;
	/* Makes sure the given publisher is associated with the given supplier id.
     If necessary it disassociates a different supplier */
	await db.exec(
		`INSERT INTO supplier_publisher (supplier_id, publisher)
         VALUES (?, ?)
         ON CONFLICT(publisher) DO UPDATE SET
           supplier_id = ?;`,
		[supplierId, publisherId, supplierId]
	);
}

/**
 * E2E test helper for creating supplier orders.
 * References the original createSupplierOrder function.
 * @see apps/web-client/src/lib/db/cr-sqlite/suppliers.ts:createSupplierOrder
 */
export async function createSupplierOrder(db: DB, orderLines: PossibleSupplierOrderLine[]) {
	/** @TODO Rewrite this function to accomodate for removing quantity in customerOrderLine */
	// Creates one or more supplier orders with the given order lines. Updates customer order lines to reflect the order.
	// Returns one or more `SupplierOrder` as they would be returned by `getSupplierOrder`

	const supplierOrderMapping: { [supplierId: number]: number } = {};
	// Collect all supplier ids involved in the order lines
	const supplierIds = Array.from(new Set(orderLines.map((item) => item.supplier_id)));

	await db.tx(async (passedDb) => {
		const db: DB = passedDb as DB;
		for (const supplierId of supplierIds) {
			// Create a new supplier order for each supplier
			const newSupplierOrderId = (
				await db.execA<number[]>(
					`INSERT INTO supplier_order (supplier_id)
			      VALUES (?) RETURNING id;`,
					[supplierId]
				)
			)[0][0];
			// Save the newly created supplier order id
			supplierOrderMapping[supplierId] = newSupplierOrderId;
		}

		for (const orderLine of orderLines) {
			// Find the customer order lines corresponding to this supplier order line
			const customerOrderLines = await db.execO<any>(
				// TODO: write tests to check the sorting by order creation
				`SELECT id, isbn FROM customer_order_lines WHERE isbn = ? AND placed is NULL ORDER BY created ASC;`,
				[orderLine.isbn]
			);

			let copiesToGo = orderLine.quantity;
			while (copiesToGo > 0) {
				const customerOrderLine = customerOrderLines.shift();
				if (customerOrderLine) {
					// The whole line can be fulfilled
					await db.exec(`UPDATE customer_order_lines SET placed = (strftime('%s', 'now') * 1000) WHERE id = ?;`, [customerOrderLine.id]);
				}
				copiesToGo--;
			}
			await db.exec(
				`INSERT INTO supplier_order_line (supplier_order_id, isbn, quantity)
	      VALUES (?, ?, ?);`,
				[supplierOrderMapping[orderLine.supplier_id], orderLine.isbn, orderLine.quantity]
			);
		}
	});
}
/**
 * E2E test helper for creating a reconciliation order.
 * References the original createReconciliationOrder function.
 * @see apps/web-client/src/lib/db/cr-sqlite/order-reconciliation.ts:createReconciliationOrder
 */
export async function createReconciliationOrder(db: DB, supplierOrderIds: number[]): Promise<number> {
	const multiplyString = (str: string, n: number) => Array(n).fill(str).join(", ");

	if (!supplierOrderIds.length) {
		throw new Error("Reconciliation order must be based on at least one supplier order");
	}

	const recondOrder = await db.execO<{ id: number }>(
		`INSERT INTO reconciliation_order (supplier_order_ids) VALUES (json_array(${multiplyString(
			"?",
			supplierOrderIds.length
		)})) RETURNING id;`,
		supplierOrderIds
	);
	return recondOrder[0].id;
}
<<<<<<< HEAD
=======
/**
 * E2E test helper for finalizing a reconciliation order.
 * References the original finalizeReconciliationOrder function.
 * @see apps/web-client/src/lib/db/cr-sqlite/order-reconciliation.ts:finalizeReconciliationOrder
 */
export async function finalizeReconciliationOrder(db: DB, id: number) {
	if (!id) {
		throw new Error("Reconciliation order must have an id");
	}
	const multiplyString = (str: string, n: number) => Array(n).fill(str).join(", ");

	const reconOrderLines = await db.execO<ReconciliationOrderLine>(
		"SELECT * FROM reconciliation_order_lines WHERE reconciliation_order_id = ?;",
		[id]
	);

	const reconOrder = await db.execO<ReconciliationOrder>("SELECT finalized FROM reconciliation_order WHERE id = ?;", [id]);
	if (!reconOrder[0]) {
		throw new Error(`Reconciliation order ${id} not found`);
	}

	if (reconOrder[0].finalized) {
		throw new Error(`Reconciliation order ${id} is already finalized`);
	}

	let customerOrderLines: string[];
	try {
		customerOrderLines = reconOrderLines.map((line) => line.isbn);
	} catch (e) {
		throw new Error(`Invalid customer order lines format in reconciliation order ${id}`);
	}
	return db.tx(async (txDb) => {
		await txDb.exec(`UPDATE reconciliation_order SET finalized = 1 WHERE id = ?;`, [id]);

		const placeholders = multiplyString("?", customerOrderLines.length);

		if (customerOrderLines.length > 0) {
			await txDb.exec(
				`
				UPDATE customer_order_lines
            	SET received = (strftime('%s', 'now') * 1000)
            	WHERE rowid IN (
            	    SELECT MIN(rowid)
            	    FROM customer_order_lines
            	    WHERE isbn IN (${placeholders})
            	        AND placed IS NOT NULL
            	        AND received IS NULL
            	    GROUP BY isbn
				);`,
				customerOrderLines
			);
		}
	});
}
/**
 * E2E test helper for retrieving placed supplier orders.
 * References the original getPlacedSupplierOrders function.
 * @see apps/web-client/src/lib/db/cr-sqlite/suppliers.ts:getPlacedSupplierOrders
 */
>>>>>>> 6e4fc97a
export async function getPlacedSupplierOrders(db: DB): Promise<PlacedSupplierOrder[]> {
	const result = await db.execO<PlacedSupplierOrder>(
		`SELECT
            so.id,
            so.supplier_id,
            s.name as supplier_name,
            so.created,
            COALESCE(SUM(sol.quantity), 0) as total_book_number,
			SUM(COALESCE(book.price, 0) * sol.quantity) as total_book_price
        FROM supplier_order so
        JOIN supplier s ON s.id = so.supplier_id
		LEFT JOIN supplier_order_line sol ON sol.supplier_order_id = so.id
		LEFT JOIN book ON sol.isbn = book.isbn
        WHERE so.created IS NOT NULL
        GROUP BY so.id, so.supplier_id, s.name, so.created
        ORDER BY so.created DESC;`
	);
	return result;
}
<<<<<<< HEAD
export async function getPlacedSupplierOrderLines(db: DB, supplier_order_ids: number[]): Promise<PlacedSupplierOrderLine[]> {
	if (!supplier_order_ids.length) {
		return [];
	}
	const multiplyString = (str: string, n: number) => Array(n).fill(str).join(", ");

	const query = `
        SELECT
            sol.supplier_order_id,
            sol.isbn,
            sol.quantity,
			COALESCE(book.price, 0) * sol.quantity as line_price,
			COALESCE(book.title, 'N/A') AS title,
			COALESCE(book.authors, 'N/A') AS authors,
            so.supplier_id,
            so.created,
            s.name AS supplier_name,
            SUM(sol.quantity) OVER (PARTITION BY sol.supplier_order_id) AS total_book_number,
            SUM(COALESCE(book.price, 0) * sol.quantity) OVER (PARTITION BY sol.supplier_order_id) AS total_book_price
		FROM supplier_order_line AS sol
		LEFT JOIN book ON sol.isbn = book.isbn
        JOIN supplier_order so ON so.id = sol.supplier_order_id
        JOIN supplier s ON s.id = so.supplier_id
        WHERE sol.supplier_order_id IN (${multiplyString("?", supplier_order_ids.length)})
		GROUP BY sol.supplier_order_id, sol.isbn
        ORDER BY sol.supplier_order_id, sol.isbn ASC;
    `;

	return db.execO<PlacedSupplierOrderLine>(query, supplier_order_ids);
}
=======
/**
 * E2E test helper for adding order lines to a reconciliation order.
 * References the original addOrderLinesToReconciliationOrder function.
 * @see apps/web-client/src/lib/db/cr-sqlite/order-reconciliation.ts:addOrderLinesToReconciliationOrder
 */
export async function addOrderLinesToReconciliationOrder(db: DB, params: { id: number; newLines: { isbn: string; quantity: number }[] }) {
	const { id, newLines } = params;
	const reconOrder = await db.execO<ReconciliationOrder>("SELECT * FROM reconciliation_order WHERE id = ?;", [id]);
	const multiplyString = (str: string, n: number) => Array(n).fill(str).join(", ");

	if (!reconOrder[0]) {
		throw new Error(`Reconciliation order ${id} not found`);
	}

	const sqlParams = newLines.map(({ isbn, quantity }) => [id, isbn, quantity]).flat();

	const sql = `
     INSERT INTO reconciliation_order_lines (reconciliation_order_id, isbn,
 quantity)
     VALUES ${multiplyString("(?,?,?)", newLines.length)}
     ON CONFLICT(reconciliation_order_id, isbn) DO UPDATE SET
         quantity = quantity + excluded.quantity;
     `;
	await db.exec(sql, sqlParams);
}

export const getCustomerOrderLineStatus = async (db: DB, customerId: number): Promise<DBCustomerOrderLine[]> => {
	const result = await db.execO<DBCustomerOrderLine>(
		`SELECT
			id, customer_id, created, placed, received, collected,
			col.isbn
			FROM customer_order_lines col
		WHERE customer_id = $customerId
		ORDER BY col.isbn ASC;`,
		[customerId]
	);
	return result;
};
>>>>>>> 6e4fc97a
<|MERGE_RESOLUTION|>--- conflicted
+++ resolved
@@ -1,28 +1,22 @@
 import type { DB } from "@vlcn.io/crsqlite-wasm";
-<<<<<<< HEAD
-import { Customer, PlacedSupplierOrder, PlacedSupplierOrderLine, Supplier, PossibleSupplierOrderLine } from "./types";
-import { BookData } from "@librocco/shared";
-
-// #region books
-
-=======
 import {
 	Customer,
-	DBCustomerOrderLine,
 	PlacedSupplierOrder,
+	PlacedSupplierOrderLine,
+	Supplier,
+	PossibleSupplierOrderLine,
+	ReconciliationOrderLine,
 	ReconciliationOrder,
-	ReconciliationOrderLine,
-	Supplier,
-	PossibleSupplierOrderLine
+	DBCustomerOrderLine
 } from "./types";
 import { BookData } from "@librocco/shared";
 
+// #region books
 /**
  * E2E test helper for adding book data to the database.
  * References the original upsertBook function.
  * @see apps/web-client/src/lib/db/cr-sqlite/books.ts:upsertBook
  */
->>>>>>> 6e4fc97a
 export async function upsertBook(db: DB, book: BookData) {
 	await db.exec(
 		`INSERT INTO book (isbn, title, authors, publisher, price, year, edited_by, out_of_print, category)
@@ -403,8 +397,7 @@
 	);
 	return recondOrder[0].id;
 }
-<<<<<<< HEAD
-=======
+
 /**
  * E2E test helper for finalizing a reconciliation order.
  * References the original finalizeReconciliationOrder function.
@@ -464,7 +457,6 @@
  * References the original getPlacedSupplierOrders function.
  * @see apps/web-client/src/lib/db/cr-sqlite/suppliers.ts:getPlacedSupplierOrders
  */
->>>>>>> 6e4fc97a
 export async function getPlacedSupplierOrders(db: DB): Promise<PlacedSupplierOrder[]> {
 	const result = await db.execO<PlacedSupplierOrder>(
 		`SELECT
@@ -484,7 +476,7 @@
 	);
 	return result;
 }
-<<<<<<< HEAD
+
 export async function getPlacedSupplierOrderLines(db: DB, supplier_order_ids: number[]): Promise<PlacedSupplierOrderLine[]> {
 	if (!supplier_order_ids.length) {
 		return [];
@@ -515,7 +507,7 @@
 
 	return db.execO<PlacedSupplierOrderLine>(query, supplier_order_ids);
 }
-=======
+
 /**
  * E2E test helper for adding order lines to a reconciliation order.
  * References the original addOrderLinesToReconciliationOrder function.
@@ -553,5 +545,4 @@
 		[customerId]
 	);
 	return result;
-};
->>>>>>> 6e4fc97a
+};