--- conflicted
+++ resolved
@@ -1,23 +1,10 @@
 import type { DB } from "@vlcn.io/crsqlite-wasm";
-<<<<<<< HEAD
-import {
-	Customer,
-	PlacedSupplierOrder,
-	PlacedSupplierOrderLine,
-	Supplier,
-	PossibleSupplierOrderLine,
-	ReconciliationOrderLine,
-	ReconciliationOrder,
-	DBCustomerOrderLine
-} from "./types";
-import { asc, BookData } from "@librocco/shared";
-=======
+
 import { Page } from "@playwright/test";
 
-import { Customer, Supplier, PossibleSupplierOrderLine } from "./types";
+import { Customer, Supplier, PossibleSupplierOrderLine, DBCustomerOrderLine } from "./types";
 
 import { BookData } from "@librocco/shared";
->>>>>>> aa79ab45
 
 // Extend the window object with the db
 declare global {
@@ -215,50 +202,13 @@
 }
 
 /**
-<<<<<<< HEAD
  * E2E test helper for upserting order lines to a reconciliation order.
  * References the original upsertReconciliationOrderLines function.
  * @see apps/web-client/src/lib/db/cr-sqlite/order-reconciliation.ts:upsertReconciliationOrderLines
-=======
- * @see apps/web-client/src/lib/db/cr-sqlite/order-reconciliation.ts:addOrderLinesToReconciliationOrder
->>>>>>> aa79ab45
  */
 export async function upsertReconciliationOrderLines(db: DB, params: { id: number; newLines: { isbn: string; quantity: number }[] }) {
 	const { id, newLines } = params;
-<<<<<<< HEAD
-	const [reconOrder] = await db.execO<ReconciliationOrder>("SELECT * FROM reconciliation_order WHERE id = ?;", [id]);
-
-	if (!reconOrder) {
-		throw new ErrReconciliationOrderNotFound(id);
-	}
-
-	if (reconOrder.finalized) {
-		throw new ErrReconciliationOrderFinalized(id, newLines);
-	}
-
-	const sqlParams = newLines.map(({ isbn, quantity }) => [id, isbn, quantity]).flat();
-
-	const timestamp = Date.now();
-	await db.tx(async (txDb) => {
-		const multiplyString = (str: string, n: number) => Array(n).fill(str).join(", ");
-
-		const sql = `
-			INSERT INTO reconciliation_order_lines (reconciliation_order_id, isbn, quantity)
-			VALUES ${multiplyString("(?,?,?)", newLines.length)}
-			ON CONFLICT(reconciliation_order_id, isbn) DO UPDATE SET
-				quantity = quantity + excluded.quantity;
-		`;
-		// Clean up any lines that ended up with quantity <= 0
-		await txDb.exec(
-			`
-        DELETE FROM reconciliation_order_lines
-        WHERE reconciliation_order_id = ? AND quantity <= 0
-      `,
-			[id]
-		);
-		await txDb.exec(sql, sqlParams);
-		await txDb.exec("UPDATE reconciliation_order SET updatedAt = ? WHERE id = ?", [timestamp, id]);
-	});
+	await window.reconciliation.upsertReconciliationOrderLines(db, id, newLines);
 }
 
 export const getCustomerOrderLineStatus = async (db: DB, customerId: number): Promise<DBCustomerOrderLine[]> => {
@@ -272,33 +222,4 @@
 		[customerId]
 	);
 	return result;
-};
-
-/** Thrown from `upsertReconciliationOrderLines` when the respective reconciliation order is not found */
-export class ErrReconciliationOrderNotFound extends Error {
-	constructor(id: number) {
-		super(`Reconciliation order not found: trying to add lines to a non existing reconciliation order: id: ${id}`);
-	}
-}
-
-/** Thrown from `upsertReconciliationOrderLines` when trying to upsert lines to already finalized reconciliation order */
-export class ErrReconciliationOrderFinalized extends Error {
-	constructor(id: number);
-	constructor(id: number, lines: { isbn: string; quantity: number }[]);
-	constructor(id: number, lines?: { isbn: string; quantity: number }[]) {
-		if (lines?.length) {
-			const msg = [
-				"Reconciliation order already finalized: trying to add lines to an already finalized reconciliation order:",
-				`  order id: ${id}`,
-				"  order lines:",
-				...lines.sort(asc(({ isbn }) => isbn)).map(({ isbn, quantity }) => `    isbn: ${isbn}, quantity: ${quantity}`)
-			].join("\n");
-			super(msg);
-		} else {
-			super(`Reconciliation order already finalized: ${id}`);
-		}
-	}
-=======
-	await window.reconciliation.addOrderLinesToReconciliationOrder(db, id, newLines);
->>>>>>> aa79ab45
-}+};