import { baseURL } from "@/integration/constants";
<<<<<<< HEAD
import test from "@playwright/test";
import {
	addBooksToCustomer,
	addOrderLinesToReconciliationOrder,
	associatePublisher,
	createReconciliationOrder,
	createSupplierOrder,
	finalizeReconciliationOrder,
	getCustomerOrderLineStatus,
	getPlacedSupplierOrders,
	upsertBook,
	upsertCustomer,
	upsertSupplier
} from "./cr-sqlite";
import { getDbHandle } from "./db";
import { DBCustomerOrderLine } from "./types";
=======
import test, { JSHandle } from "@playwright/test";
import { upsertBook, upsertCustomer, upsertSupplier } from "./cr-sqlite";
import { getDbHandle } from "./db";
import { DB } from "@vlcn.io/crsqlite-wasm";
>>>>>>> e02d370b

type OrderTestFixture = {
	customer: { id: number; fullname: string; email: string; displayId: string };
	books: { isbn: string; authors: string; title: string; publisher: string; price: number }[];
<<<<<<< HEAD
	customerOrderLines: DBCustomerOrderLine[];
=======
	supplier: { id: number; name: string; email: string };
	dbHandle: JSHandle<DB>;
>>>>>>> e02d370b
};

const books = [
	{ isbn: "1234", authors: "author1", title: "title1", publisher: "pub1", price: 10 },
	{ isbn: "4321", authors: "author2", title: "title2", publisher: "pub2", price: 20 }
];

const customer = { id: 1, fullname: "John Doe", email: "john@gmail.com", displayId: "1" };
const supplier = { id: 1, name: "sup1" };
export const testOrders = test.extend<OrderTestFixture>({
	customer: async ({ page }, use) => {
		await page.goto(baseURL);

		const dbHandle = await getDbHandle(page);
		await dbHandle.evaluate(upsertCustomer, customer);

		await use(customer);
	},
	books: async ({ page }, use) => {
		await page.goto(baseURL);

<<<<<<< HEAD
=======
		const books = [
			{ isbn: "1234", authors: "author1", title: "title1", publisher: "pub1", price: 10 },
			{ isbn: "4321", authors: "author2", title: "title2", publisher: "pub2", price: 20 },
			{ isbn: "5678", authors: "author3", title: "title3", publisher: "pub1", price: 30 }
		];
>>>>>>> e02d370b
		const dbHandle = await getDbHandle(page);

		await dbHandle.evaluate(upsertBook, books[0]);
		await dbHandle.evaluate(upsertBook, books[1]);
		await dbHandle.evaluate(upsertBook, books[2]);

		await use(books);
	},
<<<<<<< HEAD
	customerOrderLines: async ({ page }, use) => {
		await page.goto(baseURL);

		const supplierOrderLine = { ...books[0], supplier_id: supplier.id, supplier_name: supplier.name, quantity: 1, line_price: 10 };
		const dbHandle = await getDbHandle(page);
		await dbHandle.evaluate(upsertCustomer, customer);

		await dbHandle.evaluate(upsertBook, books[0]);
		await dbHandle.evaluate(upsertBook, books[1]);
		await dbHandle.evaluate(addBooksToCustomer, { customerId: 1, bookIsbns: [books[0].isbn, books[1].isbn] });
		await dbHandle.evaluate(upsertSupplier, supplier);
		await dbHandle.evaluate(associatePublisher, { supplierId: supplier.id, publisherId: "pub1" });
		await dbHandle.evaluate(createSupplierOrder, [supplierOrderLine]);

		const placedOrders = await dbHandle.evaluate(getPlacedSupplierOrders);

		const placedOrderIds = placedOrders.map((placedOrder) => placedOrder.id);
		const reconciliationOrderId = await dbHandle.evaluate(createReconciliationOrder, placedOrderIds);
		await dbHandle.evaluate(addOrderLinesToReconciliationOrder, { id: reconciliationOrderId, newLines: [supplierOrderLine] });
		await dbHandle.evaluate(finalizeReconciliationOrder, reconciliationOrderId);

		const customerOrderLines = await dbHandle.evaluate(getCustomerOrderLineStatus, customer.id);

		await use(customerOrderLines);
=======
	supplier: async ({ page }, use) => {
		await page.goto(baseURL);

		const supplier = { id: 1, name: "Sup1", email: "sup1@gmail.com" };

		const dbHandle = await getDbHandle(page);

		await dbHandle.evaluate(upsertSupplier, supplier);
		// await dbHandle.evaluate(associatePublisher, { supplierId: 1, publisherId: "pub1" });

		await use(supplier);
	},
	dbHandle: async ({ page }, use) => {
		await page.goto(baseURL);

		const dbHandle = await getDbHandle(page);
		await use(dbHandle);
>>>>>>> e02d370b
	}
});<|MERGE_RESOLUTION|>--- conflicted
+++ resolved
@@ -1,6 +1,4 @@
 import { baseURL } from "@/integration/constants";
-<<<<<<< HEAD
-import test from "@playwright/test";
 import {
 	addBooksToCustomer,
 	addOrderLinesToReconciliationOrder,
@@ -16,27 +14,21 @@
 } from "./cr-sqlite";
 import { getDbHandle } from "./db";
 import { DBCustomerOrderLine } from "./types";
-=======
 import test, { JSHandle } from "@playwright/test";
-import { upsertBook, upsertCustomer, upsertSupplier } from "./cr-sqlite";
-import { getDbHandle } from "./db";
 import { DB } from "@vlcn.io/crsqlite-wasm";
->>>>>>> e02d370b
 
 type OrderTestFixture = {
 	customer: { id: number; fullname: string; email: string; displayId: string };
 	books: { isbn: string; authors: string; title: string; publisher: string; price: number }[];
-<<<<<<< HEAD
 	customerOrderLines: DBCustomerOrderLine[];
-=======
 	supplier: { id: number; name: string; email: string };
 	dbHandle: JSHandle<DB>;
->>>>>>> e02d370b
 };
 
 const books = [
 	{ isbn: "1234", authors: "author1", title: "title1", publisher: "pub1", price: 10 },
-	{ isbn: "4321", authors: "author2", title: "title2", publisher: "pub2", price: 20 }
+	{ isbn: "4321", authors: "author2", title: "title2", publisher: "pub2", price: 20 },
+	{ isbn: "5678", authors: "author3", title: "title3", publisher: "pub1", price: 30 }
 ];
 
 const customer = { id: 1, fullname: "John Doe", email: "john@gmail.com", displayId: "1" };
@@ -53,14 +45,6 @@
 	books: async ({ page }, use) => {
 		await page.goto(baseURL);
 
-<<<<<<< HEAD
-=======
-		const books = [
-			{ isbn: "1234", authors: "author1", title: "title1", publisher: "pub1", price: 10 },
-			{ isbn: "4321", authors: "author2", title: "title2", publisher: "pub2", price: 20 },
-			{ isbn: "5678", authors: "author3", title: "title3", publisher: "pub1", price: 30 }
-		];
->>>>>>> e02d370b
 		const dbHandle = await getDbHandle(page);
 
 		await dbHandle.evaluate(upsertBook, books[0]);
@@ -69,7 +53,6 @@
 
 		await use(books);
 	},
-<<<<<<< HEAD
 	customerOrderLines: async ({ page }, use) => {
 		await page.goto(baseURL);
 
@@ -94,7 +77,7 @@
 		const customerOrderLines = await dbHandle.evaluate(getCustomerOrderLineStatus, customer.id);
 
 		await use(customerOrderLines);
-=======
+	},
 	supplier: async ({ page }, use) => {
 		await page.goto(baseURL);
 
@@ -112,6 +95,5 @@
 
 		const dbHandle = await getDbHandle(page);
 		await use(dbHandle);
->>>>>>> e02d370b
 	}
 });