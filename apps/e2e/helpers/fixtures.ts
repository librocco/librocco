import { DB } from "@vlcn.io/crsqlite-wasm";
import test, { JSHandle } from "@playwright/test";

import { BookData } from "@librocco/shared";

import { Customer, Supplier } from "./types";

import { baseURL } from "@/integration/constants";

import {
	addBooksToCustomer,
	upsertReconciliationOrderLines,
	associatePublisher,
	createReconciliationOrder,
	createSupplierOrder,
	finalizeReconciliationOrder,
	upsertBook,
	upsertCustomer,
	upsertSupplier
} from "./cr-sqlite";
import { getDbHandle } from "./db";

const books = [
	{ isbn: "1234", authors: "author1", title: "title1", publisher: "pub1", price: 10 },
	{ isbn: "4321", authors: "author2", title: "title2", publisher: "pub2", price: 20 },
	{ isbn: "5678", authors: "author3", title: "title3", publisher: "pub1", price: 30 },
	{ isbn: "8765", authors: "author4", title: "title4", publisher: "pub2", price: 40 },
	{ isbn: "9999", authors: "author5", title: "title5", publisher: "pub1", price: 50 },
	{ isbn: "8888", authors: "author6", title: "title6", publisher: "pub2", price: 60 },
	{ isbn: "7777", authors: "author7", title: "title7", publisher: "pub1", price: 70 }
];

const suppliers = [{ id: 1, name: "Sup1", email: "sup1@gmail.com" }];

const customers = [
	{ id: 1, fullname: "John Doe", email: "john@gmail.com", displayId: "1" },
	{ id: 2, fullname: "Jane Doe", email: "jane@gmail.com", displayId: "2" },
	{ id: 3, fullname: "Don Joe", email: "don@gmail.com", displayId: "3" }
];

type FixtureCustomerOrderLine = {
	isbn: string;
	customerId: number;
};

const customerOrderLines = [
	{ isbn: "1234", customerId: 1 },
	{ isbn: "4321", customerId: 1 }
];

type FixtureSupplierOrderLine = {
	isbn: string;
	quantity: number;
	supplier_id: number;
	supplier_name: string;
};

type FixtureSupplierOrder = {
	order: {
		id: number;
		supplier_id: number;
		supplier_name: string;
	};
	lines: FixtureSupplierOrderLine[];
};

const supplierOrders: FixtureSupplierOrder[] = [
	{
		order: { id: 1, supplier_id: 1, supplier_name: "sup1" },
		lines: [
			{ isbn: "1234", supplier_id: 1, supplier_name: "sup1", quantity: 2 },
			{ isbn: "5678", supplier_id: 1, supplier_name: "sup1", quantity: 1 }
		]
	},
	{
		order: { id: 2, supplier_id: 1, supplier_name: "sup1" },
		lines: [
			{ isbn: "5678", supplier_id: 1, supplier_name: "sup1", quantity: 3 },
			{ isbn: "9999", supplier_id: 1, supplier_name: "sup1", quantity: 2 },
			{ isbn: "7777", supplier_id: 1, supplier_name: "sup1", quantity: 1 }
		]
	},
	{
		order: { id: 3, supplier_id: 2, supplier_name: "sup2" },
		lines: [
			{ isbn: "4321", supplier_id: 2, supplier_name: "sup2", quantity: 1 },
			{ isbn: "8765", supplier_id: 2, supplier_name: "sup2", quantity: 1 },
			{ isbn: "8888", supplier_id: 2, supplier_name: "sup2", quantity: 1 }
		]
	}
];

type OrderTestFixture = {
	dbHandle: JSHandle<DB>;

	/**
	 * Data:
	 *
	 * isbn: "1234", authors: "author1", title: "title1", publisher: "pub1", price: 10
	 * isbn: "4321", authors: "author2", title: "title2", publisher: "pub2", price: 20
	 * isbn: "5678", authors: "author3", title: "title3", publisher: "pub1", price: 30
	 * isbn: "8765", authors: "author4", title: "title4", publisher: "pub2", price: 40
	 * isbn: "9999", authors: "author5", title: "title5", publisher: "pub1", price: 50
	 * isbn: "8888", authors: "author6", title: "title6", publisher: "pub2", price: 60
	 * isbn: "7777", authors: "author7", title: "title7", publisher: "pub1", price: 70
	 */
	books: BookData[];

	/**
	 * Data:
	 *
	 * id: 1, fullname: "John Doe", email: "john@gmail.com", displayId: "1"
	 * id: 2, fullname: "Jane Doe", email: "jane@gmail.com", displayId: "2"
	 * id: 3, fullname: "Don Joe",  email: "don@gmail.com",  displayId: "3"
	 */
	customers: Customer[];

	/**
	 * Data:
	 *
	 * isbn: "1234", customerId: 1, status: delivered
	 * isbn: "4321", customerId: 1, status: placed
	 */
	customerOrderLines: FixtureCustomerOrderLine[];

	/**
	 * Data:
	 *
	 * id: 1, name: "Sup1", email: "sup1@gmail.com"
	 */
	suppliers: Supplier[];

	/**
	 * Data:
	 *
	 * Customer order lines:
	 *	customerId: 1, isbn: "1234"
	 * 	customerId: 1, isbn: "5678"
	 * 	customerId: 1, isbn: "8888"
	 * 	customerId: 2, isbn: "5678"
	 * 	customerId: 2, isbn: "8765"
	 * 	customerId: 2, isbn: "4321"
	 * 	customerId: 2, isbn: "7777"
	 * 	customerId: 3, isbn: "1234"
	 * 	customerId: 3, isbn: "9999"
	 *
	 * Suppliers:
	 *  id: 1, name: "sup1"
	 *  id: 2, name: "sup2"
	 *
	 * Supplier orders:
	 *  ID: 1, supplier id: 1
	 * 	 isbn: "1234", quantity: 2
	 * 	 isbn: "5678", quantity: 1
	 *
	 *  ID: 2, supplier id: 1
	 * 	 isbn: "5678", quantity: 3
	 * 	 isbn: "9999", quantity: 2
	 * 	 isbn: "7777", quantity: 1
	 *
	 *  ID: 3, supplier id: 2
	 * 	 isbn: "4321", quantity: 1
	 * 	 isbn: "8765", quantity: 1
	 * 	 isbn: "8888", quantity: 1
	 */
	supplierOrders: FixtureSupplierOrder[];
};

// NOTE: In order to order to avoid circular depenedencies within fixtures, the best prectice is
// for each fixture to depend only on the fixtures that are declared before it.
export const testOrders = test.extend<OrderTestFixture>({
	dbHandle: async ({ page }, use) => {
		await page.goto(baseURL);

		const dbHandle = await getDbHandle(page);
		await use(dbHandle);
	},

	books: async ({ dbHandle }, use) => {
		for (const book of books) {
			await dbHandle.evaluate(upsertBook, book);
		}
		await use(books);
	},

	suppliers: async ({ dbHandle }, use) => {
		for (const supplier of suppliers) {
			await dbHandle.evaluate(upsertSupplier, supplier);
		}
		await use(suppliers);
	},

	customers: async ({ dbHandle }, use) => {
		for (const customer of customers) {
			await dbHandle.evaluate(upsertCustomer, customer);
		}
		await use(customers);
	},

	customerOrderLines: async ({ dbHandle, books, customers, suppliers }, use) => {
		depends(customers);
		depends(suppliers);

<<<<<<< HEAD
		const placedOrderIds = placedOrders.map((placedOrder) => placedOrder.id);
		const reconciliationOrderId = await dbHandle.evaluate(createReconciliationOrder, placedOrderIds);
		await dbHandle.evaluate(upsertReconciliationOrderLines, { id: reconciliationOrderId, newLines: [supplierOrderLine] });
		await dbHandle.evaluate(finalizeReconciliationOrder, reconciliationOrderId);
=======
		const supplierOrderLine = {
			...books[0],
			supplier_id: 1,
			supplier_name: "Sup1",
			quantity: 1,
			line_price: 10
		};
>>>>>>> aa79ab45

		for (const line of customerOrderLines) {
			await dbHandle.evaluate(addBooksToCustomer, { customerId: line.customerId, bookIsbns: [line.isbn] });
		}

		// TODO: Check this - doesn't seem like a clean, modular setup - we should probably set this up explicitly (SQL)
		// as, to my understanding, the purpose is to get some diversity in order line states
		//
		// NOTE: Alternative would be to move this to a separate fixture. In that case we would need to be careful about the order of fixture execution
		// so as to not create circular dependencies
		await dbHandle.evaluate(associatePublisher, { supplierId: 1, publisher: "pub1" });
		await dbHandle.evaluate(createSupplierOrder, {
			id: 1,
			supplierId: 1,
			orderLines: [supplierOrderLine]
		});

		await dbHandle.evaluate(createReconciliationOrder, { id: 1, supplierOrderIds: [1] });

		await dbHandle.evaluate(addOrderLinesToReconciliationOrder, { id: 1, newLines: [supplierOrderLine] });
		await dbHandle.evaluate(finalizeReconciliationOrder, 1);

		await use(customerOrderLines);
	},

	supplierOrders: async ({ page, books }, use) => {
		depends(books);

		await page.goto(baseURL);
		const dbHandle = await getDbHandle(page);

		await dbHandle.evaluate(addBooksToCustomer, { customerId: 1, bookIsbns: ["1234", "5678", "8888"] });
		await dbHandle.evaluate(addBooksToCustomer, { customerId: 2, bookIsbns: ["5678", "8765", "4321", "7777"] });
		await dbHandle.evaluate(addBooksToCustomer, { customerId: 3, bookIsbns: ["1234", "9999"] });

		await dbHandle.evaluate(upsertSupplier, { id: 1, name: "sup1" });
		await dbHandle.evaluate(upsertSupplier, { id: 2, name: "sup2" });

		await dbHandle.evaluate(associatePublisher, { supplierId: 1, publisher: "pub1" });
		await dbHandle.evaluate(associatePublisher, { supplierId: 2, publisher: "pub2" });

		for (const {
			order: { id, supplier_id },
			lines
		} of supplierOrders) {
			await dbHandle.evaluate(createSupplierOrder, { id, supplierId: supplier_id, orderLines: lines });
		}

		await use(supplierOrders);
	}
});

/**
 * This is a noop function used to reference a fixture in case when we want the fixture to run (as a test setup),
 * but we don't use it in the test code block.
 *
 * @example
 *
 * Say we want to use a fixture 'customer' that sets up the DB state with a given customer, we can use the customer to make assertions.
 *
 * ```ts
 * testOrders("customer exists in the DB", async ({page, customer}) => {
 *	 await page.getByText(customer.email);
 * })
 * ```
 *
 * This is all well and great as we're referencing the customer (destructured param from the callback) in the test block:
 * this makes sure the fixture runs before the test block.
 *
 * However, sometimes we want to make sure the fixture runs before the test, but we don't reference it in the test block.
 * ```ts
 * testOrders("customer exists in the DB", async ({page}) => {
 *	 // 'customer' is not referenced here so the fixture won't run
 * })
 * ```
 *
 * Now, we can merely declare the customer without using it, like so:
 * ```ts
 * testOrders("customer exists in the DB", async ({page, customer}) => {})
 * ```
 * But that would cause problems with the linter as it would complain about the unused variable.
 *
 * The cleanest (albeit useless) way to make sure the fixture runs is to use this function as a reference:
 * ```ts
 * testOrders("customer exists in the DB", async ({page, customer}) => {
 *   // This makes the fixture run (setup the DB) without us necessarily referencing the data in the code
 *   // Additinal + IMO is that we explicitly declare which fixtures we depend on - a documentation of sorts
 *   depends(customer);
 * })
 * ```
 *
 */
export const depends = (x: any) => {
	x; // This does nothing
};<|MERGE_RESOLUTION|>--- conflicted
+++ resolved
@@ -201,12 +201,6 @@
 		depends(customers);
 		depends(suppliers);
 
-<<<<<<< HEAD
-		const placedOrderIds = placedOrders.map((placedOrder) => placedOrder.id);
-		const reconciliationOrderId = await dbHandle.evaluate(createReconciliationOrder, placedOrderIds);
-		await dbHandle.evaluate(upsertReconciliationOrderLines, { id: reconciliationOrderId, newLines: [supplierOrderLine] });
-		await dbHandle.evaluate(finalizeReconciliationOrder, reconciliationOrderId);
-=======
 		const supplierOrderLine = {
 			...books[0],
 			supplier_id: 1,
@@ -214,7 +208,6 @@
 			quantity: 1,
 			line_price: 10
 		};
->>>>>>> aa79ab45
 
 		for (const line of customerOrderLines) {
 			await dbHandle.evaluate(addBooksToCustomer, { customerId: line.customerId, bookIsbns: [line.isbn] });
@@ -234,7 +227,7 @@
 
 		await dbHandle.evaluate(createReconciliationOrder, { id: 1, supplierOrderIds: [1] });
 
-		await dbHandle.evaluate(addOrderLinesToReconciliationOrder, { id: 1, newLines: [supplierOrderLine] });
+		await dbHandle.evaluate(upsertReconciliationOrderLines, { id: 1, newLines: [supplierOrderLine] });
 		await dbHandle.evaluate(finalizeReconciliationOrder, 1);
 
 		await use(customerOrderLines);
