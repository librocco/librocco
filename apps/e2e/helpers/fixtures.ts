--- conflicted
+++ resolved
@@ -1,6 +1,4 @@
 import { baseURL } from "@/integration/constants";
-<<<<<<< HEAD
-import test from "@playwright/test";
 import {
 	associatePublisher,
 	upsertBook,
@@ -13,25 +11,18 @@
 } from "./cr-sqlite";
 import { getDbHandle } from "./db";
 import { PlacedSupplierOrder, PlacedSupplierOrderLine } from "./types";
-=======
 import test, { JSHandle } from "@playwright/test";
-import { upsertBook, upsertCustomer, upsertSupplier } from "./cr-sqlite";
-import { getDbHandle } from "./db";
 import { DB } from "@vlcn.io/crsqlite-wasm";
->>>>>>> e02d370b
 
 type OrderTestFixture = {
 	customers: { id: number; fullname: string; email: string; displayId: string }[];
 	books: { isbn: string; authors: string; title: string; publisher: string; price: number }[];
-<<<<<<< HEAD
 	placedOrders: {
 		order: PlacedSupplierOrder;
 		lines: PlacedSupplierOrderLine[];
 	}[];
-=======
 	supplier: { id: number; name: string; email: string };
 	dbHandle: JSHandle<DB>;
->>>>>>> e02d370b
 };
 const books = [
 	{ isbn: "1234", authors: "author1", title: "title1", publisher: "pub1", price: 10 },
@@ -53,35 +44,21 @@
 		await page.goto(baseURL);
 
 		const dbHandle = await getDbHandle(page);
-<<<<<<< HEAD
 
 		// dbHandler
 		await dbHandle.evaluate(upsertCustomer, customers[0]);
 		await dbHandle.evaluate(upsertCustomer, customers[1]);
 		await dbHandle.evaluate(upsertCustomer, customers[2]);
-=======
-		await dbHandle.evaluate(upsertCustomer, customer);
->>>>>>> e02d370b
 
 		await use(customers);
 	},
 	books: async ({ page }, use) => {
 		await page.goto(baseURL);
-
-<<<<<<< HEAD
-=======
-		const books = [
-			{ isbn: "1234", authors: "author1", title: "title1", publisher: "pub1", price: 10 },
-			{ isbn: "4321", authors: "author2", title: "title2", publisher: "pub2", price: 20 },
-			{ isbn: "5678", authors: "author3", title: "title3", publisher: "pub1", price: 30 }
-		];
->>>>>>> e02d370b
 		const dbHandle = await getDbHandle(page);
 
 		await dbHandle.evaluate(upsertBook, books[0]);
 		await dbHandle.evaluate(upsertBook, books[1]);
 		await dbHandle.evaluate(upsertBook, books[2]);
-<<<<<<< HEAD
 		await dbHandle.evaluate(upsertBook, books[3]);
 		await dbHandle.evaluate(upsertBook, books[4]);
 		await dbHandle.evaluate(upsertBook, books[5]);
@@ -143,9 +120,6 @@
 
 		/** @TODO replace with supplier id when supplier_order spec is merged in */
 		await use(orderAndLines);
-=======
-
-		await use(books);
 	},
 	supplier: async ({ page }, use) => {
 		await page.goto(baseURL);
@@ -164,6 +138,5 @@
 
 		const dbHandle = await getDbHandle(page);
 		await use(dbHandle);
->>>>>>> e02d370b
 	}
 });