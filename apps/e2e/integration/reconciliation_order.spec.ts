import { expect } from "@playwright/test";

import { baseURL } from "./constants";
import { testOrders } from "@/helpers/fixtures";

// * Note: its helpful to make an assertion after each <enter> key
// as it seems that Playwright may start running assertions before page data has fully caught up
testOrders("should show correct initial state of reconciliation page", async ({ page, supplierOrders }) => {
	await page.goto(`${baseURL}orders/suppliers/orders/`);
	await page.getByText("Ordered").nth(1).click();
	await page.getByRole("checkbox").nth(1).click();
	await page.getByText("Reconcile").first().click();

	// Verify initial UI elements
	await expect(page.getByText("Reconcile Deliveries")).toBeVisible();
	await expect(page.getByPlaceholder("Enter ISBN of delivered books")).toBeVisible();
	await expect(page.getByText("Scan or enter the ISBNs of the delivered books to begin reconciliation.")).toBeVisible();
	await expect(page.getByText(supplierOrders[0].lines[0].isbn)).not.toBeVisible();
	await expect(page.getByRole("button", { name: "Commit" })).toBeDisabled();
	await expect(page.getByRole("button", { name: "Compare" })).toHaveCount(1);
	await expect(page.getByRole("button", { name: "Compare" }).nth(1)).not.toBeVisible();
});

testOrders("should show correct comparison when quantities match ordered amounts", async ({ page, books, supplierOrders }) => {
	await page.goto(`${baseURL}orders/suppliers/orders/`);
	await page.getByText("Ordered").nth(1).click();

	// NOTE: supplier orders are sorted by 'created' in descending order: order 1 = last one in the list (idk why the 1 offset for the whole lies)
	await page.getByRole("checkbox").nth(3).click();
	await page.getByText("Reconcile").first().click();

	const table = page.getByRole("table");
	const firstRow = table.getByRole("row").nth(1);
	const secondRow = table.getByRole("row").nth(2);

	// Calculate total ordered quantity from the orders ordered from sup1
	// we know it's sup1 bc we only selected the first two orders
	// and orders are sorted by sup name
	const placedOrderLinesWithSup1 = supplierOrders
		.filter(({ order: { supplier_name } }) => supplier_name === "sup1")
		.flatMap(({ lines }) => lines);

	const isbnInput = page.getByPlaceholder("Enter ISBN of delivered books");
	await isbnInput.fill(placedOrderLinesWithSup1[0].isbn);
	await page.keyboard.press("Enter");
	await expect(firstRow.getByRole("cell", { name: placedOrderLinesWithSup1[0].isbn, exact: true })).toBeVisible();

	await isbnInput.focus();
	await isbnInput.fill(placedOrderLinesWithSup1[0].isbn);
	await page.keyboard.press("Enter");
	// scanned quantity === delivered quantity
	await expect(firstRow.getByRole("cell", { name: placedOrderLinesWithSup1[0].isbn, exact: true })).toBeVisible();
	await expect(firstRow.getByRole("cell", { name: `2`, exact: true })).toBeVisible();

	await page.getByRole("button", { name: "Compare" }).first().click();

	// Verify comparison view
	const supplierNameRow = table.getByRole("row").nth(1);
	supplierNameRow.getByRole("cell", { name: placedOrderLinesWithSup1[0].supplier_name });

	firstRow.getByRole("cell", { name: books[0].isbn });
	await expect(secondRow.getByRole("checkbox")).toBeChecked();

	// there shouldn't be any unmatched books
	await expect(page.getByText("Unmatched Books")).not.toBeVisible();

	await expect(page.getByText("Total delivered:")).toBeVisible();
	await expect(page.getByText("2 / 2")).toBeVisible(); // Assuming 1 was ordered
});

testOrders("should correctly increment quantities when scanning same ISBN multiple times", async ({ page, books, supplierOrders }) => {
	await page.goto(`${baseURL}orders/suppliers/orders/`);
	await page.getByText("Ordered").nth(1).click();
	await page.getByRole("checkbox").nth(1).click();
	await page.getByText("Reconcile").first().click();
	await expect(page.getByText("Reconcile Deliveries")).toBeVisible();

	const table = page.getByRole("table");
	const firstRow = table.getByRole("row").nth(1);
	firstRow.getByRole("cell", { name: supplierOrders[0].lines[0].isbn });

	const isbnInput = page.getByPlaceholder("Enter ISBN of delivered books");

	await isbnInput.fill("1111111111");
	await page.keyboard.press("Enter");

	// Wait for the first row to be added
	await expect(table.getByText("1111111111")).toBeVisible();

	await isbnInput.fill("1111111111");
	await page.keyboard.press("Enter");

	const secondRow = table.getByRole("row").nth(2);

	await expect(firstRow.getByRole("cell", { name: "2" })).toBeVisible();

	await isbnInput.fill(books[0].isbn);
	await page.keyboard.press("Enter");

	// Check new isbn row is visible
	await expect(table.getByText(books[0].isbn)).toBeVisible();

	await isbnInput.fill("1111111111");
	await page.keyboard.press("Enter");

	// Check the 111111 row quantity is updated
	await expect(firstRow.getByRole("cell", { name: "1111111111", exact: true })).toBeVisible();
	await expect(firstRow.getByRole("cell", { name: "3" })).toBeVisible();
	await expect(secondRow.getByRole("cell", { name: books[0].isbn, exact: true })).toBeVisible();

	await expect(secondRow.getByRole("cell", { name: "1", exact: true })).toBeVisible();
});

<<<<<<< HEAD
testOrders("should show over-delivery when scanned quantities are more than ordered amounts", async ({ page, placedOrders, books }) => {
	books;
	await page.goto(`${baseURL}orders/suppliers/orders/`);
	await page.getByText("Ordered").nth(1).click();

	// Calculate total ordered quantity from the orders ordered from sup1
	// we know it's sup1 bc we only selected the first two orders
	// and orders are sorted by sup name
	const placedOrderLinesWithSup1 = placedOrders.reduce(
		(acc: PlacedSupplierOrderLine[], { order, lines }) => (order.supplier_name === "sup1" ? [...acc, ...lines] : acc),
		[]
	);
	await page.getByRole("checkbox").nth(1).click();
=======
testOrders("should show over-delivery when scanned quantities are more than ordered amounts", async ({ page, supplierOrders }) => {
	await page.goto(`${baseURL}orders/suppliers/orders/`);
	await page.getByText("Ordered").nth(1).click();
	// NOTE: supplier orders are sorted by 'created' in descending order: order 1 = last one in the list (idk why the 1 offset for the whole lies)
	await page.getByRole("checkbox").nth(3).click();
>>>>>>> aa79ab45
	await page.getByText("Reconcile").first().click();

	// Add some scanned books
	const isbnInput = page.getByPlaceholder("Enter ISBN of delivered books");
<<<<<<< HEAD
	await isbnInput.fill(placedOrderLinesWithSup1[0].isbn);
=======

	// Scan more than ordered
	await isbnInput.fill(supplierOrders[0].lines[0].isbn);
>>>>>>> aa79ab45
	await page.keyboard.press("Enter");

	const table = page.getByRole("table");
	expect(table.getByText(placedOrderLinesWithSup1[0].isbn)).toBeVisible();

	const firstRow = table.getByRole("row").nth(1);
<<<<<<< HEAD
	await expect(firstRow.getByRole("cell", { name: placedOrderLinesWithSup1[0].isbn }).first()).toBeVisible();

	await isbnInput.fill(placedOrderLinesWithSup1[0].isbn);
	await page.keyboard.press("Enter");

	await expect(firstRow.getByRole("cell", { name: placedOrderLinesWithSup1[0].isbn }).first()).toBeVisible();
=======
	await expect(firstRow.getByRole("cell", { name: supplierOrders[0].lines[0].isbn }).first()).toBeVisible();

	await isbnInput.fill(supplierOrders[0].lines[0].isbn);
	await page.keyboard.press("Enter");

	await expect(firstRow.getByRole("cell", { name: supplierOrders[0].lines[0].isbn }).first()).toBeVisible();
>>>>>>> aa79ab45

	await page.getByRole("button", { name: "Compare" }).nth(1).click();

	const supplierNameRow = table.getByRole("row").nth(1);
<<<<<<< HEAD
	supplierNameRow.getByRole("cell", { name: "sup1" });
=======
	supplierNameRow.getByRole("cell", { name: supplierOrders[0].lines[0].supplier_name });
>>>>>>> aa79ab45

	// Verify comparison shows over-delivery
	await expect(page.getByText("2 / 2")).toBeVisible();
});

testOrders(
	"should show under-delivery when ordered books are not scanned or the scanned quantities are less than ordered amounts",
	async ({ page, supplierOrders, books }) => {
		// Navigate to reconciliation
		await page.goto(`${baseURL}orders/suppliers/orders/`);

		await page.getByText("Ordered").nth(1).click();

		// NOTE: supplier orders are sorted by 'created' in descending order: order 1 = last one in the list (idk why the 1 offset for the whole lies)
		await page.getByRole("checkbox").nth(2).click();
		await page.getByRole("checkbox").nth(3).click();

		await page.getByText("Reconcile").first().click();

		const isbnInput = page.getByPlaceholder("Enter ISBN of delivered books");

		// Scan less quantity than ordered
		// From fixtures we know supplierOrders[0].lines[0] has quantity: 1
		await isbnInput.fill(books[0].isbn);
		await page.keyboard.press("Enter");

		// Move to comparison view
		await page.getByRole("button", { name: "Compare" }).first().click();

		// Verify comparison table structure
		const table = page.getByRole("table");

		// Check supplier name row
		const supplierNameRow = table.getByRole("row").nth(1);
		await expect(supplierNameRow.getByRole("cell", { name: "sup1" })).toBeVisible();

		// Check book details row
		const bookRow = table.getByRole("row").nth(2);
		await expect(bookRow.getByRole("cell", { name: books[0].isbn })).toBeVisible();

		// there shouldn't be any unmatched books
		await expect(page.getByText("Unmatched Books")).not.toBeVisible();

		// Verify delivery stats show under-delivery
		await expect(page.getByText("Total delivered:")).toBeVisible();

		// Calculate total ordered quantity from the orders ordered from sup1
		// we know it's sup1 bc we only selected the first two orders
		// and orders are sorted by sup name
		const placedOrderLinesWithSup1 = supplierOrders
			.filter(({ order: { supplier_name } }) => supplier_name === "sup1")
			.flatMap(({ lines }) => lines);

		const totalOrderedLines = placedOrderLinesWithSup1.reduce((sum) => sum + 1, 0);

		// We only scanned one book, so expect "1 / {totalOrdered}"
		await expect(page.getByText(`1 / ${totalOrderedLines}`)).toBeVisible();
	}
);

testOrders("should show unmatched deliveries when ordered books do not match scanned books", async ({ page, supplierOrders, books }) => {
	// Navigate to reconciliation
	await page.goto(`${baseURL}orders/suppliers/orders/`);

	await page.getByText("Ordered").nth(1).click();

	// NOTE: supplier orders are sorted by 'created' in descending order: order 1 = last one in the list (idk why the 1 offset for the whole lies)
	await page.getByRole("checkbox").nth(3).click();

	await page.getByText("Reconcile").first().click();

	const isbnInput = page.getByPlaceholder("Enter ISBN of delivered books");

	// Scan non ordered books
	await isbnInput.fill(supplierOrders[0].lines[0].isbn);
	await page.keyboard.press("Enter");

	const table = page.getByRole("table");
	await expect(table.getByText(supplierOrders[0].lines[0].isbn)).toBeVisible();

	await isbnInput.fill(books[1].isbn);
	await page.keyboard.press("Enter");

	await expect(table.getByText(books[1].isbn)).toBeVisible();

	// Move to comparison view
	await page.getByRole("button", { name: "Compare" }).nth(1).click();

	// Verify comparison table structure

	// Check supplier name row
	const unmatchedRow = table.getByRole("row").nth(1);
	await expect(unmatchedRow.getByRole("cell", { name: "unmatched" })).toBeVisible();

	// Check book details row
	const unmatchedBookRow = table.getByRole("row").nth(2);
	await expect(unmatchedBookRow.getByRole("cell", { name: books[1].isbn })).toBeVisible();

	const supplierNameRow = table.getByRole("row").nth(3);
	await expect(supplierNameRow.getByRole("cell", { name: "sup1" })).toBeVisible();

	const matchedBookRow = table.getByRole("row").nth(4);
	const secondMatchedBookRow = table.getByRole("row").nth(5);

	await expect(matchedBookRow.getByRole("cell", { name: books[0].isbn })).toBeVisible();
	await expect(secondMatchedBookRow.getByRole("cell", { name: books[2].isbn })).toBeVisible();

	await expect(page.getByText("Total delivered:")).toBeVisible();
	await expect(page.getByText("2 / 2")).toBeVisible();
});

testOrders("should show correct delivery stats in commit view", async ({ page, books, supplierOrders }) => {
	await page.goto(`${baseURL}orders/suppliers/orders/`);

	await page.getByText("Ordered").nth(1).click();

	// NOTE: supplier orders are sorted by 'created' in descending order: order 1 = last one in the list (idk why the 1 offset for the whole lies)
	await page.getByRole("checkbox").nth(3).click();
	await page.getByText("Reconcile").first().click();
	await expect(page.getByText("Reconcile Deliveries")).toBeVisible();

	const isbnInput = page.getByPlaceholder("Enter ISBN of delivered books");
	const table = page.getByRole("table");
	const firstRow = table.getByRole("row").nth(1);

	firstRow.getByRole("cell", { name: supplierOrders[0].lines[0].isbn });

	await isbnInput.fill(books[1].isbn);
	await page.keyboard.press("Enter");

	// Wait for the first row to be added
	await expect(table.getByText(books[1].isbn).first()).toBeVisible();

	await isbnInput.fill(books[1].isbn);
	await page.keyboard.press("Enter");

	// Check the quantity is updated before...
	await expect(firstRow.getByRole("cell", { name: "2" }).first()).toBeVisible();

	// ... moving to compare
	await page.getByRole("button", { name: "Compare" }).first().click();

	await expect(page.getByText("Total delivered:")).toBeVisible();

	//unmatched book => book[1]
	await expect(table.getByRole("row").getByText("Unmatched Books")).toBeVisible();
	await expect(table.getByRole("row").nth(2).getByRole("cell", { name: books[1].isbn })).toBeVisible();

	// placed supplier order books => book[0] book[2]
	await expect(table.getByRole("row").nth(3).getByRole("cell", { name: "sup1" })).toBeVisible();
	await expect(table.getByRole("row").nth(4).getByRole("cell", { name: books[0].isbn })).toBeVisible();
	await expect(table.getByRole("row").nth(5).getByRole("cell", { name: books[2].isbn })).toBeVisible();

	await expect(page.getByText("2 / 2")).toBeVisible();
});

testOrders("should be able to select multiple supplier orders to reconcile at once", async ({ page, books, supplierOrders }) => {
	await page.goto(`${baseURL}orders/suppliers/orders/`);

	await page.getByText("Ordered").nth(1).click();

	// NOTE: supplier orders are sorted by 'created' in descending order: order 1 = last one in the list (idk why the 1 offset for the whole lies)
	await page.getByRole("checkbox").nth(3).click();
	await page.getByRole("checkbox").nth(2).click();

	await page.getByText("Reconcile").first().click();

	await expect(page.getByText("Reconcile Deliveries")).toBeVisible();

	const isbnInput = page.getByPlaceholder("Enter ISBN of delivered books");

	await isbnInput.fill(supplierOrders[0].lines[0].isbn);
	await page.keyboard.press("Enter");
	const table = page.getByRole("table");
	const firstMatchedRow = table.getByRole("row").nth(2);
	const secondMatchedRow = table.getByRole("row").nth(3);
	const thirdMatchedRow = table.getByRole("row").nth(4);
	const fourthMatchedRow = table.getByRole("row").nth(5);
	const fifthMatchedRow = table.getByRole("row").nth(6);

	// Scan books from orders
	await expect(table.getByText(supplierOrders[0].lines[0].isbn)).toBeVisible();

	await isbnInput.fill(books[0].isbn);
	await page.keyboard.press("Enter");
	await expect(table.getByText(books[0].isbn)).toBeVisible();

	// Move to comparison view
	await page.getByRole("button", { name: "Compare" }).first().click();

	await expect(firstMatchedRow.getByRole("cell", { name: books[0].isbn })).toBeVisible();

	await expect(secondMatchedRow.getByRole("cell", { name: books[2].isbn })).toBeVisible();

	//same book belonging to different supplier order
	await expect(thirdMatchedRow.getByRole("cell", { name: books[2].isbn })).toBeVisible();

	await expect(fourthMatchedRow.getByRole("cell", { name: books[6].isbn })).toBeVisible();

	await expect(fifthMatchedRow.getByRole("cell", { name: books[4].isbn })).toBeVisible();

	// there shouldn't be any unmatched books
	await expect(page.getByText("Unmatched Books")).not.toBeVisible();

	// Verify total delivered count includes books from both orders
	await expect(page.getByText("Total delivered:")).toBeVisible();
	await expect(page.getByText("2 / 5")).toBeVisible();
});

testOrders("should be able to continue reconciliation", async ({ page, books, supplierOrders }) => {
	// Navigate to supplier orders and start reconciliation
	await page.goto(`${baseURL}orders/suppliers/orders/`);
	await page.getByText("Ordered").nth(1).click();

	// NOTE: supplier orders are sorted by 'created' in descending order: order 1 = last one in the list (idk why the 1 offset for the whole lies)
	await page.getByRole("checkbox").nth(3).click();
	await page.getByText("Reconcile").first().click();

	// Scan some books
	const isbnInput = page.getByPlaceholder("Enter ISBN of delivered books");

	await isbnInput.fill(supplierOrders[0].lines[0].isbn);
	await page.keyboard.press("Enter");

	const table = page.getByRole("table");
	await expect(table.getByText(supplierOrders[0].lines[0].isbn)).toBeVisible();

	// Navigate away from the page
	await page.goto(`${baseURL}orders/suppliers/orders/`);

	// Find and click on the "Continue" button for the in-progress reconciliation
	await page.getByRole("button", { name: "Reconciling" }).click();

	await page.getByRole("button", { name: "Continue" }).first().click();

	await expect(page.getByText("Reconcile Deliveries")).toBeVisible();

	// Verify we can continue scanning
	await isbnInput.fill(supplierOrders[0].lines[0].isbn);
	await page.keyboard.press("Enter");

	const firstRow = table.getByRole("row").nth(1);

	// Verify previously scanned books are still present
	await expect(firstRow.getByText(supplierOrders[0].lines[0].isbn)).toBeVisible();
	// Verify quantity has increased
	await expect(firstRow.getByRole("cell", { name: "2", exact: true })).toBeVisible();

	await page.getByRole("button", { name: "Compare" }).first().click();

	await expect(table.getByText(books[2].isbn)).toBeVisible();

	// there shouldn't be any unmatched books
	await expect(page.getByText("Unmatched Books")).not.toBeVisible();

	// Verify total delivered count includes all scanned books
	await expect(page.getByText("Total delivered:")).toBeVisible();
	await expect(page.getByText("2 / 2")).toBeVisible();
});

testOrders("should be able to commit reconciliation", async ({ page, customers, supplierOrders }) => {
	// Navigate to supplier orders and start reconciliation
	await page.goto(`${baseURL}orders/suppliers/orders/`);
	await page.getByText("Ordered").nth(1).click();

	// NOTE: supplier orders are sorted by 'created' in descending order: order 1 = last one in the list (idk why the 1 offset for the whole lies)
	await page.getByRole("checkbox").nth(3).click();
	await page.getByText("Reconcile").first().click();

	// scan ordered book
	const isbnInput = page.getByPlaceholder("Enter ISBN of delivered books");
	await isbnInput.fill(supplierOrders[0].lines[0].isbn);
	await page.keyboard.press("Enter");

	const table = page.getByRole("table");
	await expect(table.getByText(supplierOrders[0].lines[0].isbn)).toBeVisible();

	// compare view
	await page.getByRole("button", { name: "Compare" }).nth(1).click();

	//commit
	await page.getByRole("button", { name: "Commit" }).nth(1).click();
	const dialog = page.getByRole("dialog");
	await dialog.getByRole("button", { name: "Confirm" }).click();
	await expect(dialog).not.toBeVisible();

	await page.getByRole("button", { name: "Commit" }).nth(1).click();
	await dialog.getByRole("button", { name: "Confirm" }).click();
	await expect(dialog).not.toBeVisible();
	await page.reload();

	//more assertions to give time for the line to be updated to delivered

	// navigate to customer order view
	await page.goto(`${baseURL}orders/customers/${customers[0].displayId}/`);
	await expect(table.getByText(supplierOrders[0].lines[0].isbn)).toBeVisible();
	await expect(table.getByText("Delivered")).toHaveCount(1);
});

testOrders("should handle quantity adjustments correctly", async ({ page, placedOrders }) => {
	// Navigate and start reconciliation
	await page.goto(`${baseURL}orders/suppliers/orders/`);
	await page.getByText("Ordered").nth(1).click();
	await page.getByRole("checkbox").nth(1).click();
	await page.getByText("Reconcile").first().click();

	const isbnInput = page.getByPlaceholder("Enter ISBN of delivered books");

	// Add multiple quantities of same book
	await isbnInput.fill(placedOrders[0].lines[0].isbn);
	await page.keyboard.press("Enter");

	const table = page.getByRole("table");
	const firstRow = table.getByRole("row").nth(1);

	// Verify initial quantity
	await expect(firstRow.getByRole("cell", { name: placedOrders[0].lines[0].isbn, exact: true })).toBeVisible();

	// Increase quantity
	await firstRow.getByRole("button").nth(1).click();
	await expect(firstRow.getByRole("cell", { name: "2", exact: true })).toBeVisible();
});

testOrders("should remove line when quantity reaches zero", async ({ page, placedOrders }) => {
	await page.goto(`${baseURL}orders/suppliers/orders/`);
	await page.getByText("Ordered").nth(1).click();
	await page.getByRole("checkbox").nth(1).click();
	await page.getByText("Reconcile").first().click();

	const isbnInput = page.getByPlaceholder("Enter ISBN of delivered books");

	// Add single quantity
	await isbnInput.fill(placedOrders[0].lines[0].isbn);
	await page.keyboard.press("Enter");

	const table = page.getByRole("table");
	const firstRow = table.getByRole("row").nth(1);

	// Verify initial quantity
	await expect(firstRow.getByRole("cell", { name: "1", exact: true })).toBeVisible();

	// Decrease quantity to zero
	await page.getByLabel("Decrease quantity").click();

	// Verify line is removed
	await expect(firstRow.getByRole("cell", { name: placedOrders[0].lines[0].isbn, exact: true })).not.toBeVisible();
});

testOrders("should handle multiple quantity adjustments", async ({ page, placedOrders, books }) => {
	placedOrders;
	await page.goto(`${baseURL}orders/suppliers/orders/`);
	await page.getByText("Ordered").nth(1).click();
	await page.getByRole("checkbox").nth(1).click();
	await page.getByText("Reconcile").first().click();

	const isbnInput = page.getByPlaceholder("Enter ISBN of delivered books");

	const table = page.getByRole("table");
	const firstRow = table.getByRole("row").nth(1);
	const secondRow = table.getByRole("row").nth(2);

	// Add multiple books with different quantities
	await isbnInput.fill(books[0].isbn);
	await page.keyboard.press("Enter");

	await expect(firstRow.getByRole("cell", { name: books[0].isbn, exact: true })).toBeVisible();

	await isbnInput.fill(books[2].isbn);
	await page.keyboard.press("Enter");
	await expect(secondRow.getByRole("cell", { name: books[2].isbn, exact: true })).toBeVisible();

	// Adjust quantities for both books
	await firstRow.getByRole("button", { name: "Increase quantity" }).dblclick();
	await secondRow.getByRole("button", { name: "Increase quantity" }).click();

	// Verify updated quantities
	await expect(firstRow.getByRole("cell", { name: "3", exact: true })).toBeVisible();
	await expect(secondRow.getByRole("cell", { name: "2", exact: true })).toBeVisible();
});

testOrders("should maintain correct totals after multiple quantity adjustments", async ({ page, placedOrders, books }) => {
	await page.goto(`${baseURL}orders/suppliers/orders/`);
	await page.getByText("Ordered").nth(1).click();
	await page.getByRole("checkbox").nth(1).click();
	await page.getByText("Reconcile").first().click();

	const isbnInput = page.getByPlaceholder("Enter ISBN of delivered books");

	await isbnInput.fill(books[0].isbn);
	await page.keyboard.press("Enter");

	await expect(page.getByText(books[0].isbn)).toBeVisible();
	await isbnInput.fill(books[2].isbn);
	await page.keyboard.press("Enter");
	await expect(page.getByText(books[2].isbn)).toBeVisible();

	// Move to compare view
	await page.getByRole("button", { name: "Compare" }).first().click();

	// Initial total
	await expect(page.getByText(`2 / ${placedOrders[0].lines.length}`)).toBeVisible();

	await page.getByRole("button", { name: "Populate" }).first().click();

	// Adjust quantities for all books
	await page.getByRole("table").getByRole("row").all();

	const table = page.getByRole("table");
	const firstRow = table.getByRole("row").nth(1);
	const secondRow = table.getByRole("row").nth(2);

	await firstRow.getByLabel("Increase quantity").dblclick();

	await secondRow.getByLabel("Decrease quantity").click();

	await page.getByRole("button", { name: "Compare" }).first().click();

	// Verify updated total
	await expect(page.getByText(`3 / ${placedOrders[0].lines.length}`)).toBeVisible();
});

testOrders("should allow supplier orders to be reconciled again after deletion", async ({ page, books, placedOrders }) => {
	books;
	await page.goto(`${baseURL}orders/suppliers/orders/`);
	await page.getByText("Ordered").nth(1).click();

	// Select multiple orders
	await page.getByRole("checkbox").nth(1).click();
	await page.getByRole("checkbox").nth(2).click();
	await page.getByText("Reconcile").first().click();

	// Add scanned books
	const isbnInput = page.getByPlaceholder("Enter ISBN of delivered books");
	await isbnInput.fill(placedOrders[0].lines[0].isbn);
	await page.keyboard.press("Enter");

	// Delete and verify all supplier orders can be reconciled again
	await page.getByRole("button", { name: "Delete reconciliatoin order" }).click();
	await page.getByRole("button", { name: "Confirm" }).click();

	await expect(page.getByRole("dialog")).toBeHidden();

	// Verify back at supplier orders

	await page.reload();

	// Should be able to start new reconciliation with same orders
	await page.getByText("Ordered").nth(1).click();
	await page.getByRole("checkbox").nth(1).click();
	await page.getByRole("checkbox").nth(2).click();
	await page.getByText("Reconcile").first().click();
});

testOrders("should not delete reconciliation order when canceling deletion", async ({ page, placedOrders }) => {
	await page.goto(`${baseURL}orders/suppliers/orders/`);
	await page.getByText("Ordered").nth(1).click();
	await page.getByRole("checkbox").nth(1).click();
	await page.getByText("Reconcile").first().click();

	// Add some scanned books
	const isbnInput = page.getByPlaceholder("Enter ISBN of delivered books");
	await isbnInput.fill(placedOrders[0].lines[0].isbn);
	await page.keyboard.press("Enter");

	// Try to delete but cancel
	await page.getByRole("button", { name: "Delete reconciliatoin order" }).click();
	await page.getByRole("button", { name: "Cancel" }).click();

	// Verify we're still on reconciliation page
	await expect(page.getByText("Reconcile Deliveries")).toBeVisible();
	// Verify scanned books still present
	await expect(page.getByText(placedOrders[0].lines[0].isbn)).toBeVisible();
});

testOrders("should allow deletion after comparing books", async ({ page, placedOrders }) => {
	await page.goto(`${baseURL}orders/suppliers/orders/`);
	await page.getByText("Ordered").nth(1).click();
	await page.getByRole("checkbox").nth(1).click();
	await page.getByText("Reconcile").first().click();

	// Add books and go to compare view
	const isbnInput = page.getByPlaceholder("Enter ISBN of delivered books");
	await isbnInput.fill(placedOrders[0].lines[0].isbn);
	await page.keyboard.press("Enter");
	await page.getByRole("button", { name: "Compare" }).click();

	// Delete from compare view
	await page.getByRole("button", { name: "Delete reconciliatoin order" }).click();
	await page.getByRole("button", { name: "Confirm" }).click();

	await expect(page.getByRole("dialog")).toBeHidden();

	// Verify back at supplier orders
	await expect(page.getByText("Ordered", { exact: true })).toBeVisible();
});

testOrders("should allow deletion of empty reconciliation order", async ({ page, placedOrders, books }) => {
	books;
	placedOrders;
	await page.goto(`${baseURL}orders/suppliers/orders/`);
	await page.getByText("Ordered").nth(1).click();
	await page.getByRole("checkbox").nth(1).click();
	await page.getByText("Reconcile").first().click();

	// Delete without scanning any books
	await page.getByRole("button", { name: "Delete reconciliatoin order" }).click();
	await page.getByRole("button", { name: "Confirm" }).click();

	await expect(page.getByRole("dialog")).toBeHidden();

	// Verify back at supplier orders
	await expect(page.getByText("Ordered", { exact: true })).toBeVisible();
});

testOrders("should navigate correctly after deletion", async ({ page, placedOrders }) => {
	await page.goto(`${baseURL}orders/suppliers/orders/`);
	await page.getByText("Ordered").nth(1).click();
	await page.getByRole("checkbox").nth(1).click();
	await page.getByText("Reconcile").first().click();

	// Add some books
	const isbnInput = page.getByPlaceholder("Enter ISBN of delivered books");
	await isbnInput.fill(placedOrders[0].lines[0].isbn);
	await page.keyboard.press("Enter");

	// Delete and verify navigation
	await page.getByRole("button", { name: "Delete reconciliatoin order" }).click();
	await page.getByRole("button", { name: "Confirm" }).click();

	await expect(page.getByRole("dialog")).toBeHidden();

	// Should be at supplier orders page

	// Verify supplier orders are shown correctly
	await expect(page.getByText("Ordered", { exact: true })).toBeVisible();
	await expect(page.getByRole("checkbox").nth(1)).toBeVisible();
});<|MERGE_RESOLUTION|>--- conflicted
+++ resolved
@@ -111,68 +111,34 @@
 	await expect(secondRow.getByRole("cell", { name: "1", exact: true })).toBeVisible();
 });
 
-<<<<<<< HEAD
-testOrders("should show over-delivery when scanned quantities are more than ordered amounts", async ({ page, placedOrders, books }) => {
-	books;
-	await page.goto(`${baseURL}orders/suppliers/orders/`);
-	await page.getByText("Ordered").nth(1).click();
-
-	// Calculate total ordered quantity from the orders ordered from sup1
-	// we know it's sup1 bc we only selected the first two orders
-	// and orders are sorted by sup name
-	const placedOrderLinesWithSup1 = placedOrders.reduce(
-		(acc: PlacedSupplierOrderLine[], { order, lines }) => (order.supplier_name === "sup1" ? [...acc, ...lines] : acc),
-		[]
-	);
-	await page.getByRole("checkbox").nth(1).click();
-=======
 testOrders("should show over-delivery when scanned quantities are more than ordered amounts", async ({ page, supplierOrders }) => {
 	await page.goto(`${baseURL}orders/suppliers/orders/`);
 	await page.getByText("Ordered").nth(1).click();
 	// NOTE: supplier orders are sorted by 'created' in descending order: order 1 = last one in the list (idk why the 1 offset for the whole lies)
 	await page.getByRole("checkbox").nth(3).click();
->>>>>>> aa79ab45
 	await page.getByText("Reconcile").first().click();
 
 	// Add some scanned books
 	const isbnInput = page.getByPlaceholder("Enter ISBN of delivered books");
-<<<<<<< HEAD
-	await isbnInput.fill(placedOrderLinesWithSup1[0].isbn);
-=======
 
 	// Scan more than ordered
 	await isbnInput.fill(supplierOrders[0].lines[0].isbn);
->>>>>>> aa79ab45
-	await page.keyboard.press("Enter");
-
-	const table = page.getByRole("table");
-	expect(table.getByText(placedOrderLinesWithSup1[0].isbn)).toBeVisible();
-
-	const firstRow = table.getByRole("row").nth(1);
-<<<<<<< HEAD
-	await expect(firstRow.getByRole("cell", { name: placedOrderLinesWithSup1[0].isbn }).first()).toBeVisible();
-
-	await isbnInput.fill(placedOrderLinesWithSup1[0].isbn);
-	await page.keyboard.press("Enter");
-
-	await expect(firstRow.getByRole("cell", { name: placedOrderLinesWithSup1[0].isbn }).first()).toBeVisible();
-=======
+	await page.keyboard.press("Enter");
+
+	const table = page.getByRole("table");
+	const firstRow = table.getByRole("row").nth(1);
 	await expect(firstRow.getByRole("cell", { name: supplierOrders[0].lines[0].isbn }).first()).toBeVisible();
 
 	await isbnInput.fill(supplierOrders[0].lines[0].isbn);
 	await page.keyboard.press("Enter");
 
 	await expect(firstRow.getByRole("cell", { name: supplierOrders[0].lines[0].isbn }).first()).toBeVisible();
->>>>>>> aa79ab45
 
 	await page.getByRole("button", { name: "Compare" }).nth(1).click();
 
 	const supplierNameRow = table.getByRole("row").nth(1);
-<<<<<<< HEAD
-	supplierNameRow.getByRole("cell", { name: "sup1" });
-=======
+
 	supplierNameRow.getByRole("cell", { name: supplierOrders[0].lines[0].supplier_name });
->>>>>>> aa79ab45
 
 	// Verify comparison shows over-delivery
 	await expect(page.getByText("2 / 2")).toBeVisible();
@@ -472,7 +438,8 @@
 	await expect(table.getByText("Delivered")).toHaveCount(1);
 });
 
-testOrders("should handle quantity adjustments correctly", async ({ page, placedOrders }) => {
+testOrders("should handle quantity adjustments correctly", async ({ page, supplierOrders }) => {
+	supplierOrders;
 	// Navigate and start reconciliation
 	await page.goto(`${baseURL}orders/suppliers/orders/`);
 	await page.getByText("Ordered").nth(1).click();
@@ -482,21 +449,22 @@
 	const isbnInput = page.getByPlaceholder("Enter ISBN of delivered books");
 
 	// Add multiple quantities of same book
-	await isbnInput.fill(placedOrders[0].lines[0].isbn);
+	await isbnInput.fill(supplierOrders[0].lines[0].isbn);
 	await page.keyboard.press("Enter");
 
 	const table = page.getByRole("table");
 	const firstRow = table.getByRole("row").nth(1);
 
 	// Verify initial quantity
-	await expect(firstRow.getByRole("cell", { name: placedOrders[0].lines[0].isbn, exact: true })).toBeVisible();
+	await expect(firstRow.getByRole("cell", { name: supplierOrders[0].lines[0].isbn, exact: true })).toBeVisible();
 
 	// Increase quantity
 	await firstRow.getByRole("button").nth(1).click();
 	await expect(firstRow.getByRole("cell", { name: "2", exact: true })).toBeVisible();
 });
 
-testOrders("should remove line when quantity reaches zero", async ({ page, placedOrders }) => {
+testOrders("should remove line when quantity reaches zero", async ({ page, supplierOrders }) => {
+	supplierOrders;
 	await page.goto(`${baseURL}orders/suppliers/orders/`);
 	await page.getByText("Ordered").nth(1).click();
 	await page.getByRole("checkbox").nth(1).click();
@@ -505,7 +473,7 @@
 	const isbnInput = page.getByPlaceholder("Enter ISBN of delivered books");
 
 	// Add single quantity
-	await isbnInput.fill(placedOrders[0].lines[0].isbn);
+	await isbnInput.fill(supplierOrders[0].lines[0].isbn);
 	await page.keyboard.press("Enter");
 
 	const table = page.getByRole("table");
@@ -518,11 +486,11 @@
 	await page.getByLabel("Decrease quantity").click();
 
 	// Verify line is removed
-	await expect(firstRow.getByRole("cell", { name: placedOrders[0].lines[0].isbn, exact: true })).not.toBeVisible();
-});
-
-testOrders("should handle multiple quantity adjustments", async ({ page, placedOrders, books }) => {
-	placedOrders;
+	await expect(firstRow.getByRole("cell", { name: supplierOrders[0].lines[0].isbn, exact: true })).not.toBeVisible();
+});
+
+testOrders("should handle multiple quantity adjustments", async ({ page, supplierOrders, books }) => {
+	supplierOrders;
 	await page.goto(`${baseURL}orders/suppliers/orders/`);
 	await page.getByText("Ordered").nth(1).click();
 	await page.getByRole("checkbox").nth(1).click();
@@ -553,7 +521,7 @@
 	await expect(secondRow.getByRole("cell", { name: "2", exact: true })).toBeVisible();
 });
 
-testOrders("should maintain correct totals after multiple quantity adjustments", async ({ page, placedOrders, books }) => {
+testOrders("should maintain correct totals after multiple quantity adjustments", async ({ page, supplierOrders, books }) => {
 	await page.goto(`${baseURL}orders/suppliers/orders/`);
 	await page.getByText("Ordered").nth(1).click();
 	await page.getByRole("checkbox").nth(1).click();
@@ -573,7 +541,7 @@
 	await page.getByRole("button", { name: "Compare" }).first().click();
 
 	// Initial total
-	await expect(page.getByText(`2 / ${placedOrders[0].lines.length}`)).toBeVisible();
+	await expect(page.getByText(`2 / ${supplierOrders[0].lines.length}`)).toBeVisible();
 
 	await page.getByRole("button", { name: "Populate" }).first().click();
 
@@ -591,10 +559,10 @@
 	await page.getByRole("button", { name: "Compare" }).first().click();
 
 	// Verify updated total
-	await expect(page.getByText(`3 / ${placedOrders[0].lines.length}`)).toBeVisible();
-});
-
-testOrders("should allow supplier orders to be reconciled again after deletion", async ({ page, books, placedOrders }) => {
+	await expect(page.getByText(`3 / ${supplierOrders[0].lines.length}`)).toBeVisible();
+});
+
+testOrders("should allow supplier orders to be reconciled again after deletion", async ({ page, books, supplierOrders }) => {
 	books;
 	await page.goto(`${baseURL}orders/suppliers/orders/`);
 	await page.getByText("Ordered").nth(1).click();
@@ -606,7 +574,7 @@
 
 	// Add scanned books
 	const isbnInput = page.getByPlaceholder("Enter ISBN of delivered books");
-	await isbnInput.fill(placedOrders[0].lines[0].isbn);
+	await isbnInput.fill(supplierOrders[0].lines[0].isbn);
 	await page.keyboard.press("Enter");
 
 	// Delete and verify all supplier orders can be reconciled again
@@ -626,7 +594,7 @@
 	await page.getByText("Reconcile").first().click();
 });
 
-testOrders("should not delete reconciliation order when canceling deletion", async ({ page, placedOrders }) => {
+testOrders("should not delete reconciliation order when canceling deletion", async ({ page, supplierOrders }) => {
 	await page.goto(`${baseURL}orders/suppliers/orders/`);
 	await page.getByText("Ordered").nth(1).click();
 	await page.getByRole("checkbox").nth(1).click();
@@ -634,7 +602,7 @@
 
 	// Add some scanned books
 	const isbnInput = page.getByPlaceholder("Enter ISBN of delivered books");
-	await isbnInput.fill(placedOrders[0].lines[0].isbn);
+	await isbnInput.fill(supplierOrders[0].lines[0].isbn);
 	await page.keyboard.press("Enter");
 
 	// Try to delete but cancel
@@ -644,10 +612,10 @@
 	// Verify we're still on reconciliation page
 	await expect(page.getByText("Reconcile Deliveries")).toBeVisible();
 	// Verify scanned books still present
-	await expect(page.getByText(placedOrders[0].lines[0].isbn)).toBeVisible();
-});
-
-testOrders("should allow deletion after comparing books", async ({ page, placedOrders }) => {
+	await expect(page.getByText(supplierOrders[0].lines[0].isbn)).toBeVisible();
+});
+
+testOrders("should allow deletion after comparing books", async ({ page, supplierOrders }) => {
 	await page.goto(`${baseURL}orders/suppliers/orders/`);
 	await page.getByText("Ordered").nth(1).click();
 	await page.getByRole("checkbox").nth(1).click();
@@ -655,7 +623,7 @@
 
 	// Add books and go to compare view
 	const isbnInput = page.getByPlaceholder("Enter ISBN of delivered books");
-	await isbnInput.fill(placedOrders[0].lines[0].isbn);
+	await isbnInput.fill(supplierOrders[0].lines[0].isbn);
 	await page.keyboard.press("Enter");
 	await page.getByRole("button", { name: "Compare" }).click();
 
@@ -669,9 +637,9 @@
 	await expect(page.getByText("Ordered", { exact: true })).toBeVisible();
 });
 
-testOrders("should allow deletion of empty reconciliation order", async ({ page, placedOrders, books }) => {
+testOrders("should allow deletion of empty reconciliation order", async ({ page, supplierOrders, books }) => {
 	books;
-	placedOrders;
+	supplierOrders;
 	await page.goto(`${baseURL}orders/suppliers/orders/`);
 	await page.getByText("Ordered").nth(1).click();
 	await page.getByRole("checkbox").nth(1).click();
@@ -687,7 +655,7 @@
 	await expect(page.getByText("Ordered", { exact: true })).toBeVisible();
 });
 
-testOrders("should navigate correctly after deletion", async ({ page, placedOrders }) => {
+testOrders("should navigate correctly after deletion", async ({ page, supplierOrders }) => {
 	await page.goto(`${baseURL}orders/suppliers/orders/`);
 	await page.getByText("Ordered").nth(1).click();
 	await page.getByRole("checkbox").nth(1).click();
@@ -695,7 +663,7 @@
 
 	// Add some books
 	const isbnInput = page.getByPlaceholder("Enter ISBN of delivered books");
-	await isbnInput.fill(placedOrders[0].lines[0].isbn);
+	await isbnInput.fill(supplierOrders[0].lines[0].isbn);
 	await page.keyboard.press("Enter");
 
 	// Delete and verify navigation
