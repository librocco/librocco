import { expect } from "@playwright/test";

import { baseURL } from "./constants";
import { testOrders } from "@/helpers/fixtures";

testOrders("create: single order: on row button click", async ({ page, supplierOrders }) => {
	// Navigate to supplier orders and start reconciliation
	await page.goto(`${baseURL}orders/suppliers/orders/`);

	const table = page.getByRole("table");

	await page.getByRole("button", { name: "Ordered", exact: true }).click();

	// NOTE: using the first order (from the fixture) for the test
	const { order } = supplierOrders[0];
	await table
		.getByRole("row")
		.filter({ has: page.getByRole("cell", { name: order.supplier_name, exact: true }) })
		.filter({ has: page.getByRole("cell", { name: order.totalBooks.toString(), exact: true }) })
		.getByRole("button", { name: "Reconcile" })
		.click();

	// Check that we're at the reconciliation page
	await page.getByPlaceholder("Enter ISBN of delivered books").waitFor();
});

testOrders("create: multiple orders: using checkboxes and a global 'Reconcile' button", async ({ page, supplierOrders }) => {
	// Navigate to supplier orders and start reconciliation
	await page.goto(`${baseURL}orders/suppliers/orders/`);

	const table = page.getByRole("table");

	await page.getByRole("button", { name: "Ordered", exact: true }).click();

	// NOTE: Using the first two orders (from the fixture)
	// NOTE: At the time of this writing, first two orders belonged to the same supplier
	const relevantOrders = table
		.getByRole("row")
		.filter({ has: page.getByRole("cell", { name: supplierOrders[0].order.supplier_name, exact: true }) });
	await relevantOrders.nth(0).getByRole("checkbox").click();
	await relevantOrders.nth(1).getByRole("checkbox").click();

	await page.getByRole("button", { name: "Reconcile" }).first().click();

	// Check that we're at the reconciliation page
	await page.getByPlaceholder("Enter ISBN of delivered books").waitFor();
});

testOrders("create: adds the created reconciliation order to (active) 'Reconciling' tab", async ({ page, supplierOrders }) => {
	// Navigate to supplier orders and start reconciliation
	await page.goto(`${baseURL}orders/suppliers/orders/`);

	const table = page.getByRole("table");

	// 'Reconiling' tab is disabled - no acrive reconciliation orders
	const reconcilingBtn = page.getByRole("button", { name: "Reconciling", exact: true });
	await expect(reconcilingBtn).toBeDisabled();

	// Create an order
	await page.getByRole("button", { name: "Ordered", exact: true }).click();

	// NOTE: using the first order (from the fixture) for the test
	const { order } = supplierOrders[0];
	await table
		.getByRole("row")
		.filter({ has: page.getByRole("cell", { name: order.supplier_name, exact: true }) })
		.filter({ has: page.getByRole("cell", { name: order.totalBooks.toString(), exact: true }) })
		.getByRole("button", { name: "Reconcile" })
		.click();

	// Check that we're at the reconciliation page
	await page.getByPlaceholder("Enter ISBN of delivered books").waitFor();

	// Navigate back to supplier orders
	await page.goto(`${baseURL}orders/suppliers/orders/`);

	// Navigate to reconiling view
	await reconcilingBtn.click();

	// There should be one row - active reconciliation order (containing 'Continue' button)
	await table.getByRole("row").getByRole("button", { name: "Continue" }).waitFor();
});

testOrders("create: doesn't allow for reconciling same supplier order(s) twice", async ({ page, supplierOrders }) => {
	// Navigate to supplier orders and start reconciliation
	await page.goto(`${baseURL}orders/suppliers/orders/`);

	const table = page.getByRole("table");

	// 'Reconiling' tab is disabled - no acrive reconciliation orders
	const reconcilingBtn = page.getByRole("button", { name: "Reconciling", exact: true });
	await expect(reconcilingBtn).toBeDisabled();

	// Create an order
	await page.getByRole("button", { name: "Ordered", exact: true }).click();

	// NOTE: Using the first two orders (from the fixture)
	// NOTE: At the time of this writing, first two orders belonged to the same supplier
	const relevantOrders = table
		.getByRole("row")
		.filter({ has: page.getByRole("cell", { name: supplierOrders[0].order.supplier_name, exact: true }) });
	await relevantOrders.nth(0).getByRole("checkbox").click();
	await relevantOrders.nth(1).getByRole("checkbox").click();

	await page.getByRole("button", { name: "Reconcile" }).first().click();

	// Check that we're at the reconciliation page
	await page.getByPlaceholder("Enter ISBN of delivered books").waitFor();

	// Navigate back to supplier orders
	await page.goto(`${baseURL}orders/suppliers/orders/`);

	await page.getByRole("button", { name: "Ordered", exact: true }).click();

	// The orders being reconciled are currently not displayed in the table
	await relevantOrders.waitFor({ state: "detached" });
});

testOrders("delete: doesn't delete the reconciliation order on cancel", async ({ page, supplierOrders }) => {
	// Navigate to supplier orders and start reconciliation
	await page.goto(`${baseURL}orders/suppliers/orders/`);

	const table = page.getByRole("table");

	await page.getByRole("button", { name: "Ordered", exact: true }).click();

	// NOTE: using the first order (from the fixture) for the test
	const { order } = supplierOrders[0];
	await table
		.getByRole("row")
		.filter({ has: page.getByRole("cell", { name: order.supplier_name, exact: true }) })
		.filter({ has: page.getByRole("cell", { name: order.totalBooks.toString(), exact: true }) })
		.getByRole("checkbox")
		.click();

	await page.getByText("Reconcile").first().click();

	const isbnInput = page.getByPlaceholder("Enter ISBN of delivered books");
	const l1 = table.getByRole("row").filter({ hasText: supplierOrders[0].lines[0].isbn });
	const l2 = table.getByRole("row").filter({ hasText: supplierOrders[0].lines[1].isbn });

	// Scan each line once
	await isbnInput.fill(supplierOrders[0].lines[0].isbn);
	await page.keyboard.press("Enter");
	await l1.waitFor();

	await isbnInput.fill(supplierOrders[0].lines[1].isbn);
	await page.keyboard.press("Enter");
	await l2.waitFor();

	// Open delete dialog and cancel it
	await page.getByRole("button", { name: "Delete reconciliation order" }).click();

	const dialog = page.getByRole("dialog");
	await dialog.getByRole("button", { name: "Cancel" }).click();
	await dialog.waitFor({ state: "detached" });

	// Reload the page and check if the reconciliation order is still there
	//
	// NOTE: In CI the navigation is somewhat broken: you can't navigate to a specific page with dynamic params,
	// so we have to go to a static page (no dynamic params) and navigate from there
	// TODO: Replace the lines below with the commented line(s) when the hash routing is implemented
	//
	// await page.reload();
	await page.goto(`${baseURL}orders/suppliers/orders/`);
	await page.getByRole("button", { name: "Reconciling" }).click();
	await page.getByRole("button", { name: "Continue" }).click(); // NOTE: only active order (no need for fine grained matching)

	await l1.waitFor();
	await l2.waitFor();
});

testOrders("delete: deletes the order (and navigates back to supplier orders) on confirm", async ({ page, supplierOrders }) => {
	// Navigate to supplier orders and start reconciliation
	await page.goto(`${baseURL}orders/suppliers/orders/`);

	const table = page.getByRole("table");

	await page.getByRole("button", { name: "Ordered", exact: true }).click();

	// NOTE: using the first order (from the fixture) for the test
	const { order } = supplierOrders[0];
	await table
		.getByRole("row")
		.filter({ has: page.getByRole("cell", { name: order.supplier_name, exact: true }) })
		.filter({ has: page.getByRole("cell", { name: order.totalBooks.toString(), exact: true }) })
		.getByRole("checkbox")
		.click();

	await page.getByText("Reconcile").first().click();

	const isbnInput = page.getByPlaceholder("Enter ISBN of delivered books");
	const l1 = table.getByRole("row").filter({ hasText: supplierOrders[0].lines[0].isbn });
	const l2 = table.getByRole("row").filter({ hasText: supplierOrders[0].lines[1].isbn });

	// Scan each line once
	await isbnInput.fill(supplierOrders[0].lines[0].isbn);
	await page.keyboard.press("Enter");
	await l1.waitFor();

	await isbnInput.fill(supplierOrders[0].lines[1].isbn);
	await page.keyboard.press("Enter");
	await l2.waitFor();

	// Delete the order
	await page.getByRole("button", { name: "Delete reconciliation order" }).click();

	const dialog = page.getByRole("dialog");
	await dialog.getByRole("button", { name: "Confirm" }).click();
	await dialog.waitFor({ state: "detached" });

	// Should navigate to supplier orders
	await page.getByRole("button", { name: "Ordered", exact: true }).click();
	// Check that all supplier orders are there (including the reconciliation-attempted one)
	const allSuppliers = [...new Set(supplierOrders.map(({ order: { supplier_name } }) => supplier_name))];
	const orderRow = table.getByRole("row").filter({ hasText: new RegExp(`(${allSuppliers.join("|")})`) });
	// 3 supplier orders
	await expect(orderRow).toHaveCount(3);

	// Check that 'Reconciling' tab button is disabled - no active reconciliation orders
	await expect(page.getByRole("button", { name: "Reconciling", exact: true })).toBeDisabled();
});

testOrders("delete: allows deletion of an empty reconciliation order", async ({ page, supplierOrders }) => {
	// Navigate to supplier orders and start reconciliation
	await page.goto(`${baseURL}orders/suppliers/orders/`);

	const table = page.getByRole("table");

	await page.getByRole("button", { name: "Ordered", exact: true }).click();

	// NOTE: using the first order (from the fixture) for the test
	const { order } = supplierOrders[0];
	await table
		.getByRole("row")
		.filter({ has: page.getByRole("cell", { name: order.supplier_name, exact: true }) })
		.filter({ has: page.getByRole("cell", { name: order.totalBooks.toString(), exact: true }) })
		.getByRole("checkbox")
		.click();

	await page.getByText("Reconcile").first().click();

	// No scanning, just delete the order
	await page.getByRole("button", { name: "Delete reconciliation order" }).click();

	const dialog = page.getByRole("dialog");
	await dialog.getByRole("button", { name: "Confirm" }).click();
	await dialog.waitFor({ state: "detached" });

	// Should navigate to supplier orders
	await page.getByRole("button", { name: "Ordered", exact: true }).click();
	// Check that all supplier orders are there (including the reconciliation-attempted one)
	const allSuppliers = [...new Set(supplierOrders.map(({ order: { supplier_name } }) => supplier_name))];
	const orderRow = table.getByRole("row").filter({ hasText: new RegExp(`(${allSuppliers.join("|")})`) });
	// 3 supplier orders
	await expect(orderRow).toHaveCount(3);

	// Check that 'Reconciling' tab button is disabled - no active reconciliation orders
	await expect(page.getByRole("button", { name: "Reconciling", exact: true })).toBeDisabled();
});

testOrders("populate: initial state", async ({ page, supplierOrders }) => {
	await page.goto(`${baseURL}orders/suppliers/orders/`);

	const table = page.getByRole("table");

	await page.getByRole("button", { name: "Ordered", exact: true }).click();

	// NOTE: checking for initial state using all 3 supplier orders
	for (const order of supplierOrders) {
		const totalBooks = order.lines.reduce((acc, { quantity }) => acc + quantity, 0);
		await table
			.getByRole("row")
			.filter({ hasText: order.order.supplier_name })
			.filter({ has: page.getByRole("cell", { name: totalBooks.toString(), exact: true }) })
			.getByRole("checkbox")
			.click();
	}

	await page.getByText("Reconcile").first().click();

	// Verify initial UI elements
	await expect(page.getByText("Reconcile Deliveries")).toBeVisible();
	await expect(page.getByPlaceholder("Enter ISBN of delivered books")).toBeVisible();
	await expect(page.getByText("Scan or enter the ISBNs of the delivered books to begin reconciliation.")).toBeVisible();

	// Check the list of associated orders
	const supplierNames = [...new Set(supplierOrders.map(({ order: { supplier_name } }) => supplier_name))].join("|");
	const associatedOrdersRegex = new RegExp(`#[0-9]* \\((${supplierNames})\\)`);
	await expect(page.getByText(associatedOrdersRegex, { exact: true })).toHaveCount(3);

	await expect(page.getByText(supplierOrders[0].lines[0].isbn)).not.toBeVisible();

	await expect(page.getByRole("button", { name: "Commit" })).toBeDisabled();
	await expect(page.getByRole("button", { name: "Compare" })).toHaveCount(1);

	// The table shouldn't be there as intial state
	await expect(page.getByText(supplierOrders[0].lines[0].isbn)).not.toBeVisible();
});

testOrders("populate: aggregates the quantity for scanned books", async ({ page, books, supplierOrders }) => {
	await page.goto(`${baseURL}orders/suppliers/orders/`);

	const table = page.getByRole("table");

	await page.getByRole("button", { name: "Ordered", exact: true }).click();

	// NOTE: Using the first two orders (from the fixture)
	// NOTE: At the time of this writing, first two orders belonged to the same supplier
	// NOTE: At the time of this writing, the orders shared a book with ISBN "5678" (book[2]), this is here
	// to ensure ALL lines get aggregated at this stage (the difference isn't made until the 'compare' stage)
	const relevantOrders = table
		.getByRole("row")
		.filter({ has: page.getByRole("cell", { name: supplierOrders[0].order.supplier_name, exact: true }) });
	await relevantOrders.nth(0).getByRole("checkbox").click();
	await relevantOrders.nth(1).getByRole("checkbox").click();

	await page.getByText("Reconcile").first().click();

	const isbnInput = page.getByPlaceholder("Enter ISBN of delivered books");

	// Scan three books with the same isbn
	//
	// NOTE: The l1 and l2 order is arbitraty and doesn't repreesent some expected ordering in the UI
	const l1 = table.getByRole("row").filter({ has: page.getByRole("cell", { name: books[0].isbn, exact: true }) });
	// NOTE: At the time of this writing, this book was present in both supplier orders
	const l2 = table.getByRole("row").filter({ has: page.getByRole("cell", { name: books[2].isbn, exact: true }) });

	await isbnInput.fill(books[0].isbn);
	await page.keyboard.press("Enter");
	await l1.getByRole("cell", { name: "1", exact: true }).waitFor(); // Check the quantity

	await isbnInput.fill(books[0].isbn);
	await page.keyboard.press("Enter");
	await l1.getByRole("cell", { name: "2", exact: true }).waitFor(); // Check the quantity

	await isbnInput.fill(books[2].isbn);
	await page.keyboard.press("Enter");
	await l2.getByRole("cell", { name: "1", exact: true }).waitFor(); // Check the quantity

	await isbnInput.fill(books[2].isbn);
	await page.keyboard.press("Enter");
	await l2.getByRole("cell", { name: "2", exact: true }).waitFor(); // Check the quantity

	await isbnInput.fill(books[2].isbn);
	await page.keyboard.press("Enter");
	await l2.getByRole("cell", { name: "3", exact: true }).waitFor(); // Check the quantity

	// Verify the final state, just to make sure
	await l1.getByRole("cell", { name: "2", exact: true }).waitFor();
	await l2.getByRole("cell", { name: "3", exact: true }).waitFor();
});

testOrders("populate: adjusts quantity using the +/- buttons", async ({ page, books, supplierOrders }) => {
	await page.goto(`${baseURL}orders/suppliers/orders/`);

	const table = page.getByRole("table");

	await page.getByRole("button", { name: "Ordered", exact: true }).click();

	// NOTE: using the first order (from the fixture) for the test
	// (not really relevant for this test, but we want to make sure it's, in fact, an order row, not a header)
	const { order } = supplierOrders[0];
	await table
		.getByRole("row")
		.filter({ has: page.getByRole("cell", { name: order.supplier_name, exact: true }) })
		.filter({ has: page.getByRole("cell", { name: order.totalBooks.toString(), exact: true }) })
		.getByRole("checkbox")
		.click();

	await page.getByText("Reconcile").first().click();

	const isbnInput = page.getByPlaceholder("Enter ISBN of delivered books");

	// Scan some lines to work with
	//
	// NOTE: the following 1 and 2 are arbitrary and don't represent any expected order in which they appear in the UI
	const l1 = table.getByRole("row").filter({ has: page.getByRole("cell", { name: books[0].isbn }) });
	const l2 = table.getByRole("row").filter({ has: page.getByRole("cell", { name: books[1].isbn }) });

	await isbnInput.fill(books[0].isbn);
	await page.keyboard.press("Enter");
	await l1.waitFor();

	await isbnInput.fill(books[1].isbn);
	await page.keyboard.press("Enter");
	await l2.waitFor();

	// Increase quantity
	await l1.getByRole("button", { name: "Increase quantity" }).click();
	await l1.getByRole("button", { name: "Increase quantity" }).click();
	await l1.getByRole("button", { name: "Increase quantity" }).click();

	await l2.getByRole("button", { name: "Increase quantity" }).click();
	await l2.getByRole("button", { name: "Increase quantity" }).click();

	// Verify the quantities
	await l1.getByRole("cell", { name: "4", exact: true }).waitFor();
	await l2.getByRole("cell", { name: "3", exact: true }).waitFor();

	// Decrease the quantity
	await l1.getByRole("button", { name: "Decrease quantity" }).click();

	await l2.getByRole("button", { name: "Decrease quantity" }).click();
	await l2.getByRole("button", { name: "Decrease quantity" }).click();

	// Verify the quantities
	await l1.getByRole("cell", { name: "3", exact: true }).waitFor();
	await l2.getByRole("cell", { name: "1", exact: true }).waitFor();
});

testOrders("populate: removes a line when quantity drops to 0", async ({ page, books, supplierOrders }) => {
	await page.goto(`${baseURL}orders/suppliers/orders/`);

	const table = page.getByRole("table");

	await page.getByRole("button", { name: "Ordered", exact: true }).click();

	// NOTE: using the first order (from the fixture) for the test
	// (not really relevant for this test, but we want to make sure it's, in fact, an order row, not a header)
	const { order } = supplierOrders[0];
	await table
		.getByRole("row")
		.filter({ has: page.getByRole("cell", { name: order.supplier_name, exact: true }) })
		.filter({ has: page.getByRole("cell", { name: order.totalBooks.toString(), exact: true }) })
		.getByRole("checkbox")
		.click();

	await page.getByText("Reconcile").first().click();

	const isbnInput = page.getByPlaceholder("Enter ISBN of delivered books");

	// Scan some lines to work with
	//
	// NOTE: the following 1 and 2 are arbitrary and don't represent any expected order in which they appear in the UI
	const l1 = table.getByRole("row").filter({ has: page.getByRole("cell", { name: books[0].isbn }) });
	const l2 = table.getByRole("row").filter({ has: page.getByRole("cell", { name: books[1].isbn }) });

	await isbnInput.fill(books[0].isbn);
	await page.keyboard.press("Enter");
	await l1.waitFor();

	await isbnInput.fill(books[1].isbn);
	await page.keyboard.press("Enter");
	await l2.waitFor();

	// Decrease line 1 to 0
	await l1.getByRole("button", { name: "Decrease quantity" }).click();

	// Verify the state
	await l1.waitFor({ state: "detached" });
	await l2.getByRole("cell", { name: "1", exact: true }).waitFor();
});

testOrders("populate: sorts books by ISBN", async ({ page, books, supplierOrders }) => {
	await page.goto(`${baseURL}orders/suppliers/orders/`);

	const table = page.getByRole("table");

	await page.getByRole("button", { name: "Ordered", exact: true }).click();

	// NOTE: using the first order (from the fixture) for the test
	// (not really relevant for this test, but we want to make sure it's, in fact, an order row, not a header)
	const { order } = supplierOrders[0];
	await table
		.getByRole("row")
		.filter({ has: page.getByRole("cell", { name: order.supplier_name, exact: true }) })
		.filter({ has: page.getByRole("cell", { name: order.totalBooks.toString(), exact: true }) })
		.getByRole("checkbox")
		.click();

	await page.getByText("Reconcile").first().click();

	const isbnInput = page.getByPlaceholder("Enter ISBN of delivered books");

	// Scan book 1 (at the time of this writing - alphabetically first ISBN)
	// Scan three books with the same isbn
	await isbnInput.fill(books[0].isbn);
	await page.keyboard.press("Enter");
	// Wait for each scanned line to appear so as to not dispatch updates too fast for the UI to handle
	await table
		.getByRole("row")
		.filter({ has: page.getByRole("cell", { name: books[0].isbn, exact: true }) })
		.filter({ has: page.getByRole("cell", { name: "1", exact: true }) })
		.waitFor();

	// Scan book 2
	await isbnInput.fill(books[1].isbn);
	await page.keyboard.press("Enter");
	// Wait for each scanned line to appear so as to not dispatch updates too fast for the UI to handle
	await table
		.getByRole("row")
		.filter({ has: page.getByRole("cell", { name: books[1].isbn, exact: true }) })
		.filter({ has: page.getByRole("cell", { name: "1", exact: true }) })
		.waitFor();

	// Matcher for rows with isbn of book 1 or book 2 - to save some typing
	const isbnRegex = new RegExp(`(${books[0].isbn}|${books[1].isbn})`);
	const scannedRow = table.getByRole("row").filter({ hasText: isbnRegex });

	// Check the ordering
	await expect(scannedRow).toHaveCount(2);
	await scannedRow.nth(0).getByRole("cell", { name: books[0].isbn, exact: true }).waitFor();
	await scannedRow.nth(1).getByRole("cell", { name: books[1].isbn, exact: true }).waitFor();

	// Add one more of each book, in reverse order (ordering shouldn't change)
	await isbnInput.fill(books[1].isbn);
	await page.keyboard.press("Enter");
	// Wait for each scanned line to appear so as to not dispatch updates too fast for the UI to handle
	await table
		.getByRole("row")
		.filter({ has: page.getByRole("cell", { name: books[1].isbn, exact: true }) })
		.filter({ has: page.getByRole("cell", { name: "2", exact: true }) })
		.waitFor();

	await isbnInput.fill(books[0].isbn);
	await page.keyboard.press("Enter");
	// Wait for each scanned line to appear so as to not dispatch updates too fast for the UI to handle
	await table
		.getByRole("row")
		.filter({ has: page.getByRole("cell", { name: books[1].isbn, exact: true }) })
		.filter({ has: page.getByRole("cell", { name: "2", exact: true }) })
		.waitFor();

	// Check the ordering
	await expect(scannedRow).toHaveCount(2);
	await scannedRow.nth(0).getByRole("cell", { name: books[0].isbn, exact: true }).waitFor();
	await scannedRow.nth(1).getByRole("cell", { name: books[1].isbn, exact: true }).waitFor();
});

testOrders(
	"populate: persists the state (reconciliation can be continued after navigating away and back)",
	async ({ page, supplierOrders }) => {
		await page.goto(`${baseURL}orders/suppliers/orders/`);

		const table = page.getByRole("table");

		await page.getByRole("button", { name: "Ordered", exact: true }).click();

		// NOTE: using the first order (from the fixture) for the test
		// (not really relevant for this test, but we want to make sure it's, in fact, an order row, not a header)
		const { order } = supplierOrders[0];
		await table
			.getByRole("row")
			.filter({ has: page.getByRole("cell", { name: order.supplier_name, exact: true }) })
			.filter({ has: page.getByRole("cell", { name: order.totalBooks.toString(), exact: true }) })
			.getByRole("checkbox")
			.click();

		await page.getByText("Reconcile").first().click();

		const isbnInput = page.getByPlaceholder("Enter ISBN of delivered books");

		// Scan one book
		await isbnInput.fill(supplierOrders[0].lines[0].isbn);
		await page.keyboard.press("Enter");
		// Wait for each scanned line to appear so as to not dispatch updates too fast for the UI to handle
		await table
			.getByRole("row")
			.filter({ has: page.getByRole("cell", { name: supplierOrders[0].lines[0].isbn, exact: true }) })
			.getByRole("cell", { name: "1", exact: true })
			.waitFor();

		// Navigate away from the page
		await page.goto(`${baseURL}orders/suppliers/orders/`);

		// Navigate to the existing reconciliation order
		await page.getByRole("button", { name: "Reconciling", exact: true }).click();
		// NOTE: there's only one reconciliation note in progress - no need for fine grained matching
		await page.getByRole("button", { name: "Continue", exact: true }).click();

		// Scan one more of the existing line
		await isbnInput.fill(supplierOrders[0].lines[0].isbn);
		await page.keyboard.press("Enter");

		// Verify final state (the line should have scanned quantity: 2 - 1 on first go, 1 added just now)
		await table
			.getByRole("row")
			.filter({ has: page.getByRole("cell", { name: supplierOrders[0].lines[0].isbn, exact: true }) })
			.filter({ has: page.getByRole("cell", { name: "2", exact: true }) })
			.waitFor();
	}
);

testOrders(
	"compare: empty state: shows all lines for the respective order, case: single order",
	async ({ page, books, supplierOrders }) => {
		await page.goto(`${baseURL}orders/suppliers/orders/`);

		const table = page.getByRole("table");

		await page.getByRole("button", { name: "Ordered", exact: true }).click();

		// NOTE: using the first order (from the fixture) for the test
		const { order } = supplierOrders[0];
		await table
			.getByRole("row")
			.filter({ has: page.getByRole("cell", { name: order.supplier_name, exact: true }) })
			.filter({ has: page.getByRole("cell", { name: order.totalBooks.toString(), exact: true }) })
			.getByRole("checkbox")
			.click();

		await page.getByText("Reconcile").first().click();

		// NOTE: Not scanning anything - straight to compare -- we need to use the top tab (the button is invisible)
		await page.getByRole("button", { name: "Compare" }).click();

		// NOTE: the lines we're interested in will be either:
		//   - the subheader - supplier name
		//   - the scanned lines
		//
		// Build a regex to match
		// NOTE: we're always matching for all books and all headings - this implicitly checks that no unexpected rows are shown
		const headerText = [...new Set(["Unmatched Books", ...supplierOrders.map(({ order }) => order.supplier_name)])].join("|");
		const isbnText = [...new Set(books.map(({ isbn }) => isbn))].join("|");
		const matchRegex = new RegExp(`(${headerText}|${isbnText})`);

		const rows = table.getByRole("row").filter({ hasText: matchRegex });

		// Wait for the rows to be displayed
		// NOTE: At the time of this writing there is 1 header (supplier name) + 2 order lines = 3 lines
		await expect(rows).toHaveCount(3);

		// Check the ordering (NOTE: This is the state at the time of this writing)
		// NOTE: the lines should indicate the number of books ordered for each isbn
		//
		// header: sup1
		// line: 5678, quantity (ordered): 3 -- supplierOrders[0].lines[0]
		// line: 7777, quantity (ordered): 1 -- supplierOrders[0].lines[2]
		// line: 9999, quantity (ordered): 2 -- supplierOrders[0].lines[1]
		await rows.nth(0).getByText(supplierOrders[0].order.supplier_name).waitFor();

		await rows.nth(1).getByRole("cell", { name: supplierOrders[0].lines[0].isbn, exact: true }).waitFor();
		await rows.nth(1).getByRole("cell", { name: supplierOrders[0].lines[0].quantity.toString(), exact: true }).waitFor(); // ordered quantity

		await rows.nth(2).getByRole("cell", { name: supplierOrders[0].lines[1].isbn, exact: true }).waitFor();
		await rows.nth(2).getByRole("cell", { name: supplierOrders[0].lines[1].quantity.toString(), exact: true }).waitFor(); // ordered quantity

		// Check stats: 0 delivered / 3 ordered
		await expect(page.getByText("Total delivered:")).toBeVisible();
		await expect(page.getByText("0 / 3")).toBeVisible();
	}
);

testOrders(
	"compare: empty state: shows all lines for the respective order, case: multiple orders, same supplier",
	async ({ page, books, supplierOrders }) => {
		await page.goto(`${baseURL}orders/suppliers/orders/`);

		const table = page.getByRole("table");

		await page.getByRole("button", { name: "Ordered", exact: true }).click();

		// NOTE: using the first two orders (from the fixture)
		// NOTE: At the time of this writing, first two orders belonged to the same supplier
		const relevantOrders = table
			.getByRole("row")
			.filter({ has: page.getByRole("cell", { name: supplierOrders[0].order.supplier_name, exact: true }) });
		await relevantOrders.nth(0).getByRole("checkbox").click();
		await relevantOrders.nth(1).getByRole("checkbox").click();

		await page.getByText("Reconcile").first().click();

		// NOTE: Not scanning anything - straight to compare -- we need to use the top tab (the button is invisible)
		await page.getByRole("button", { name: "Compare" }).click();

		// NOTE: the lines we're interested in will be either:
		//   - the subheader - supplier name
		//   - the scanned lines
		//
		// Build a regex to match
		// NOTE: we're always matching for all books and all headings - this implicitly checks that no unexpected rows are shown
		const headerText = [...new Set(["Unmatched Books", ...supplierOrders.map(({ order }) => order.supplier_name)])].join("|");
		const isbnText = [...new Set(books.map(({ isbn }) => isbn))].join("|");
		const matchRegex = new RegExp(`(${headerText}|${isbnText})`);

		const rows = table.getByRole("row").filter({ hasText: matchRegex });

		// Wait for the rows to be displayed
		// NOTE: At the time of this writing there is 1 header (supplier 1) + 5 order lines (2 for order 1 and 3 for order 2) = 6 lines
		await expect(rows).toHaveCount(6);

		// Check the ordering (NOTE: This is the state at the time of this writing)
		// NOTE: the lines should indicate the number of books ordered for each isbn
		//
		// header: sup1
		// line: 1234, quantity (ordered): 2 -- supplierOrders[0].lines[0]
		// line: 5678, quantity (ordered): 1 -- supplierOrders[0].lines[1]
		// line: 5678, quantity (ordered): 3 -- supplierOrders[1].lines[0]
		// line: 7777, quantity (ordered): 1 -- supplierOrders[1].lines[2]
		// line: 9999, quantity (ordered): 2 -- supplierOrders[1].lines[1]
		await rows.nth(0).getByText(supplierOrders[0].order.supplier_name).waitFor();

		await rows.nth(1).getByRole("cell", { name: supplierOrders[0].lines[0].isbn, exact: true }).waitFor();
		await rows.nth(1).getByRole("cell", { name: supplierOrders[0].lines[0].quantity.toString(), exact: true }).waitFor(); // ordered quantity

		await rows.nth(2).getByRole("cell", { name: supplierOrders[0].lines[1].isbn, exact: true }).waitFor();
		await rows.nth(2).getByRole("cell", { name: supplierOrders[0].lines[1].quantity.toString(), exact: true }).waitFor(); // ordered quantity

		await rows.nth(3).getByRole("cell", { name: supplierOrders[1].lines[0].isbn, exact: true }).waitFor();
		await rows.nth(3).getByRole("cell", { name: supplierOrders[1].lines[0].quantity.toString(), exact: true }).waitFor(); // ordered quantity

		await rows.nth(4).getByRole("cell", { name: supplierOrders[1].lines[2].isbn, exact: true }).waitFor();
		await rows.nth(4).getByRole("cell", { name: supplierOrders[1].lines[2].quantity.toString(), exact: true }).waitFor(); // ordered quantity

		await rows.nth(5).getByRole("cell", { name: supplierOrders[1].lines[1].isbn, exact: true }).waitFor();
		await rows.nth(5).getByRole("cell", { name: supplierOrders[1].lines[1].quantity.toString(), exact: true }).waitFor(); // ordered quantity
	}
);

testOrders(
	"compare: empty state: shows all lines for the respective order, case: multiple orders, muliple suppliers",
	async ({ page, books, supplierOrders }) => {
		await page.goto(`${baseURL}orders/suppliers/orders/`);

		const table = page.getByRole("table");

		await page.getByRole("button", { name: "Ordered", exact: true }).click();

		// Check all of the boxes (reconcile all 3 at once)
		await table.getByRole("row").getByRole("checkbox").nth(0).click();
		await table.getByRole("row").getByRole("checkbox").nth(1).click();
		await table.getByRole("row").getByRole("checkbox").nth(2).click();

		await page.getByText("Reconcile").first().click();

		// NOTE: Not scanning anything - straight to compare -- we need to use the top tab (the button is invisible)
		await page.getByRole("button", { name: "Compare" }).click();

		// NOTE: the lines we're interested in will be either:
		//   - the subheader - supplier name
		//   - the scanned lines
		//
		// Build a regex to match
		// NOTE: we're always matching for all books and all headings - this implicitly checks that no unexpected rows are shown
		const headerText = [...new Set(["Unmatched Books", ...supplierOrders.map(({ order }) => order.supplier_name)])].join("|");
		const isbnText = [...new Set(books.map(({ isbn }) => isbn))].join("|");
		const matchRegex = new RegExp(`(${headerText}|${isbnText})`);

		const rows = table.getByRole("row").filter({ hasText: matchRegex });

		// Wait for the rows to be displayed
		// NOTE: At the time of this writing there are 2 header (supplier 1 and 2) + 8 order lines in total = 10 lines
		await expect(rows).toHaveCount(10);

		// Check the ordering (NOTE: This is the state at the time of this writing)
		// NOTE: the lines should indicate the number of books ordered for each isbn
		//
		// header: sup1
		// line: 1234, quantity (ordered): 2 -- supplierOrders[0].lines[0]
		// line: 5678, quantity (ordered): 1 -- supplierOrders[0].lines[1]
		// line: 5678, quantity (ordered): 3 -- supplierOrders[1].lines[0]
		// line: 7777, quantity (ordered): 1 -- supplierOrders[1].lines[2]
		// line: 9999, quantity (ordered): 2 -- supplierOrders[1].lines[1]
		//
		// header: sup2
		// line: 4321, quantity (ordered): 1 -- supplierOrders[2].lines[0]
		// line: 8765, quantity (ordered): 1 -- supplierOrders[2].lines[1]
		// line: 8888, quantity (ordered): 1 -- supplierOrders[2].lines[2]
		await rows.nth(0).getByText(supplierOrders[0].order.supplier_name).waitFor();

		await rows.nth(1).getByRole("cell", { name: supplierOrders[0].lines[0].isbn, exact: true }).waitFor();
		await rows.nth(1).getByRole("cell", { name: supplierOrders[0].lines[0].quantity.toString(), exact: true }).waitFor(); // ordered quantity

		await rows.nth(2).getByRole("cell", { name: supplierOrders[0].lines[1].isbn, exact: true }).waitFor();
		await rows.nth(2).getByRole("cell", { name: supplierOrders[0].lines[1].quantity.toString(), exact: true }).waitFor(); // ordered quantity

		await rows.nth(3).getByRole("cell", { name: supplierOrders[1].lines[0].isbn, exact: true }).waitFor();
		await rows.nth(3).getByRole("cell", { name: supplierOrders[1].lines[0].quantity.toString(), exact: true }).waitFor(); // ordered quantity

		await rows.nth(4).getByRole("cell", { name: supplierOrders[1].lines[2].isbn, exact: true }).waitFor();
		await rows.nth(4).getByRole("cell", { name: supplierOrders[1].lines[2].quantity.toString(), exact: true }).waitFor(); // ordered quantity

		await rows.nth(5).getByRole("cell", { name: supplierOrders[1].lines[1].isbn, exact: true }).waitFor();
		await rows.nth(5).getByRole("cell", { name: supplierOrders[1].lines[1].quantity.toString(), exact: true }).waitFor(); // ordered quantity

		await rows.nth(6).getByText(supplierOrders[2].order.supplier_name).waitFor();

		await rows.nth(7).getByRole("cell", { name: supplierOrders[2].lines[0].isbn, exact: true }).waitFor();
		await rows.nth(7).getByRole("cell", { name: supplierOrders[2].lines[0].quantity.toString(), exact: true }).waitFor(); // ordered quantity

		await rows.nth(8).getByRole("cell", { name: supplierOrders[2].lines[1].isbn, exact: true }).waitFor();
		await rows.nth(8).getByRole("cell", { name: supplierOrders[2].lines[1].quantity.toString(), exact: true }).waitFor(); // ordered quantity

		await rows.nth(9).getByRole("cell", { name: supplierOrders[2].lines[2].isbn, exact: true }).waitFor();
		await rows.nth(9).getByRole("cell", { name: supplierOrders[2].lines[2].quantity.toString(), exact: true }).waitFor(); // ordered quantity
	}
);

testOrders(
	"compare: unmatched orders are shown at the top of the list (namespaced as 'Unmatched')",
	async ({ page, books, supplierOrders }) => {
		await page.goto(`${baseURL}orders/suppliers/orders/`);

		const table = page.getByRole("table");

		await page.getByRole("button", { name: "Ordered", exact: true }).click();

		// NOTE: using the first order (from the fixture) for the test
		const { order } = supplierOrders[0];
		await table
			.getByRole("row")
			.filter({ has: page.getByRole("cell", { name: order.supplier_name, exact: true }) })
			.filter({ has: page.getByRole("cell", { name: order.totalBooks.toString(), exact: true }) })
			.getByRole("checkbox")
			.click();

		await page.getByText("Reconcile").first().click();

		// Scan 1 book not belonging to the order (NOTE: at the time of this wrigint, books[4] is not part of the order)
		const isbnInput = page.getByPlaceholder("Enter ISBN of delivered books");
		await isbnInput.fill(books[4].isbn);
		await page.keyboard.press("Enter");
		await table
			.getByRole("row")
			.filter({ has: page.getByRole("cell", { name: books[4].isbn }) })
			.waitFor();

		await page.getByRole("button", { name: "Compare", exact: true }).click();

		// NOTE: the lines we're interested in will be either:
		//   - the subheader - supplier name
		//   - the scanned lines
		//
		// Build a regex to match
		// NOTE: we're always matching for all books and all headings - this implicitly checks that no unexpected rows are shown
		const headerText = [...new Set(["Unmatched Books", ...supplierOrders.map(({ order }) => order.supplier_name)])].join("|");
		const isbnText = [...new Set(books.map(({ isbn }) => isbn))].join("|");
		const matchRegex = new RegExp(`(${headerText}|${isbnText})`);

		const rows = table.getByRole("row").filter({ hasText: matchRegex });

		// Wait for the rows to be displayed
		// NOTE: At the time of this writing there are 2 headers (unmatched and supplier 1) + 3 order lines in total = 5 lines
		await expect(rows).toHaveCount(5);

		// Check the ordering (NOTE: This is the state at the time of this writing)
		// NOTE: the lines should indicate the number of books ordered for each isbn
		//
		// header: Unmatched Books
		// line: 9999 -- books[4]
		//
		// header: sup1
		// line: 1234 -- supplierOrders[0].lines[0]
		// line: 5678 -- supplierOrders[0].lines[1]
		await rows.nth(0).getByText("Unmatched Books").waitFor();
		await rows.nth(1).getByRole("cell", { name: books[4].isbn, exact: true }).waitFor();
		await rows.nth(2).getByText(supplierOrders[0].order.supplier_name).waitFor();
		await rows.nth(3).getByRole("cell", { name: supplierOrders[0].lines[0].isbn, exact: true }).waitFor();
		await rows.nth(4).getByRole("cell", { name: supplierOrders[0].lines[1].isbn, exact: true }).waitFor();
	}
);

testOrders("compare: overdelivered books should be shown in the 'Unmatched' section", async ({ page, books, supplierOrders }) => {
	await page.goto(`${baseURL}orders/suppliers/orders/`);

	const table = page.getByRole("table");

	await page.getByRole("button", { name: "Ordered", exact: true }).click();

	// NOTE: using the first order (from the fixture) for the test
	const { order } = supplierOrders[0];
	await table
		.getByRole("row")
		.filter({ has: page.getByRole("cell", { name: order.supplier_name, exact: true }) })
		.filter({ has: page.getByRole("cell", { name: order.totalBooks.toString(), exact: true }) })
		.getByRole("checkbox")
		.click();

	await page.getByText("Reconcile").first().click();

	const isbnInput = page.getByPlaceholder("Enter ISBN of delivered books");

	// Add 1 more line 1 than ordered
	// NOTE: At the time of this wrting, order 1 - line 1 had ordered quantity of 2
	await isbnInput.fill(supplierOrders[0].lines[0].isbn);
	await page.keyboard.press("Enter");
	// Wait for the line to appear
	const lineRow = table.getByRole("row").filter({ hasText: supplierOrders[0].lines[0].isbn });
	await lineRow.getByRole("cell", { name: "1", exact: true }).waitFor();

	// Add 2 more
	await lineRow.getByRole("button", { name: "Increase quantity" }).click();
	await lineRow.getByRole("button", { name: "Increase quantity" }).click();

	await page.getByRole("button", { name: "Compare", exact: true }).click();

	// NOTE: the lines we're interested in will be either:
	//   - the subheader - supplier name
	//   - the scanned lines
	//
	// Build a regex to match
	// NOTE: we're always matching for all books and all headings - this implicitly checks that no unexpected rows are shown
	const headerText = [...new Set(["Unmatched Books", ...supplierOrders.map(({ order }) => order.supplier_name)])].join("|");
	const isbnText = [...new Set(books.map(({ isbn }) => isbn))].join("|");
	const matchRegex = new RegExp(`(${headerText}|${isbnText})`);

	const rows = table.getByRole("row").filter({ hasText: matchRegex });

	// Wait for the rows to be displayed
	// NOTE: At the time of this writing there are 2 headers (unmatched and supplier 1) + 3 order lines in total (1 overdelivered, 2 from the order) = 5 lines
	await expect(rows).toHaveCount(5);

	// Check the ordering (NOTE: This is the state at the time of this writing)
	// NOTE: the lines should indicate the number of books ordered for each isbn
	//
	// header: Unmatched Books
	// line: 1234 -- supplierOrders[0].lines[0] (overdelivered)
	//
	// header: sup1
	// line: 1234 -- supplierOrders[0].lines[0]
	// line: 5678 -- supplierOrders[0].lines[1]
	await rows.nth(0).getByText("Unmatched Books").waitFor();
	await rows.nth(1).getByRole("cell", { name: supplierOrders[0].lines[0].isbn, exact: true }).waitFor();
	await rows.nth(2).getByText(supplierOrders[0].order.supplier_name).waitFor();
	await rows.nth(3).getByRole("cell", { name: supplierOrders[0].lines[0].isbn, exact: true }).waitFor();
	await rows.nth(4).getByRole("cell", { name: supplierOrders[0].lines[1].isbn, exact: true }).waitFor();
});

testOrders("compare: single order: fully filled", async ({ page, supplierOrders }) => {
	await page.goto(`${baseURL}orders/suppliers/orders/`);

	const table = page.getByRole("table");

	await page.getByRole("button", { name: "Ordered", exact: true }).click();

	// NOTE: using the first order (from the fixture) for the test
	const { order } = supplierOrders[0];
	await table
		.getByRole("row")
		.filter({ has: page.getByRole("cell", { name: order.supplier_name, exact: true }) })
		.filter({ has: page.getByRole("cell", { name: order.totalBooks.toString(), exact: true }) })
		.getByRole("checkbox")
		.click();

	await page.getByText("Reconcile").first().click();

	const isbnInput = page.getByPlaceholder("Enter ISBN of delivered books");

	// Scan all books belonging to the order
	for (const line of supplierOrders[0].lines) {
		await isbnInput.fill(line.isbn);
		await page.keyboard.press("Enter");

		// Wait for each scanned line to appear so as to not dispatch updates too fast for the UI to handle
		const row = table.getByRole("row").filter({ hasText: line.isbn });
		await row.getByRole("cell", { name: "1", exact: true }).waitFor();

		// Add enough quantity (using the + button)
		// NOTE: upper bound: quantity - 1 -- as we've already added 1 (by scanning)
		for (let i = 0; i < line.quantity - 1; i++) {
			await row.getByRole("button", { name: "Increase quantity" }).click();
		}
	}

	// Verify compare view
	await page.getByRole("button", { name: "Compare", exact: true }).click();

	// Both lines should be checked (as in: fully delivered)
	const l1 = table.getByRole("row").filter({ hasText: supplierOrders[0].lines[0].isbn });
	const l2 = table.getByRole("row").filter({ hasText: supplierOrders[0].lines[1].isbn });

	await expect(l1.getByRole("checkbox")).toBeChecked();
	await expect(l2.getByRole("checkbox")).toBeChecked();

	// Total delivered = 3, Total ordered = 3
	await expect(page.getByText("Total delivered:")).toBeVisible();
	await expect(page.getByText("3 / 3")).toBeVisible();
});

testOrders("compare: single order: overdelivery", async ({ page, supplierOrders }) => {
	await page.goto(`${baseURL}orders/suppliers/orders/`);

	const table = page.getByRole("table");

	await page.getByRole("button", { name: "Ordered", exact: true }).click();

	// NOTE: using the first order (from the fixture) for the test
	const { order } = supplierOrders[0];
	await table
		.getByRole("row")
		.filter({ has: page.getByRole("cell", { name: order.supplier_name, exact: true }) })
		.filter({ has: page.getByRole("cell", { name: order.totalBooks.toString(), exact: true }) })
		.getByRole("checkbox")
		.click();

	await page.getByText("Reconcile").first().click();

	const isbnInput = page.getByPlaceholder("Enter ISBN of delivered books");

	// Scan the books belonging to the order
	for (const line of supplierOrders[0].lines) {
		// NOTE: adding 2 of each book - results in overdelivery for line 2
		await isbnInput.fill(line.isbn);
		await page.keyboard.press("Enter");
		// Wait for each scanned line to appear so as to not dispatch updates too fast for the UI to handle
		const lineRow = table.getByRole("row").filter({ hasText: line.isbn });
		await lineRow.getByRole("cell", { name: "1", exact: true }).waitFor();
		// Add one more
		await lineRow.getByRole("button", { name: "Increase quantity" }).click();
	}

	// Verify compare view
	await page.getByRole("button", { name: "Compare", exact: true }).click();

	const l1 = table.getByRole("row").filter({ hasText: supplierOrders[0].lines[0].isbn });
	const l2 = table.getByRole("row").filter({ hasText: supplierOrders[0].lines[1].isbn });

<<<<<<< HEAD
	//more assertions to give time for the line to be updated to delivered

	// navigate to customer order view
	await page.getByRole("navigation").getByRole("listitem").nth(5).click();
	('a[href$="ends-with"]');
	await page.locator(`a[href$='orders/customers/${customers[0].id}']`).click();
	// await page.goto(`${baseURL}orders/customers/${customers[0].displayId}/`);
	await expect(table.getByText(supplierOrders[0].lines[0].isbn)).toBeVisible();
	await expect(table.getByText("Delivered")).toHaveCount(1);
=======
	// Line 1 should appear once (checked) - fully delivered
	await expect(l1.getByRole("checkbox")).toBeChecked();

	// Line 2 should appear twice
	await expect(l2).toHaveCount(2);
	// Unmatched (that one overdelivered) - no checkbox
	await l2.filter({ hasNot: page.getByRole("checkbox") }).waitFor();
	// Regular line - fully delivered
	await expect(l2.getByRole("checkbox")).toBeChecked();

	// NOTE: the Total delivered shows how many volumes, out of the ordered ones, were scanned (doesn't care about overdelivery)
	// Total delivered (out of ordered books) = 3, Total ordered = 3
	await expect(page.getByText("Total delivered:")).toBeVisible();
	await expect(page.getByText("3 / 3")).toBeVisible();
>>>>>>> 3edbf408
});

testOrders("compare: single order: partial delivery: no additional books", async ({ page, supplierOrders }) => {
	await page.goto(`${baseURL}orders/suppliers/orders/`);

	const table = page.getByRole("table");

	await page.getByRole("button", { name: "Ordered", exact: true }).click();

	// NOTE: using the first order (from the fixture) for the test
	const { order } = supplierOrders[0];
	await table
		.getByRole("row")
		.filter({ has: page.getByRole("cell", { name: order.supplier_name, exact: true }) })
		.filter({ has: page.getByRole("cell", { name: order.totalBooks.toString(), exact: true }) })
		.getByRole("checkbox")
		.click();

	await page.getByText("Reconcile").first().click();

	const isbnInput = page.getByPlaceholder("Enter ISBN of delivered books");

	// Scan the books belonging to the order
	for (const line of supplierOrders[0].lines) {
		// NOTE: scanning only one volume per line (regardles of quantity ordered)
		await isbnInput.fill(line.isbn);
		await page.keyboard.press("Enter");
		// Wait for each scanned line to appear so as to not dispatch updates too fast for the UI to handle
		const lineRow = table.getByRole("row").filter({ hasText: line.isbn });
		await lineRow.getByRole("cell", { name: "1", exact: true }).waitFor();
	}

	// Verify compare view
	await page.getByRole("button", { name: "Compare", exact: true }).click();

	const l1 = table.getByRole("row").filter({ hasText: supplierOrders[0].lines[0].isbn });
	const l2 = table.getByRole("row").filter({ hasText: supplierOrders[0].lines[1].isbn });

	// line 1 - Should not be checked - underdelivered
	await expect(l1.getByRole("checkbox")).not.toBeChecked();
	// line 2 - Should be checked - fully delivered
	await expect(l2.getByRole("checkbox")).toBeChecked();

	// Total delivered = 2, Total ordered = 3
	await expect(page.getByText("Total delivered:")).toBeVisible();
	await expect(page.getByText("2 / 3")).toBeVisible();
});

testOrders("compare: single order: partial delivery: 1 line overdelivered", async ({ page, supplierOrders }) => {
	await page.goto(`${baseURL}orders/suppliers/orders/`);

	const table = page.getByRole("table");

	await page.getByRole("button", { name: "Ordered", exact: true }).click();

	// NOTE: using the first order (from the fixture) for the test
	const { order } = supplierOrders[0];
	await table
		.getByRole("row")
		.filter({ has: page.getByRole("cell", { name: order.supplier_name, exact: true }) })
		.filter({ has: page.getByRole("cell", { name: order.totalBooks.toString(), exact: true }) })
		.getByRole("checkbox")
		.click();

	await page.getByText("Reconcile").first().click();

	const isbnInput = page.getByPlaceholder("Enter ISBN of delivered books");

	const l1 = table.getByRole("row").filter({ has: page.getByRole("cell", { name: supplierOrders[0].lines[0].isbn, exact: true }) });

	// Scan the books
	//
	// Line 1 overdelivered (ordered - 2, scanned - 3), line 2 is not delivered
	await isbnInput.fill(supplierOrders[0].lines[0].isbn);
	await page.keyboard.press("Enter");
	await l1.getByRole("cell", { name: "1", exact: true }).waitFor();
	// Add 2 more
	await l1.getByRole("button", { name: "Increase quantity" }).click();
	await l1.getByRole("button", { name: "Increase quantity" }).click();

	// Verify compare view
	await page.getByRole("button", { name: "Compare", exact: true }).click();

	// NOTE: Even though 3 books were delivered, only 2 out of those 3 were part of the order,
	// whereas one order line was not delivered, hence 2 / 3
	await expect(page.getByText("Total delivered:")).toBeVisible();
	await expect(page.getByText("2 / 3")).toBeVisible();
});

testOrders("compare: single order: partial delivery: 1 unmatched book", async ({ page, books, supplierOrders }) => {
	await page.goto(`${baseURL}orders/suppliers/orders/`);

	const table = page.getByRole("table");

	await page.getByRole("button", { name: "Ordered", exact: true }).click();

	// NOTE: using the first order (from the fixture) for the test
	const { order } = supplierOrders[0];
	await table
		.getByRole("row")
		.filter({ has: page.getByRole("cell", { name: order.supplier_name, exact: true }) })
		.filter({ has: page.getByRole("cell", { name: order.totalBooks.toString(), exact: true }) })
		.getByRole("checkbox")
		.click();

	await page.getByText("Reconcile").first().click();

	const isbnInput = page.getByPlaceholder("Enter ISBN of delivered books");

	const l1 = table.getByRole("row").filter({ has: page.getByRole("cell", { name: supplierOrders[0].lines[0].isbn, exact: true }) });

	// Scan line 1 fully delivered
	await isbnInput.fill(supplierOrders[0].lines[0].isbn);
	await page.keyboard.press("Enter");
	await l1.getByRole("cell", { name: "1", exact: true }).waitFor();
	// Add 1 more (for full delivery)
	await l1.getByRole("button", { name: "Increase quantity" }).click();

	// Scan an unmatched book (not belonging to the order)
	// NOTE: at the time of this writing, books[1] didn't belong to the order used for this test
	await isbnInput.fill(books[1].isbn);
	await page.keyboard.press("Enter");
	await table
		.getByRole("row")
		.filter({ hasText: books[1].isbn })
		.filter({ has: page.getByRole("cell", { name: "1", exact: true }) })
		.waitFor();

	// Verify compare view
	await page.getByRole("button", { name: "Compare", exact: true }).click();

	// NOTE: Even though 3 books were delivered, only 2 out of those 3 were part of the order,
	// whereas one order line was not delivered, hence 2 / 3
	await expect(page.getByText("Total delivered:")).toBeVisible();
	await expect(page.getByText("2 / 3")).toBeVisible();
});

testOrders("compare: multiple orders: fully filled", async ({ page, supplierOrders }) => {
	await page.goto(`${baseURL}orders/suppliers/orders/`);

	const table = page.getByRole("table");

	await page.getByRole("button", { name: "Ordered", exact: true }).click();

	// NOTE: Using the first two orders (from the fixture)
	// NOTE: At the time of this writing, first two orders belonged to the same supplier
	const relevantOrders = table
		.getByRole("row")
		.filter({ has: page.getByRole("cell", { name: supplierOrders[0].order.supplier_name, exact: true }) });
	await relevantOrders.nth(0).getByRole("checkbox").click();
	await relevantOrders.nth(1).getByRole("checkbox").click();

	await page.getByText("Reconcile").first().click();

	const isbnInput = page.getByPlaceholder("Enter ISBN of delivered books");

	const [o1, o2] = supplierOrders;

	// Aggregate the lines (quantity) for both orders
	//
	// NOTE: This creates some opacity, I know...but it's the easiest way to scann all of the books,
	// in a situation where one or more ISBNs are shared between orders and avoid errors when matching displayed quantity
	const aggLines = [o1, o2]
		.flatMap(({ lines }) => lines)
		.reduce((acc, { isbn, quantity }) => (acc.set(isbn, (acc.get(isbn) || 0) + quantity), acc), new Map<string, number>());

	for (const [isbn, quantity] of aggLines.entries()) {
		// Add enough quantity
		await isbnInput.fill(isbn);
		await page.keyboard.press("Enter");
		// Wait for each scanned line to appear so as to not dispatch updates too fast for the UI to handle
		const row = table.getByRole("row").filter({ hasText: isbn });
		await row.getByRole("cell", { name: "1", exact: true }).waitFor();

		// Add enough quantity (using the + button)
		// NOTE: upper bound: quantity - 1 -- as we've already added 1 (by scanning)
		for (let i = 0; i < quantity - 1; i++) {
			await row.getByRole("button", { name: "Increase quantity" }).click();
		}
	}

	// Verify compare view
	await page.getByRole("button", { name: "Compare", exact: true }).click();

	// Check that all lines have been checked
	const lines = [o1, o2].flatMap(({ lines }) => lines);
	for (const { isbn, quantity } of lines) {
		const line = table
			.getByRole("row")
			.filter({ hasText: isbn })
			.filter({ has: page.getByRole("cell", { name: quantity.toString(), exact: true }) });
		await expect(line.getByRole("checkbox")).toBeChecked();
	}

	// Fully delivered:
	//   - order 1: 2 + 1
	//   - order 2: 3 + 2 + 1
	//   - total = 9
	await expect(page.getByText("Total delivered:")).toBeVisible();
	await expect(page.getByText("9 / 9")).toBeVisible();
});

testOrders("compare: multiple orders: overdelivery", async ({ page, supplierOrders }) => {
	await page.goto(`${baseURL}orders/suppliers/orders/`);

	const table = page.getByRole("table");

	await page.getByRole("button", { name: "Ordered", exact: true }).click();

	// NOTE: Using the first two orders (from the fixture)
	// NOTE: At the time of this writing, first two orders belonged to the same supplier
	const relevantOrders = table
		.getByRole("row")
		.filter({ has: page.getByRole("cell", { name: supplierOrders[0].order.supplier_name, exact: true }) });
	await relevantOrders.nth(0).getByRole("checkbox").click();
	await relevantOrders.nth(1).getByRole("checkbox").click();

	await page.getByText("Reconcile").first().click();

	const isbnInput = page.getByPlaceholder("Enter ISBN of delivered books");

	const [o1, o2] = supplierOrders;

	// Aggregate the lines (quantity) for both orders
	//
	// NOTE: This creates some opacity, I know...but it's the easiest way to scann all of the books,
	// in a situation where one or more ISBNs are shared between orders and avoid errors when matching displayed quantity
	const aggLines = [o1, o2]
		.flatMap(({ lines }) => lines)
		.reduce((acc, { isbn, quantity }) => (acc.set(isbn, (acc.get(isbn) || 0) + quantity), acc), new Map<string, number>());

	for (const [isbn, quantity] of aggLines.entries()) {
		await isbnInput.fill(isbn);
		await page.keyboard.press("Enter");
		// Wait for each scanned line to appear so as to not dispatch updates too fast for the UI to handle
		const row = table.getByRole("row").filter({ hasText: isbn });
		await row.getByRole("cell", { name: "1", exact: true }).waitFor();

		// Add enough quantity (using the + button)
		// NOTE: upper bound: quantity - 1 -- as we've already added 1 (by scanning)
		for (let i = 0; i < quantity - 1; i++) {
			await row.getByRole("button", { name: "Increase quantity" }).click();
		}
	}

	// Add one more book from the first order (overdelivery)
	await table.getByRole("row").filter({ hasText: o1.lines[0].isbn }).getByRole("button", { name: "Increase quantity" }).click();

	// Verify compare view
	await page.getByRole("button", { name: "Compare", exact: true }).click();

	// Check that all lines have been checked
	const lines = [o1, o2].flatMap(({ lines }) => lines);
	for (const { isbn, quantity } of lines) {
		const line = table
			.getByRole("row")
			.filter({ hasText: isbn })
			.filter({ has: page.getByRole("cell", { name: quantity.toString(), exact: true }) });
		await expect(line.getByRole("checkbox")).toBeChecked();
	}
	// There should be one line without the checkbox (overdelivered)
	await expect(table.getByRole("row").filter({ hasText: o1.lines[0].isbn, hasNot: page.getByRole("checkbox") })).toHaveCount(1);

	// Fully delivered:
	//   - order 1: 2 + 1
	//   - order 2: 3 + 2 + 1
	//   - total = 9
	// (The overdelivery doesn't affect the total comparision count)
	await expect(page.getByText("Total delivered:")).toBeVisible();
	await expect(page.getByText("9 / 9")).toBeVisible();
});

<<<<<<< HEAD
testOrders("should allow supplier orders to be reconciled again after deletion", async ({ page, supplierOrders }) => {
=======
testOrders("compare: multiple orders: partial delivery: no additional books", async ({ page, supplierOrders }) => {
>>>>>>> 3edbf408
	await page.goto(`${baseURL}orders/suppliers/orders/`);

	const table = page.getByRole("table");

	await page.getByRole("button", { name: "Ordered", exact: true }).click();

	// NOTE: Using the first two orders (from the fixture)
	// NOTE: At the time of this writing, first two orders belonged to the same supplier
	const relevantOrders = table
		.getByRole("row")
		.filter({ has: page.getByRole("cell", { name: supplierOrders[0].order.supplier_name, exact: true }) });
	await relevantOrders.nth(0).getByRole("checkbox").click();
	await relevantOrders.nth(1).getByRole("checkbox").click();

	await page.getByText("Reconcile").first().click();

	const isbnInput = page.getByPlaceholder("Enter ISBN of delivered books");

	const [o1, o2] = supplierOrders;

	// Scan every book once
	const isbns = new Set([o1, o2].flatMap(({ lines }) => lines.map(({ isbn }) => isbn)));
	for (const isbn of isbns) {
		await isbnInput.fill(isbn);
		await page.keyboard.press("Enter");
		// Wait for each scanned line to appear so as to not dispatch updates too fast for the UI to handle
		await table.getByRole("row").filter({ hasText: isbn }).waitFor();
	}

	// Verify compare view
	await page.getByRole("button", { name: "Compare", exact: true }).click();

	// Expected state (at the time of this writing):
	//  - order 1:
	//    - line 1: 1 / 2
	//    - line 2: 1 / 1
	//  - order 2:
	//    - line 1: 0 / 3 (same as order 1 line 2 -- the quantity used to fill the former)
	//    - line 2: 1 / 2
	//    - line 3: 1 / 1
	const o1l1 = table.getByRole("row").filter({ hasText: o1.lines[0].isbn });
	// NOTE: This line has the same ISBN as o2l1
	// Using 'hasNot' - as this line will have '1' for ordered and '1' for delivered
	// We can't use 'has' for '1' as the o2l1 will also has '1' for ordered
	const o1l2 = table.getByRole("row").filter({ hasText: o1.lines[1].isbn, hasNot: page.getByRole("cell", { name: "0", exact: true }) });

	const o2l1 = table.getByRole("row").filter({ hasText: o2.lines[0].isbn, has: page.getByRole("cell", { name: "0", exact: true }) });
	const o2l2 = table.getByRole("row").filter({ hasText: o2.lines[1].isbn });
	const o2l3 = table.getByRole("row").filter({ hasText: o2.lines[2].isbn });

	expect(o1l1.getByRole("checkbox")).not.toBeChecked();
	expect(o1l2.getByRole("checkbox")).toBeChecked();
	expect(o2l1.getByRole("checkbox")).not.toBeChecked();
	expect(o2l2.getByRole("checkbox")).not.toBeChecked();
	expect(o2l3.getByRole("checkbox")).toBeChecked();

	// Partial delivery:
	//   - order 1: ordered: 3, delivered: 2
	//   - order 2: ordered: 6, delivered: 2 (the shared ISBN line's quantity is used for order 1)
	//   - total = 4 / 9
	await expect(page.getByText("Total delivered:")).toBeVisible();
	await expect(page.getByText("4 / 9")).toBeVisible();
});

testOrders("compare: multiple orders: partial delivery: 1 line overdelivered", async ({ page, supplierOrders }) => {
	await page.goto(`${baseURL}orders/suppliers/orders/`);

	const table = page.getByRole("table");

	await page.getByRole("button", { name: "Ordered", exact: true }).click();

	// NOTE: Using the first two orders (from the fixture)
	// NOTE: At the time of this writing, first two orders belonged to the same supplier
	const relevantOrders = table
		.getByRole("row")
		.filter({ has: page.getByRole("cell", { name: supplierOrders[0].order.supplier_name, exact: true }) });
	await relevantOrders.nth(0).getByRole("checkbox").click();
	await relevantOrders.nth(1).getByRole("checkbox").click();

	await page.getByText("Reconcile").first().click();

	const isbnInput = page.getByPlaceholder("Enter ISBN of delivered books");

	const [o1, o2] = supplierOrders;

	// Scan every book once
	const isbns = new Set([o1, o2].flatMap(({ lines }) => lines.map(({ isbn }) => isbn)));
	for (const isbn of isbns) {
		await isbnInput.fill(isbn);
		await page.keyboard.press("Enter");
		// Wait for each scanned line to appear so as to not dispatch updates too fast for the UI to handle
		await table.getByRole("row").filter({ hasText: isbn }).waitFor();
	}

	// Add two more books for order 1, line 1 - 1 to fill, 1 overdelivered
	const l1Row = table.getByRole("row").filter({ hasText: supplierOrders[0].lines[0].isbn });
	await l1Row.getByRole("button", { name: "Increase quantity" }).click();
	await l1Row.getByRole("button", { name: "Increase quantity" }).click();

	// Verify compare view
	await page.getByRole("button", { name: "Compare", exact: true }).click();

	// Expected state (at the time of this writing):
	//  - order 1:
	//    - line 1: 2 / 2
	//    - line 2: 1 / 1
	//  - order 2:
	//    - line 1: 0 / 3 (same as order 1 line 2 -- the quantity used to fill the former)
	//    - line 2: 1 / 2
	//    - line 3: 1 / 1
	const o1l1 = table.getByRole("row").filter({ hasText: o1.lines[0].isbn });
	// NOTE: This line has the same ISBN as o2l1
	// Using 'hasNot' - as this line will have '1' for ordered and '1' for delivered
	// We can't use 'has' for '1' as the o2l1 will also has '1' for ordered
	const o1l2 = table.getByRole("row").filter({ hasText: o1.lines[1].isbn, hasNot: page.getByRole("cell", { name: "0", exact: true }) });

	const o2l1 = table.getByRole("row").filter({ hasText: o2.lines[0].isbn, has: page.getByRole("cell", { name: "0", exact: true }) });
	const o2l2 = table.getByRole("row").filter({ hasText: o2.lines[1].isbn });
	const o2l3 = table.getByRole("row").filter({ hasText: o2.lines[2].isbn });

	// There should be 1 overdelivered line with this ISBN (no checkbox)
	await o1l1.filter({ hasNot: page.getByRole("checkbox") }).waitFor();

	expect(o1l1.getByRole("checkbox")).toBeChecked();
	expect(o1l2.getByRole("checkbox")).toBeChecked();
	expect(o2l1.getByRole("checkbox")).not.toBeChecked();
	expect(o2l2.getByRole("checkbox")).not.toBeChecked();
	expect(o2l3.getByRole("checkbox")).toBeChecked();

	// Partial delivery:
	//   - order 1: ordered: 3, delivered: 3
	//   - order 2: ordered: 6, delivered: 2 (the shared ISBN line's quantity is used for order 1)
	//   - total = 5 / 9
	// (The overdelivery doesn't affect the total comparision count)
	await expect(page.getByText("Total delivered:")).toBeVisible();
	await expect(page.getByText("5 / 9")).toBeVisible();
});

testOrders("compare: multiple orders: partial delivery: 1 unmatched book", async ({ page, books, supplierOrders }) => {
	await page.goto(`${baseURL}orders/suppliers/orders/`);

	const table = page.getByRole("table");

	await page.getByRole("button", { name: "Ordered", exact: true }).click();

	// NOTE: Using the first two orders (from the fixture)
	// NOTE: At the time of this writing, first two orders belonged to the same supplier
	const relevantOrders = table
		.getByRole("row")
		.filter({ has: page.getByRole("cell", { name: supplierOrders[0].order.supplier_name, exact: true }) });
	await relevantOrders.nth(0).getByRole("checkbox").click();
	await relevantOrders.nth(1).getByRole("checkbox").click();

	await page.getByText("Reconcile").first().click();

	const isbnInput = page.getByPlaceholder("Enter ISBN of delivered books");

	const [o1, o2] = supplierOrders;

	// Scan every book once
	const isbns = new Set([o1, o2].flatMap(({ lines }) => lines.map(({ isbn }) => isbn)));
	for (const isbn of isbns) {
		await isbnInput.fill(isbn);
		await page.keyboard.press("Enter");
		// Wait for each scanned line to appear so as to not dispatch updates too fast for the UI to handle
		await table.getByRole("row").filter({ hasText: isbn }).waitFor();
	}

	// Add 1 unmatched book (NOTE: at the time for this writing, books[1] didn't belong to the orders used for this test)
	await isbnInput.fill(books[1].isbn);
	await page.keyboard.press("Enter");
	await table.getByRole("row").filter({ hasText: books[1].isbn }).getByRole("cell", { name: "1", exact: true }).waitFor();

	// Verify compare view
	await page.getByRole("button", { name: "Compare", exact: true }).click();

	// Expected state (at the time of this writing):
	//  - order 1:
	//    - line 1: 1 / 2
	//    - line 2: 1 / 1
	//  - order 2:
	//    - line 1: 0 / 3 (same as order 1 line 2 -- the quantity used to fill the former)
	//    - line 2: 1 / 2
	//    - line 3: 1 / 1
	const o1l1 = table.getByRole("row").filter({ hasText: o1.lines[0].isbn });
	// NOTE: This line has the same ISBN as o2l1
	// Using 'hasNot' - as this line will have '1' for ordered and '1' for delivered
	// We can't use 'has' for '1' as the o2l1 will also has '1' for ordered
	const o1l2 = table.getByRole("row").filter({ hasText: o1.lines[1].isbn, hasNot: page.getByRole("cell", { name: "0", exact: true }) });

	const o2l1 = table.getByRole("row").filter({ hasText: o2.lines[0].isbn, has: page.getByRole("cell", { name: "0", exact: true }) });
	const o2l2 = table.getByRole("row").filter({ hasText: o2.lines[1].isbn });
	const o2l3 = table.getByRole("row").filter({ hasText: o2.lines[2].isbn });

	// There should be 1 unmatched line with this ISBN (no checkbox)
	await table
		.getByRole("row")
		.filter({ hasText: books[1].isbn, hasNot: page.getByRole("checkbox") })
		.waitFor();

	expect(o1l1.getByRole("checkbox")).not.toBeChecked();
	expect(o1l2.getByRole("checkbox")).toBeChecked();
	expect(o2l1.getByRole("checkbox")).not.toBeChecked();
	expect(o2l2.getByRole("checkbox")).not.toBeChecked();
	expect(o2l3.getByRole("checkbox")).toBeChecked();

	// Partial delivery:
	//   - order 1: ordered: 3, delivered: 2
	//   - order 2: ordered: 6, delivered: 2 (the shared ISBN line's quantity is used for order 1)
	//   - total = 5 / 9
	// (The overdelivery doesn't affect the total comparision count)
	await expect(page.getByText("Total delivered:")).toBeVisible();
	await expect(page.getByText("4 / 9")).toBeVisible();
});

testOrders(
	"compare: multiple orders: partial delivery: shared ISBN - filled for order 1, not for order 2",
	async ({ page, supplierOrders }) => {
		await page.goto(`${baseURL}orders/suppliers/orders/`);

		const table = page.getByRole("table");

		await page.getByRole("button", { name: "Ordered", exact: true }).click();

		// NOTE: Using the first two orders (from the fixture)
		// NOTE: At the time of this writing, first two orders belonged to the same supplier
		const relevantOrders = table
			.getByRole("row")
			.filter({ has: page.getByRole("cell", { name: supplierOrders[0].order.supplier_name, exact: true }) });
		await relevantOrders.nth(0).getByRole("checkbox").click();
		await relevantOrders.nth(1).getByRole("checkbox").click();

		await page.getByText("Reconcile").first().click();

		const isbnInput = page.getByPlaceholder("Enter ISBN of delivered books");

		// Use the shared ISBN for the test
		// NOTE: At the time of this writing the following lines shared the same ISBN:
		// - order 1, line 2 - ordered: 1
		// - order 2, line 1 - ordered: 3
		// Total ordered: 4
		//
		// Add 3 books for partial delivery
		await isbnInput.fill(supplierOrders[0].lines[1].isbn);
		await page.keyboard.press("Enter");

		const line = table.getByRole("row").filter({ hasText: supplierOrders[0].lines[1].isbn });

		// Wait for line to appear
		await line.waitFor();
		// Add 2 more
		await line.getByRole("button", { name: "Increase quantity" }).click();
		await line.getByRole("button", { name: "Increase quantity" }).click();

		// Verify compare view
		await page.getByRole("button", { name: "Compare", exact: true }).click();

		// Expected state (at the time of this writing):
		//  - order 1:
		//    - line 2: 1 / 1
		//  - order 2:
		//    - line 1: 2 / 3
		//  NOTE: There are other lines which are irrelevant for this test
		const o1Line = table
			.getByRole("row")
			.filter({ hasText: supplierOrders[0].lines[1].isbn })
			.filter({ has: page.getByRole("cell", { name: "1", exact: true }) });
		const o2Line = table
			.getByRole("row")
			.filter({ hasText: supplierOrders[0].lines[1].isbn })
			.filter({ has: page.getByRole("cell", { name: "2", exact: true }) });

		await expect(o1Line.getByRole("checkbox")).toBeChecked();
		await expect(o2Line.getByRole("checkbox")).not.toBeChecked();

		// Ordered: 9 (accounting for the total of 2 orders)
		// Delivered: 3
		await expect(page.getByText("Total delivered:")).toBeVisible();
		await expect(page.getByText("3 / 9")).toBeVisible();
	}
);

// TODO: We should probably extend the whole (finalized) reconciliation (and its effects to the customer orders),
// but should probably move it its own test suite
testOrders("commit: applies delivery updates to customer order lines", async ({ page, books, customers, supplierOrders }) => {
	// Navigate to supplier orders and start reconciliation
	await page.goto(`${baseURL}orders/suppliers/orders/`);

	const table = page.getByRole("table");

	await page.getByRole("button", { name: "Ordered", exact: true }).click();

	// NOTE: using the first order (from the fixture) for the test
	const { order } = supplierOrders[0];
	await table
		.getByRole("row")
		.filter({ has: page.getByRole("cell", { name: order.supplier_name, exact: true }) })
		.filter({ has: page.getByRole("cell", { name: order.totalBooks.toString(), exact: true }) })
		.getByRole("checkbox")
		.click();

	await page.getByText("Reconcile").first().click();

	const isbnInput = page.getByPlaceholder("Enter ISBN of delivered books");

	// Scan all books belonging to the order
	for (const line of supplierOrders[0].lines) {
		await isbnInput.fill(line.isbn);
		await page.keyboard.press("Enter");

		// Wait for each scanned line to appear so as to not dispatch updates too fast for the UI to handle
		const row = table.getByRole("row").filter({ hasText: line.isbn });
		await row.getByRole("cell", { name: "1", exact: true }).waitFor();

		// Add enough quantity (using the + button)
		// NOTE: upper bound: quantity - 1 -- as we've already added 1 (by scanning)
		for (let i = 0; i < line.quantity - 1; i++) {
			await row.getByRole("button", { name: "Increase quantity" }).click();
		}
	}

<<<<<<< HEAD
	// Verify supplier orders are shown correctly
	await page.getByText("Ordered", { exact: true }).click();
	await expect(page.getByRole("checkbox").nth(1)).toBeVisible();
});
testOrders("should disable all action buttons when an order is finalized", async ({ page, supplierOrders }) => {
	depends(supplierOrders);
	await page.goto(`${baseURL}orders/suppliers/orders/`);
	await page.getByText("Ordered").nth(1).click();
	await page.getByRole("checkbox").nth(1).click();
	await page.getByText("Reconcile").first().click();

	// Simulate finalizing the order
	const dialog = page.getByRole("dialog");
	await page.getByRole("button", { name: "Compare" }).first().click();
	await page.getByRole("button", { name: "Commit" }).nth(1).click();

	await dialog.getByRole("button", { name: "Confirm" }).click();
	await expect(dialog).not.toBeVisible();

	// Verify all action buttons are disabled
	const populate = await page.getByRole("button", { name: "populate" }).all();
	for (const button of populate) {
		await expect(button).toBeDisabled();
	}
	const commit = await page.getByRole("button", { name: "commit" }).all();
	for (const button of commit) {
		await expect(button).toBeDisabled();
	}
	const deleteButton = page.getByLabel("Delete reconciliation order");
	await expect(deleteButton).toBeDisabled();
=======
	// Compare and commit
	await page.getByRole("button", { name: "Compare", exact: true }).click();
	await page.getByRole("button", { name: "Commit", exact: true }).click();
	const dialog = page.getByRole("dialog");
	await dialog.getByRole("button", { name: "Confirm" }).click();
	await dialog.waitFor({ state: "detached" });

	// Navigate to customers page and check customers
	//
	// NOTE: At the time of this writing, this is the state
	// Supplier order 1 (the one we just reconciled):
	//   - line 1: ISBN: 1234, quantity: 2 (fully filled)
	//   - line 1: ISBN: 5678, quantity: 1 (fully filled)
	//
	// Relvant customer order lines (in order of creation -- placed by the customer)
	// - customer 1 - ISBN: 1234 (filled by supplier order 1 - line 1)
	// - customer 1 - ISBN: 5678 (filled by supplier order 1 - line 2)
	// - customer 2 - ISBN: 5678 (not filled - only 1 delivered for now)
	// - customer 3 - ISBN: 1234 (filled by supplier order 1 - line 1)
	//
	// NOTE: The following lines are part of the supplier order and are matched by ISBN and
	// used to inspect different customer orders affected by the reconciliation
	const l1 = table.getByRole("row").filter({ hasText: supplierOrders[0].lines[0].isbn });
	const l2 = table.getByRole("row").filter({ hasText: supplierOrders[0].lines[1].isbn });
	// NOTE: The not-affected line is a catch-all for all lines with ISBNs not affected by the order
	const irrelevantISBNS = books.map(({ isbn }) => isbn).filter((isbn) => !supplierOrders[0].lines.find((l) => l.isbn === isbn));
	const irrelevantISBNSRegex = new RegExp(`(${irrelevantISBNS.join("|")})`);
	const lNotAffected = table.getByRole("row").filter({ hasText: irrelevantISBNSRegex });

	// Check customer 1
	//
	// NOTE: at the time for this writing, the customer order 1 had the following lines
	// - ISBN: 1234, quantity: 1 (filled by supplier order 1 - line 1)
	// - ISBN: 5678, quantity: 1 (filled by supplier order 1 - line 2)
	// - ISBN: 8888, quantity: 1 (not affected by this order -- still placed)
	//
	// NOTE: In CI the navigation is somewhat broken: you can't navigate to a specific page with dynamic params,
	// so we have to go to a static page (no dynamic params) and navigate from there
	// TODO: Replace the lines below with the commented line(s) when the hash routing is implemented
	//
	// await page.goto(`${baseURL}orders/customers/${customers[0].id}/`);
	await page.goto(`${baseURL}orders/customers/`);
	await page.getByText(customers[0].fullname).waitFor();
	await table.getByRole("row").filter({ hasText: customers[0].fullname }).getByRole("link", { name: "Update" }).click();

	await l1.getByRole("cell", { name: "Delivered" }).waitFor();
	await l2.getByRole("cell", { name: "Delivered" }).waitFor();
	await expect(lNotAffected).toHaveCount(1);
	await lNotAffected.nth(0).getByRole("cell", { name: "Placed" }).waitFor();

	// Check customer 2
	//
	// NOTE: at the time for this writing, the customer order 2 had the following lines
	// - ISBN: 5678, quantity: 1 (corresponds to order 1 - line 2 -- not filled)
	// - ISBN: 4321, quantity: 1 (not affected by this order -- still placed)
	// - ISBN: 7777, quantity: 1 (not affected by this order -- still placed)
	// - ISBN: 8765, quantity: 1 (not affected by this order -- still placed)
	//
	// NOTE: In CI the navigation is somewhat broken: you can't navigate to a specific page with dynamic params,
	// so we have to go to a static page (no dynamic params) and navigate from there
	// TODO: Replace the lines below with the commented line(s) when the hash routing is implemented
	//
	// await page.goto(`${baseURL}orders/customers/${customers[1].id}/`);
	await page.goto(`${baseURL}orders/customers/`);
	await page.getByText(customers[1].fullname).waitFor();
	await table.getByRole("row").filter({ hasText: customers[1].fullname }).getByRole("link", { name: "Update" }).click();

	await l2.getByRole("cell", { name: "Placed" }).waitFor(); // Not enough quantity delivered to fill
	await expect(lNotAffected).toHaveCount(3);
	await lNotAffected.nth(0).getByRole("cell", { name: "Placed" }).waitFor();
	await lNotAffected.nth(1).getByRole("cell", { name: "Placed" }).waitFor();
	await lNotAffected.nth(2).getByRole("cell", { name: "Placed" }).waitFor();

	// Check customer 3
	//
	// NOTE: at the time for this writing, the customer order 3 had the following lines
	// - ISBN: 1234, quantity: 1 (filled by supplier order 1 - line 1)
	// - ISBN: 9999, quantity: 1 (not affected by this order -- still placed)
	//
	// NOTE: In CI the navigation is somewhat broken: you can't navigate to a specific page with dynamic params,
	// so we have to go to a static page (no dynamic params) and navigate from there
	// TODO: Replace the lines below with the commented line(s) when the hash routing is implemented
	//
	// await page.goto(`${baseURL}orders/customers/${customers[2].id}/`);
	await page.goto(`${baseURL}orders/customers/`);
	await page.getByText(customers[2].fullname).waitFor();
	await table.getByRole("row").filter({ hasText: customers[2].fullname }).getByRole("link", { name: "Update" }).click();

	await l1.getByRole("cell", { name: "Delivered" }).waitFor();
	await expect(lNotAffected).toHaveCount(1);
	await lNotAffected.nth(0).getByRole("cell", { name: "Placed" }).waitFor();
>>>>>>> 3edbf408
});<|MERGE_RESOLUTION|>--- conflicted
+++ resolved
@@ -1,7 +1,7 @@
 import { expect } from "@playwright/test";
 
 import { baseURL } from "./constants";
-import { testOrders } from "@/helpers/fixtures";
+import { depends, testOrders } from "@/helpers/fixtures";
 
 testOrders("create: single order: on row button click", async ({ page, supplierOrders }) => {
 	// Navigate to supplier orders and start reconciliation
@@ -1006,17 +1006,6 @@
 	const l1 = table.getByRole("row").filter({ hasText: supplierOrders[0].lines[0].isbn });
 	const l2 = table.getByRole("row").filter({ hasText: supplierOrders[0].lines[1].isbn });
 
-<<<<<<< HEAD
-	//more assertions to give time for the line to be updated to delivered
-
-	// navigate to customer order view
-	await page.getByRole("navigation").getByRole("listitem").nth(5).click();
-	('a[href$="ends-with"]');
-	await page.locator(`a[href$='orders/customers/${customers[0].id}']`).click();
-	// await page.goto(`${baseURL}orders/customers/${customers[0].displayId}/`);
-	await expect(table.getByText(supplierOrders[0].lines[0].isbn)).toBeVisible();
-	await expect(table.getByText("Delivered")).toHaveCount(1);
-=======
 	// Line 1 should appear once (checked) - fully delivered
 	await expect(l1.getByRole("checkbox")).toBeChecked();
 
@@ -1031,7 +1020,6 @@
 	// Total delivered (out of ordered books) = 3, Total ordered = 3
 	await expect(page.getByText("Total delivered:")).toBeVisible();
 	await expect(page.getByText("3 / 3")).toBeVisible();
->>>>>>> 3edbf408
 });
 
 testOrders("compare: single order: partial delivery: no additional books", async ({ page, supplierOrders }) => {
@@ -1304,11 +1292,7 @@
 	await expect(page.getByText("9 / 9")).toBeVisible();
 });
 
-<<<<<<< HEAD
-testOrders("should allow supplier orders to be reconciled again after deletion", async ({ page, supplierOrders }) => {
-=======
 testOrders("compare: multiple orders: partial delivery: no additional books", async ({ page, supplierOrders }) => {
->>>>>>> 3edbf408
 	await page.goto(`${baseURL}orders/suppliers/orders/`);
 
 	const table = page.getByRole("table");
@@ -1594,6 +1578,7 @@
 // TODO: We should probably extend the whole (finalized) reconciliation (and its effects to the customer orders),
 // but should probably move it its own test suite
 testOrders("commit: applies delivery updates to customer order lines", async ({ page, books, customers, supplierOrders }) => {
+	depends(books);
 	// Navigate to supplier orders and start reconciliation
 	await page.goto(`${baseURL}orders/suppliers/orders/`);
 
@@ -1630,12 +1615,340 @@
 		}
 	}
 
-<<<<<<< HEAD
+	// Compare and commit
+	await page.getByRole("button", { name: "Compare", exact: true }).click();
+	await page.getByRole("button", { name: "Commit", exact: true }).click();
+	const dialog = page.getByRole("dialog");
+	await dialog.getByRole("button", { name: "Confirm" }).click();
+	await dialog.waitFor({ state: "detached" });
+
+	//more assertions to give time for the line to be updated to delivered
+
+	// navigate to customer order view
+	await page.getByRole("navigation").getByRole("listitem").nth(5).click();
+	('a[href$="ends-with"]');
+	await page.locator(`a[href$='orders/customers/${customers[0].id}']`).click();
+	// await page.goto(`${baseURL}orders/customers/${customers[0].displayId}/`);
+	await expect(table.getByText(supplierOrders[0].lines[0].isbn)).toBeVisible();
+	await expect(table.getByText("Delivered")).toHaveCount(1);
+});
+
+testOrders("quantity: should handle quantity adjustments correctly", async ({ page, supplierOrders }) => {
+	depends(supplierOrders);
+	// Navigate and start reconciliation
+	await page.goto(`${baseURL}orders/suppliers/orders/`);
+	await page.getByText("Ordered").nth(1).click();
+	await page.getByRole("checkbox").nth(1).click();
+	await page.getByText("Reconcile").first().click();
+
+	const isbnInput = page.getByPlaceholder("Enter ISBN of delivered books");
+
+	// Add multiple quantities of same book
+	await isbnInput.fill(supplierOrders[0].lines[0].isbn);
+	await page.keyboard.press("Enter");
+
+	const table = page.getByRole("table");
+	const firstRow = table.getByRole("row").nth(1);
+
+	// Verify initial quantity
+	await expect(firstRow.getByRole("cell", { name: supplierOrders[0].lines[0].isbn, exact: true })).toBeVisible();
+
+	// Increase quantity
+	await firstRow.getByRole("button").nth(1).click();
+	await expect(firstRow.getByRole("cell", { name: "2", exact: true })).toBeVisible();
+});
+
+testOrders("quantity:should remove line when quantity reaches zero", async ({ page, supplierOrders }) => {
+	depends(supplierOrders);
+	await page.goto(`${baseURL}orders/suppliers/orders/`);
+	await page.getByText("Ordered").nth(1).click();
+	await page.getByRole("checkbox").nth(1).click();
+	await page.getByText("Reconcile").first().click();
+
+	const isbnInput = page.getByPlaceholder("Enter ISBN of delivered books");
+
+	// Add single quantity
+	await isbnInput.fill(supplierOrders[0].lines[0].isbn);
+	await page.keyboard.press("Enter");
+
+	const table = page.getByRole("table");
+	const firstRow = table.getByRole("row").nth(1);
+
+	// Verify initial quantity
+	await expect(firstRow.getByRole("cell", { name: "1", exact: true })).toBeVisible();
+
+	// Decrease quantity to zero
+	await page.getByLabel("Decrease quantity").click();
+
+	// Verify line is removed
+	await expect(firstRow.getByRole("cell", { name: supplierOrders[0].lines[0].isbn, exact: true })).not.toBeVisible();
+});
+
+testOrders("quantity: should handle multiple quantity adjustments", async ({ page, supplierOrders, books }) => {
+	depends(supplierOrders);
+	await page.goto(`${baseURL}orders/suppliers/orders/`);
+	await page.getByText("Ordered").nth(1).click();
+	await page.getByRole("checkbox").nth(1).click();
+	await page.getByText("Reconcile").first().click();
+
+	const isbnInput = page.getByPlaceholder("Enter ISBN of delivered books");
+
+	const table = page.getByRole("table");
+	const firstRow = table.getByRole("row").nth(1);
+	const secondRow = table.getByRole("row").nth(2);
+
+	// Add multiple books with different quantities
+	await isbnInput.fill(books[0].isbn);
+	await page.keyboard.press("Enter");
+
+	await expect(firstRow.getByRole("cell", { name: books[0].isbn, exact: true })).toBeVisible();
+
+	await isbnInput.fill(books[2].isbn);
+	await page.keyboard.press("Enter");
+	await expect(secondRow.getByRole("cell", { name: books[2].isbn, exact: true })).toBeVisible();
+
+	// Adjust quantities for both books
+	await firstRow.getByRole("button", { name: "Increase quantity" }).dblclick();
+	await secondRow.getByRole("button", { name: "Increase quantity" }).click();
+
+	// Verify updated quantities
+	await expect(firstRow.getByRole("cell", { name: "3", exact: true })).toBeVisible();
+	await expect(secondRow.getByRole("cell", { name: "2", exact: true })).toBeVisible();
+});
+
+testOrders.skip("should maintain correct totals after multiple quantity adjustments", async ({ page, supplierOrders, books }) => {
+	depends(supplierOrders);
+	await page.goto(`${baseURL}orders/suppliers/orders/`);
+	await page.getByText("Ordered").nth(1).click();
+	await page.getByRole("checkbox").nth(1).click();
+	await page.getByText("Reconcile").first().click();
+
+	const isbnInput = page.getByPlaceholder("Enter ISBN of delivered books");
+
+	await isbnInput.fill(books[0].isbn);
+	await page.keyboard.press("Enter");
+
+	await expect(page.getByText(books[0].isbn)).toBeVisible();
+	await isbnInput.fill(books[2].isbn);
+	await page.keyboard.press("Enter");
+	await expect(page.getByText(books[2].isbn)).toBeVisible();
+
+	// Move to compare view
+	await page.getByRole("button", { name: "Compare" }).first().click();
+
+	// Initial total
+	await expect(page.getByText(`2 / 3`)).toBeVisible();
+
+	await page.getByRole("button", { name: "Populate" }).first().click();
+
+	// Adjust quantities for all books
+	await page.getByRole("table").getByRole("row").all();
+
+	const table = page.getByRole("table");
+	const firstRow = table.getByRole("row").nth(1);
+	const secondRow = table.getByRole("row").nth(2);
+
+	await firstRow.getByLabel("Increase quantity").dblclick();
+
+	await secondRow.getByLabel("Decrease quantity").click();
+
+	await page.getByRole("button", { name: "Compare" }).first().click();
+
+	// Verify updated total
+	await expect(page.getByText(`3 / 3`)).toBeVisible();
+});
+
+testOrders("delete: should allow supplier orders to be reconciled again after deletion", async ({ page, supplierOrders }) => {
+	await page.goto(`${baseURL}orders/suppliers/orders/`);
+	await page.getByText("Ordered").nth(1).click();
+
+	// Select multiple orders
+	const items = await page.getByRole("checkbox").all();
+	const beforeLast = items[items.length - 2];
+	await beforeLast.click();
+	await page.getByRole("checkbox").last().click();
+	await page.getByText("Reconcile").first().click();
+
+	// Add scanned books
+	const isbnInput = page.getByPlaceholder("Enter ISBN of delivered books");
+	await isbnInput.fill(supplierOrders[0].lines[0].isbn);
+	await page.keyboard.press("Enter");
+
+	// Delete and verify all supplier orders can be reconciled again
+	await page.getByRole("button", { name: "Delete reconciliation order" }).click();
+	await page.getByRole("button", { name: "Confirm" }).click();
+
+	await expect(page.getByRole("dialog")).toBeHidden();
+
+	await page.waitForURL("**/orders/suppliers/orders/");
+	await page.waitForTimeout(1000);
+	await page.reload();
+
+	// Verify back at supplier orders
+	// stalling here to give time for the page to load the deleted orders
+	await expect(page.getByText("Ordered", { exact: true })).toBeVisible();
+
+	// Should be able to start new reconciliation with same orders
+	await page.getByText("Ordered").nth(1).click();
+	await expect(page.getByRole("checkbox").nth(1)).toBeVisible();
+
+	await page.getByRole("checkbox").nth(1).click();
+	await page.getByRole("checkbox").nth(2).click();
+	await page.getByText("Reconcile").first().click();
+});
+
+testOrders("delete: should not delete reconciliation order when canceling deletion", async ({ page, supplierOrders }) => {
+	await page.goto(`${baseURL}orders/suppliers/orders/`);
+	await page.getByText("Ordered").nth(1).click();
+	await page.getByRole("checkbox").nth(1).click();
+	await page.getByText("Reconcile").first().click();
+
+	// Add some scanned books
+	const isbnInput = page.getByPlaceholder("Enter ISBN of delivered books");
+	await isbnInput.fill(supplierOrders[0].lines[0].isbn);
+	await page.keyboard.press("Enter");
+
+	// Try to delete but cancel
+	await page.getByRole("button", { name: "Delete reconciliation order" }).click();
+	await page.getByRole("button", { name: "Cancel" }).click();
+
+	// Verify we're still on reconciliation page
+	await expect(page.getByText("Reconcile Deliveries")).toBeVisible();
+	// Verify scanned books still present
+	await expect(page.getByText(supplierOrders[0].lines[0].isbn)).toBeVisible();
+});
+
+testOrders("delete: should allow deletion after comparing books", async ({ page, supplierOrders }) => {
+	await page.goto(`${baseURL}orders/suppliers/orders/`);
+	await page.getByText("Ordered").nth(1).click();
+	await page.getByRole("checkbox").nth(1).click();
+	await page.getByText("Reconcile").first().click();
+
+	// Add books and go to compare view
+	const isbnInput = page.getByPlaceholder("Enter ISBN of delivered books");
+	await isbnInput.fill(supplierOrders[0].lines[0].isbn);
+	await page.keyboard.press("Enter");
+	await page.getByRole("button", { name: "Compare" }).click();
+
+	// Delete from compare view
+	await page.getByRole("button", { name: "Delete reconciliation order" }).click();
+	await page.getByRole("button", { name: "Confirm" }).click();
+
+	await expect(page.getByRole("dialog")).toBeHidden();
+
+	// Verify back at supplier orders
+	await expect(page.getByText("Ordered", { exact: true })).toBeVisible();
+});
+
+// TODO: Skipped this so as to not fail in 'main' with refactor under way
+testOrders.skip("should navigate correctly after deletion", async ({ page, supplierOrders }) => {
+	await page.goto(`${baseURL}orders/suppliers/orders/`);
+	await page.getByText("Ordered").nth(1).click();
+	await page.getByRole("checkbox").nth(1).click();
+	await page.getByText("Reconcile").first().click();
+
+	// Add some books
+	const isbnInput = page.getByPlaceholder("Enter ISBN of delivered books");
+	await isbnInput.fill(supplierOrders[0].lines[0].isbn);
+	await page.keyboard.press("Enter");
+
+	// Delete and verify navigation
+	await page.getByRole("button", { name: "Delete reconciliation order" }).click();
+	await page.getByRole("button", { name: "Confirm" }).click();
+
+	await expect(page.getByRole("dialog")).toBeHidden();
+
+	// Should be at supplier orders page
+
 	// Verify supplier orders are shown correctly
 	await page.getByText("Ordered", { exact: true }).click();
 	await expect(page.getByRole("checkbox").nth(1)).toBeVisible();
-});
-testOrders("should disable all action buttons when an order is finalized", async ({ page, supplierOrders }) => {
+	// Navigate to customers page and check customers
+	//
+	// NOTE: At the time of this writing, this is the state
+	// Supplier order 1 (the one we just reconciled):
+	//   - line 1: ISBN: 1234, quantity: 2 (fully filled)
+	//   - line 1: ISBN: 5678, quantity: 1 (fully filled)
+	//
+	// Relvant customer order lines (in order of creation -- placed by the customer)
+	// - customer 1 - ISBN: 1234 (filled by supplier order 1 - line 1)
+	// - customer 1 - ISBN: 5678 (filled by supplier order 1 - line 2)
+	// - customer 2 - ISBN: 5678 (not filled - only 1 delivered for now)
+	// - customer 3 - ISBN: 1234 (filled by supplier order 1 - line 1)
+	//
+	// NOTE: The following lines are part of the supplier order and are matched by ISBN and
+	// used to inspect different customer orders affected by the reconciliation
+	// const l1 = table.getByRole("row").filter({ hasText: supplierOrders[0].lines[0].isbn });
+	// const l2 = table.getByRole("row").filter({ hasText: supplierOrders[0].lines[1].isbn });
+	// NOTE: The not-affected line is a catch-all for all lines with ISBNs not affected by the order
+	// const irrelevantISBNS = books.map(({ isbn }) => isbn).filter((isbn) => !supplierOrders[0].lines.find((l) => l.isbn === isbn));
+	// const irrelevantISBNSRegex = new RegExp(`(${irrelevantISBNS.join("|")})`);
+	// const lNotAffected = table.getByRole("row").filter({ hasText: irrelevantISBNSRegex });
+
+	// Check customer 1
+	//
+	// NOTE: at the time for this writing, the customer order 1 had the following lines
+	// - ISBN: 1234, quantity: 1 (filled by supplier order 1 - line 1)
+	// - ISBN: 5678, quantity: 1 (filled by supplier order 1 - line 2)
+	// - ISBN: 8888, quantity: 1 (not affected by this order -- still placed)
+	//
+	// NOTE: In CI the navigation is somewhat broken: you can't navigate to a specific page with dynamic params,
+	// so we have to go to a static page (no dynamic params) and navigate from there
+	// TODO: Replace the lines below with the commented line(s) when the hash routing is implemented
+	//
+	// await page.goto(`${baseURL}orders/customers/${customers[0].id}/`);
+	// await page.goto(`${baseURL}orders/customers/`);
+	// await page.getByText(customers[0].fullname).waitFor();
+	// await table.getByRole("row").filter({ hasText: customers[0].fullname }).getByRole("link", { name: "Update" }).click();
+
+	// await l1.getByRole("cell", { name: "Delivered" }).waitFor();
+	// await l2.getByRole("cell", { name: "Delivered" }).waitFor();
+	// await expect(lNotAffected).toHaveCount(1);
+	// await lNotAffected.nth(0).getByRole("cell", { name: "Placed" }).waitFor();
+
+	// Check customer 2
+	//
+	// NOTE: at the time for this writing, the customer order 2 had the following lines
+	// - ISBN: 5678, quantity: 1 (corresponds to order 1 - line 2 -- not filled)
+	// - ISBN: 4321, quantity: 1 (not affected by this order -- still placed)
+	// - ISBN: 7777, quantity: 1 (not affected by this order -- still placed)
+	// - ISBN: 8765, quantity: 1 (not affected by this order -- still placed)
+	//
+	// NOTE: In CI the navigation is somewhat broken: you can't navigate to a specific page with dynamic params,
+	// so we have to go to a static page (no dynamic params) and navigate from there
+	// TODO: Replace the lines below with the commented line(s) when the hash routing is implemented
+	//
+	// await page.goto(`${baseURL}orders/customers/${customers[1].id}/`);
+	// await page.goto(`${baseURL}orders/customers/`);
+	// await page.getByText(customers[1].fullname).waitFor();
+	// await table.getByRole("row").filter({ hasText: customers[1].fullname }).getByRole("link", { name: "Update" }).click();
+
+	// await l2.getByRole("cell", { name: "Placed" }).waitFor(); // Not enough quantity delivered to fill
+	// await expect(lNotAffected).toHaveCount(3);
+	// await lNotAffected.nth(0).getByRole("cell", { name: "Placed" }).waitFor();
+	// await lNotAffected.nth(1).getByRole("cell", { name: "Placed" }).waitFor();
+	// await lNotAffected.nth(2).getByRole("cell", { name: "Placed" }).waitFor();
+
+	// Check customer 3
+	//
+	// NOTE: at the time for this writing, the customer order 3 had the following lines
+	// - ISBN: 1234, quantity: 1 (filled by supplier order 1 - line 1)
+	// - ISBN: 9999, quantity: 1 (not affected by this order -- still placed)
+	//
+	// NOTE: In CI the navigation is somewhat broken: you can't navigate to a specific page with dynamic params,
+	// so we have to go to a static page (no dynamic params) and navigate from there
+	// TODO: Replace the lines below with the commented line(s) when the hash routing is implemented
+	//
+	// await page.goto(`${baseURL}orders/customers/${customers[2].id}/`);
+	// await page.goto(`${baseURL}orders/customers/`);
+	// await page.getByText(customers[2].fullname).waitFor();
+	// await table.getByRole("row").filter({ hasText: customers[2].fullname }).getByRole("link", { name: "Update" }).click();
+
+	// await l1.getByRole("cell", { name: "Delivered" }).waitFor();
+	// await expect(lNotAffected).toHaveCount(1);
+	// await lNotAffected.nth(0).getByRole("cell", { name: "Placed" }).waitFor();
+});
+testOrders("finalize: should disable all action buttons when an order is finalized", async ({ page, supplierOrders }) => {
 	depends(supplierOrders);
 	await page.goto(`${baseURL}orders/suppliers/orders/`);
 	await page.getByText("Ordered").nth(1).click();
@@ -1661,97 +1974,4 @@
 	}
 	const deleteButton = page.getByLabel("Delete reconciliation order");
 	await expect(deleteButton).toBeDisabled();
-=======
-	// Compare and commit
-	await page.getByRole("button", { name: "Compare", exact: true }).click();
-	await page.getByRole("button", { name: "Commit", exact: true }).click();
-	const dialog = page.getByRole("dialog");
-	await dialog.getByRole("button", { name: "Confirm" }).click();
-	await dialog.waitFor({ state: "detached" });
-
-	// Navigate to customers page and check customers
-	//
-	// NOTE: At the time of this writing, this is the state
-	// Supplier order 1 (the one we just reconciled):
-	//   - line 1: ISBN: 1234, quantity: 2 (fully filled)
-	//   - line 1: ISBN: 5678, quantity: 1 (fully filled)
-	//
-	// Relvant customer order lines (in order of creation -- placed by the customer)
-	// - customer 1 - ISBN: 1234 (filled by supplier order 1 - line 1)
-	// - customer 1 - ISBN: 5678 (filled by supplier order 1 - line 2)
-	// - customer 2 - ISBN: 5678 (not filled - only 1 delivered for now)
-	// - customer 3 - ISBN: 1234 (filled by supplier order 1 - line 1)
-	//
-	// NOTE: The following lines are part of the supplier order and are matched by ISBN and
-	// used to inspect different customer orders affected by the reconciliation
-	const l1 = table.getByRole("row").filter({ hasText: supplierOrders[0].lines[0].isbn });
-	const l2 = table.getByRole("row").filter({ hasText: supplierOrders[0].lines[1].isbn });
-	// NOTE: The not-affected line is a catch-all for all lines with ISBNs not affected by the order
-	const irrelevantISBNS = books.map(({ isbn }) => isbn).filter((isbn) => !supplierOrders[0].lines.find((l) => l.isbn === isbn));
-	const irrelevantISBNSRegex = new RegExp(`(${irrelevantISBNS.join("|")})`);
-	const lNotAffected = table.getByRole("row").filter({ hasText: irrelevantISBNSRegex });
-
-	// Check customer 1
-	//
-	// NOTE: at the time for this writing, the customer order 1 had the following lines
-	// - ISBN: 1234, quantity: 1 (filled by supplier order 1 - line 1)
-	// - ISBN: 5678, quantity: 1 (filled by supplier order 1 - line 2)
-	// - ISBN: 8888, quantity: 1 (not affected by this order -- still placed)
-	//
-	// NOTE: In CI the navigation is somewhat broken: you can't navigate to a specific page with dynamic params,
-	// so we have to go to a static page (no dynamic params) and navigate from there
-	// TODO: Replace the lines below with the commented line(s) when the hash routing is implemented
-	//
-	// await page.goto(`${baseURL}orders/customers/${customers[0].id}/`);
-	await page.goto(`${baseURL}orders/customers/`);
-	await page.getByText(customers[0].fullname).waitFor();
-	await table.getByRole("row").filter({ hasText: customers[0].fullname }).getByRole("link", { name: "Update" }).click();
-
-	await l1.getByRole("cell", { name: "Delivered" }).waitFor();
-	await l2.getByRole("cell", { name: "Delivered" }).waitFor();
-	await expect(lNotAffected).toHaveCount(1);
-	await lNotAffected.nth(0).getByRole("cell", { name: "Placed" }).waitFor();
-
-	// Check customer 2
-	//
-	// NOTE: at the time for this writing, the customer order 2 had the following lines
-	// - ISBN: 5678, quantity: 1 (corresponds to order 1 - line 2 -- not filled)
-	// - ISBN: 4321, quantity: 1 (not affected by this order -- still placed)
-	// - ISBN: 7777, quantity: 1 (not affected by this order -- still placed)
-	// - ISBN: 8765, quantity: 1 (not affected by this order -- still placed)
-	//
-	// NOTE: In CI the navigation is somewhat broken: you can't navigate to a specific page with dynamic params,
-	// so we have to go to a static page (no dynamic params) and navigate from there
-	// TODO: Replace the lines below with the commented line(s) when the hash routing is implemented
-	//
-	// await page.goto(`${baseURL}orders/customers/${customers[1].id}/`);
-	await page.goto(`${baseURL}orders/customers/`);
-	await page.getByText(customers[1].fullname).waitFor();
-	await table.getByRole("row").filter({ hasText: customers[1].fullname }).getByRole("link", { name: "Update" }).click();
-
-	await l2.getByRole("cell", { name: "Placed" }).waitFor(); // Not enough quantity delivered to fill
-	await expect(lNotAffected).toHaveCount(3);
-	await lNotAffected.nth(0).getByRole("cell", { name: "Placed" }).waitFor();
-	await lNotAffected.nth(1).getByRole("cell", { name: "Placed" }).waitFor();
-	await lNotAffected.nth(2).getByRole("cell", { name: "Placed" }).waitFor();
-
-	// Check customer 3
-	//
-	// NOTE: at the time for this writing, the customer order 3 had the following lines
-	// - ISBN: 1234, quantity: 1 (filled by supplier order 1 - line 1)
-	// - ISBN: 9999, quantity: 1 (not affected by this order -- still placed)
-	//
-	// NOTE: In CI the navigation is somewhat broken: you can't navigate to a specific page with dynamic params,
-	// so we have to go to a static page (no dynamic params) and navigate from there
-	// TODO: Replace the lines below with the commented line(s) when the hash routing is implemented
-	//
-	// await page.goto(`${baseURL}orders/customers/${customers[2].id}/`);
-	await page.goto(`${baseURL}orders/customers/`);
-	await page.getByText(customers[2].fullname).waitFor();
-	await table.getByRole("row").filter({ hasText: customers[2].fullname }).getByRole("link", { name: "Update" }).click();
-
-	await l1.getByRole("cell", { name: "Delivered" }).waitFor();
-	await expect(lNotAffected).toHaveCount(1);
-	await lNotAffected.nth(0).getByRole("cell", { name: "Placed" }).waitFor();
->>>>>>> 3edbf408
 });