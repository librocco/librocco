import { expect } from "@playwright/test";

import { baseURL } from "./constants";
import { depends, testOrders } from "@/helpers/fixtures";

// * Note: its helpful to make an assertion after each <enter> key
// as it seems that Playwright may start running assertions before page data has fully caught up
testOrders("should show correct initial state of reconciliation page", async ({ page, supplierOrders }) => {
	await page.goto(`${baseURL}orders/suppliers/orders/`);
	await page.getByText("Ordered").nth(1).click();
	await page.getByRole("checkbox").nth(1).click();
	await page.getByText("Reconcile").first().click();

	// Verify initial UI elements
	await expect(page.getByText("Reconcile Deliveries")).toBeVisible();
	await expect(page.getByPlaceholder("Enter ISBN of delivered books")).toBeVisible();
	await expect(page.getByText("Scan or enter the ISBNs of the delivered books to begin reconciliation.")).toBeVisible();
	await expect(page.getByText(supplierOrders[0].lines[0].isbn)).not.toBeVisible();
	await expect(page.getByRole("button", { name: "Commit" })).toBeDisabled();
	await expect(page.getByRole("button", { name: "Compare" })).toHaveCount(1);
	await expect(page.getByRole("button", { name: "Compare" }).nth(1)).not.toBeVisible();
});

testOrders("should show correct comparison when quantities match ordered amounts", async ({ page, books, supplierOrders }) => {
	await page.goto(`${baseURL}orders/suppliers/orders/`);
	await page.getByText("Ordered").nth(1).click();

	// NOTE: supplier orders are sorted by 'created' in descending order: order 1 = last one in the list (idk why the 1 offset for the whole lies)
	await page.getByRole("checkbox").last().click();
	await page.getByText("Reconcile").first().click();

	const table = page.getByRole("table");
	const firstRow = table.getByRole("row").nth(1);
	const secondRow = table.getByRole("row").nth(2);

	// Calculate total ordered quantity from the orders ordered from sup1
	// we know it's sup1 bc we only selected the first two orders
	// and orders are sorted by sup name
	const placedOrderLinesWithSup1 = supplierOrders
		.filter(({ order: { supplier_name } }) => supplier_name === "sup1")
		.flatMap(({ lines }) => lines);

	const isbnInput = page.getByPlaceholder("Enter ISBN of delivered books");
	await isbnInput.fill(placedOrderLinesWithSup1[0].isbn);
	await page.keyboard.press("Enter");
	await expect(firstRow.getByRole("cell", { name: placedOrderLinesWithSup1[0].isbn, exact: true })).toBeVisible();

	await isbnInput.focus();
	await isbnInput.fill(placedOrderLinesWithSup1[0].isbn);
	await page.keyboard.press("Enter");
	// scanned quantity === delivered quantity
	await expect(firstRow.getByRole("cell", { name: placedOrderLinesWithSup1[0].isbn, exact: true })).toBeVisible();
	await expect(firstRow.getByRole("cell", { name: `2`, exact: true })).toBeVisible();

	await page.getByRole("button", { name: "Compare" }).first().click();

	// Verify comparison view
	const supplierNameRow = table.getByRole("row").nth(1);
	supplierNameRow.getByRole("cell", { name: placedOrderLinesWithSup1[0].supplier_name });

	firstRow.getByRole("cell", { name: books[0].isbn });
	await expect(secondRow.getByRole("checkbox")).toBeChecked();

	// there shouldn't be any unmatched books
	await expect(page.getByText("Unmatched Books")).not.toBeVisible();

	await expect(page.getByText("Total delivered:")).toBeVisible();
	await expect(page.getByText("2 / 3")).toBeVisible(); // Assuming 1 was ordered
});

testOrders("should correctly increment quantities when scanning same ISBN multiple times", async ({ page, books, supplierOrders }) => {
	await page.goto(`${baseURL}orders/suppliers/orders/`);
	await page.getByText("Ordered").nth(1).click();
	await page.getByRole("checkbox").nth(1).click();
	await page.getByText("Reconcile").first().click();
	await expect(page.getByText("Reconcile Deliveries")).toBeVisible();

	const table = page.getByRole("table");
	const firstRow = table.getByRole("row").nth(1);
	firstRow.getByRole("cell", { name: supplierOrders[0].lines[0].isbn });

	const isbnInput = page.getByPlaceholder("Enter ISBN of delivered books");

	await isbnInput.fill("1111111111");
	await page.keyboard.press("Enter");

	// Wait for the first row to be added
	await expect(table.getByText("1111111111")).toBeVisible();

	await isbnInput.fill("1111111111");
	await page.keyboard.press("Enter");

	const secondRow = table.getByRole("row").nth(2);

	await expect(firstRow.getByRole("cell", { name: "2", exact: true })).toBeVisible();

	await isbnInput.fill(books[0].isbn);
	await page.keyboard.press("Enter");

	// Check new isbn row is visible
	await expect(table.getByText(books[0].isbn)).toBeVisible();

	await isbnInput.fill("1111111111");
	await page.keyboard.press("Enter");

	// Check the 111111 row quantity is updated
	await expect(firstRow.getByRole("cell", { name: "1111111111", exact: true })).toBeVisible();
	await expect(firstRow.getByRole("cell", { name: "3" })).toBeVisible();
	await expect(secondRow.getByRole("cell", { name: books[0].isbn, exact: true })).toBeVisible();

	await expect(secondRow.getByRole("cell", { name: "1", exact: true })).toBeVisible();
});

testOrders("should show over-delivery when scanned quantities are more than ordered amounts", async ({ page, books, supplierOrders }) => {
	await page.goto(`${baseURL}orders/suppliers/orders/`);
	await page.getByText("Ordered").nth(1).click();
	// NOTE: supplier orders are sorted by 'created' in descending order: order 1 = last one in the list (idk why the 1 offset for the whole lies)
	await page.getByRole("checkbox").last().click();
	await page.getByText("Reconcile").first().click();

	// Add some scanned books
	const isbnInput = page.getByPlaceholder("Enter ISBN of delivered books");

	// Scan more than ordered
	await isbnInput.fill(supplierOrders[0].lines[0].isbn);
	await page.keyboard.press("Enter");

	const table = page.getByRole("table");
	const firstRow = table.getByRole("row").nth(1);
	await expect(firstRow.getByRole("cell", { name: books[0].isbn }).first()).toBeVisible();

	await isbnInput.fill(books[0].isbn);
	await page.keyboard.press("Enter");
	await expect(firstRow.getByRole("cell", { name: books[0].isbn }).first()).toBeVisible();

	await isbnInput.fill(books[0].isbn);
	await page.keyboard.press("Enter");
	await expect(firstRow.getByRole("cell", { name: books[0].isbn }).first()).toBeVisible();

	await isbnInput.fill(books[0].isbn);
	await page.keyboard.press("Enter");

	await expect(firstRow.getByRole("cell", { name: books[0].isbn }).first()).toBeVisible();

	await page.getByRole("button", { name: "Compare" }).nth(1).click();

	const supplierNameRow = table.getByRole("row").nth(1);

	supplierNameRow.getByRole("cell", { name: supplierOrders[0].lines[0].supplier_name });

	await expect(page.getByText("2 / 3")).toBeVisible();
});

testOrders(
	"should show under-delivery when ordered books are not scanned or the scanned quantities are less than ordered amounts",
	async ({ page, supplierOrders, books }) => {
		supplierOrders;
		// Navigate to reconciliation
		await page.goto(`${baseURL}orders/suppliers/orders/`);

		await page.getByText("Ordered").nth(1).click();

		const items = await page.getByRole("checkbox").all();
		const beforeLast = items[items.length - 2];
		// NOTE: supplier orders are sorted by 'created' in descending order: order 1 = last one in the list (idk why the 1 offset for the whole lies)
		await beforeLast.click();
		await page.getByRole("checkbox").last().click();

		await page.getByText("Reconcile").first().click();

		const isbnInput = page.getByPlaceholder("Enter ISBN of delivered books");

		// Scan less quantity than ordered
		// From fixtures we know supplierOrders[0].lines[0] has quantity: 1
		await isbnInput.fill(books[0].isbn);
		await page.keyboard.press("Enter");

		// Move to comparison view
		await page.getByRole("button", { name: "Compare" }).first().click();

		// Verify comparison table structure
		const table = page.getByRole("table");

		// Check supplier name row
		const supplierNameRow = table.getByRole("row").nth(1);
		await expect(supplierNameRow.getByRole("cell", { name: "sup1" })).toBeVisible();

		// Check book details row
		const bookRow = table.getByRole("row").nth(2);
		await expect(bookRow.getByRole("cell", { name: books[0].isbn })).toBeVisible();

		// there shouldn't be any unmatched books
		await expect(page.getByText("Unmatched Books")).not.toBeVisible();

		// Verify delivery stats show under-delivery
		await expect(page.getByText("Total delivered:")).toBeVisible();

		// We only scanned one book, so expect "1 / {totalOrdered}"
		await expect(page.getByText(`1 / 9`)).toBeVisible();
	}
);

testOrders("should show unmatched deliveries when ordered books do not match scanned books", async ({ page, supplierOrders, books }) => {
	supplierOrders;

	// Navigate to reconciliation
	await page.goto(`${baseURL}orders/suppliers/orders/`);

	await page.getByText("Ordered").nth(1).click();

	// NOTE: supplier orders are sorted by 'created' in descending order: order 1 = last one in the list (idk why the 1 offset for the whole lies)
	await page.getByRole("checkbox").last().click();

	await page.getByText("Reconcile").first().click();

	const isbnInput = page.getByPlaceholder("Enter ISBN of delivered books");

	// Scan non ordered books
	await isbnInput.fill(supplierOrders[0].lines[0].isbn);
	await page.keyboard.press("Enter");

	const table = page.getByRole("table");
	await expect(table.getByText(supplierOrders[0].lines[0].isbn)).toBeVisible();

	await isbnInput.fill(books[1].isbn);
	await page.keyboard.press("Enter");

	await expect(table.getByText(books[1].isbn)).toBeVisible();

	// Move to comparison view
	await page.getByRole("button", { name: "Compare" }).nth(1).click();

	// Verify comparison table structure

	// Check supplier name row
	const unmatchedRow = table.getByRole("row").nth(1);
	await expect(unmatchedRow.getByRole("cell", { name: "unmatched" })).toBeVisible();

	// Check book details row
	const unmatchedBookRow = table.getByRole("row").nth(2);
	await expect(unmatchedBookRow.getByRole("cell", { name: books[1].isbn })).toBeVisible();

	const supplierNameRow = table.getByRole("row").nth(3);
	await expect(supplierNameRow.getByRole("cell", { name: "sup1" })).toBeVisible();

	const matchedBookRow = table.getByRole("row").nth(4);
	const secondMatchedBookRow = table.getByRole("row").nth(5);

	await expect(matchedBookRow.getByRole("cell", { name: books[0].isbn })).toBeVisible();
	await expect(secondMatchedBookRow.getByRole("cell", { name: books[2].isbn })).toBeVisible();

	await expect(page.getByText("Total delivered:")).toBeVisible();
	await expect(page.getByText("1 / 3")).toBeVisible();
});

testOrders("regression: unmatched books shouldn't affect the Total delivered count", async ({ page, supplierOrders, books }) => {
	// NOTE: this is a very dirty (but sintactically legal) way of referencing the fixtures (having them run)
	// and silencing the unused variable warning
	supplierOrders;
	books;

	// Navigate to reconciliation
	await page.goto(`${baseURL}orders/suppliers/orders/`);

	await page.getByText("Ordered").nth(1).click();
	await page.getByRole("checkbox").nth(1).click();

	await page.getByText("Reconcile").first().click();

	const isbnInput = page.getByPlaceholder("Enter ISBN of delivered books");
	const table = page.getByRole("table");

	// Scan two books that weren't ordered with this supplier order
	await isbnInput.fill("1111111111");
	await page.keyboard.press("Enter");
	await table.getByText("1111111111").waitFor();

	await isbnInput.fill("2222222222");
	await page.keyboard.press("Enter");
	await table.getByText("2222222222").waitFor();

	// Move to comparison view
	await page.getByRole("button", { name: "Compare" }).nth(1).click();

	// 2 books were ordered
	// 2 completely different books were delivered
	// Total delivered should reflect: 0 / 2 (relevant lines filled)
	await expect(page.getByText("Total delivered:")).toBeVisible();
	await expect(page.getByText("0 / 3")).toBeVisible();
});

testOrders("should show correct delivery stats in commit view", async ({ page, books, supplierOrders }) => {
	depends(supplierOrders);
	await page.goto(`${baseURL}orders/suppliers/orders/`);

	await page.getByText("Ordered").nth(1).click();

	// NOTE: supplier orders are sorted by 'created' in descending order: order 1 = last one in the list (idk why the 1 offset for the whole lies)
	await page.getByRole("checkbox").last().click();
	await page.getByText("Reconcile").first().click();
	await expect(page.getByText("Reconcile Deliveries")).toBeVisible();

	const isbnInput = page.getByPlaceholder("Enter ISBN of delivered books");
	const table = page.getByRole("table");
	const firstRow = table.getByRole("row").nth(1);

	firstRow.getByRole("cell", { name: books[0].isbn });

	await isbnInput.fill(books[1].isbn);
	await page.keyboard.press("Enter");

	// Wait for the first row to be added
	await expect(table.getByText(books[1].isbn).first()).toBeVisible();

	await isbnInput.fill(books[1].isbn);
	await page.keyboard.press("Enter");

	// Check the quantity is updated before...
	await expect(firstRow.getByRole("cell", { name: "2", exact: true }).first()).toBeVisible();

	// ... moving to compare
	await page.getByRole("button", { name: "Compare" }).first().click();

	await expect(page.getByText("Total delivered:")).toBeVisible();

	//unmatched book => book[1]
	await expect(table.getByRole("row").getByText("Unmatched Books")).toBeVisible();
	await expect(table.getByRole("row").nth(2).getByRole("cell", { name: books[1].isbn })).toBeVisible();

	// placed supplier order books => book[0] book[2]
	await expect(table.getByRole("row").nth(3).getByRole("cell", { name: "sup1" })).toBeVisible();
	await expect(table.getByRole("row").nth(4).getByRole("cell", { name: books[0].isbn })).toBeVisible();
	await expect(table.getByRole("row").nth(5).getByRole("cell", { name: books[2].isbn })).toBeVisible();

	await expect(page.getByText("0 / 3")).toBeVisible();
});

testOrders("should be able to select multiple supplier orders to reconcile at once", async ({ page, books, supplierOrders }) => {
	await page.goto(`${baseURL}orders/suppliers/orders/`);

	await page.getByText("Ordered").nth(1).click();

	const items = await page.getByRole("checkbox").all();
	const beforeLast = items[items.length - 2];
	// NOTE: supplier orders are sorted by 'created' in descending order: order 1 = last one in the list (idk why the 1 offset for the whole lies)
	await page.getByRole("checkbox").last().click();
	await beforeLast.click();

	await page.getByText("Reconcile").first().click();

	await expect(page.getByText("Reconcile Deliveries")).toBeVisible();

	const isbnInput = page.getByPlaceholder("Enter ISBN of delivered books");

	await isbnInput.fill(supplierOrders[0].lines[0].isbn);
	await page.keyboard.press("Enter");
	const table = page.getByRole("table");
	const firstMatchedRow = table.getByRole("row").nth(2);
	const secondMatchedRow = table.getByRole("row").nth(3);
	const thirdMatchedRow = table.getByRole("row").nth(4);
	const fourthMatchedRow = table.getByRole("row").nth(5);
	const fifthMatchedRow = table.getByRole("row").nth(6);

	// Scan books from orders
	await expect(table.getByText(supplierOrders[0].lines[0].isbn)).toBeVisible();

	await isbnInput.fill(books[0].isbn);
	await page.keyboard.press("Enter");
	await expect(table.getByText(books[0].isbn)).toBeVisible();

	// Move to comparison view
	await page.getByRole("button", { name: "Compare" }).first().click();

	await expect(firstMatchedRow.getByRole("cell", { name: books[0].isbn })).toBeVisible();

	await expect(secondMatchedRow.getByRole("cell", { name: books[2].isbn })).toBeVisible();

	//same book belonging to different supplier order
	await expect(thirdMatchedRow.getByRole("cell", { name: books[2].isbn })).toBeVisible();

	await expect(fourthMatchedRow.getByRole("cell", { name: books[6].isbn })).toBeVisible();

	await expect(fifthMatchedRow.getByRole("cell", { name: books[4].isbn })).toBeVisible();

	// there shouldn't be any unmatched books
	await expect(page.getByText("Unmatched Books")).not.toBeVisible();

	// Verify total delivered count includes books from both orders
	await expect(page.getByText("Total delivered:")).toBeVisible();
	await expect(page.getByText("2 / 9")).toBeVisible();
});

testOrders("should be able to continue reconciliation", async ({ page, books, supplierOrders }) => {
	// Navigate to supplier orders and start reconciliation
	await page.goto(`${baseURL}orders/suppliers/orders/`);
	await page.getByText("Ordered").nth(1).click();

	// NOTE: supplier orders are sorted by 'created' in descending order: order 1 = last one in the list (idk why the 1 offset for the whole lies)
	await page.getByRole("checkbox").last().click();
	await page.getByText("Reconcile").first().click();

	// Scan some books
	const isbnInput = page.getByPlaceholder("Enter ISBN of delivered books");

	await isbnInput.fill(supplierOrders[0].lines[0].isbn);
	await page.keyboard.press("Enter");

	const table = page.getByRole("table");
	await expect(table.getByText(supplierOrders[0].lines[0].isbn)).toBeVisible();

	// Navigate away from the page
	await page.goto(`${baseURL}orders/suppliers/orders/`);

	// Find and click on the "Continue" button for the in-progress reconciliation
	await page.getByRole("button", { name: "Reconciling" }).click();

	await page.getByRole("button", { name: "Continue" }).first().click();

	await expect(page.getByText("Reconcile Deliveries")).toBeVisible();

	// Verify we can continue scanning
	await isbnInput.fill(supplierOrders[0].lines[0].isbn);
	await page.keyboard.press("Enter");

	const firstRow = table.getByRole("row").nth(1);

	// Verify previously scanned books are still present
	await expect(firstRow.getByText(supplierOrders[0].lines[0].isbn)).toBeVisible();
	// Verify quantity has increased
	await expect(firstRow.getByRole("cell", { name: "2", exact: true })).toBeVisible();

	await page.getByRole("button", { name: "Compare" }).first().click();

	await expect(table.getByText(books[2].isbn)).toBeVisible();

	// there shouldn't be any unmatched books
	await expect(page.getByText("Unmatched Books")).not.toBeVisible();

	// Verify total delivered count includes all scanned books
	await expect(page.getByText("Total delivered:")).toBeVisible();
	await expect(page.getByText("2 / 3")).toBeVisible();
});

testOrders("should be able to commit reconciliation", async ({ page, customers, supplierOrders }) => {
	// Navigate to supplier orders and start reconciliation
	await page.goto(`${baseURL}orders/suppliers/orders/`);
	await page.getByText("Ordered").nth(1).click();

	// NOTE: supplier orders are sorted by 'created' in descending order: order 1 = last one in the list (idk why the 1 offset for the whole lies)
	await page.getByRole("checkbox").last().click();
	await page.getByText("Reconcile").first().click();

	// scan ordered book
	const isbnInput = page.getByPlaceholder("Enter ISBN of delivered books");
	await isbnInput.fill(supplierOrders[0].lines[0].isbn);
	await page.keyboard.press("Enter");

	const table = page.getByRole("table");
	await expect(table.getByText(supplierOrders[0].lines[0].isbn)).toBeVisible();

	// compare view
	await page.getByRole("button", { name: "Compare" }).nth(1).click();

	//commit
	await page.getByRole("button", { name: "Commit" }).nth(1).click();
	const dialog = page.getByRole("dialog");
	await dialog.getByRole("button", { name: "Confirm" }).click();
	await expect(dialog).not.toBeVisible();

	await page.reload();

	//more assertions to give time for the line to be updated to delivered

	// navigate to customer order view
	await page.goto(`${baseURL}orders/customers/${customers[0].displayId}/`);
	await expect(table.getByText(supplierOrders[0].lines[0].isbn)).toBeVisible();
	await expect(table.getByText("Delivered")).toHaveCount(1);
});

testOrders("should handle quantity adjustments correctly", async ({ page, supplierOrders }) => {
	depends(supplierOrders);
	// Navigate and start reconciliation
	await page.goto(`${baseURL}orders/suppliers/orders/`);
	await page.getByText("Ordered").nth(1).click();
	await page.getByRole("checkbox").nth(1).click();
	await page.getByText("Reconcile").first().click();

	const isbnInput = page.getByPlaceholder("Enter ISBN of delivered books");

	// Add multiple quantities of same book
	await isbnInput.fill(supplierOrders[0].lines[0].isbn);
	await page.keyboard.press("Enter");

	const table = page.getByRole("table");
	const firstRow = table.getByRole("row").nth(1);

	// Verify initial quantity
	await expect(firstRow.getByRole("cell", { name: supplierOrders[0].lines[0].isbn, exact: true })).toBeVisible();

	// Increase quantity
	await firstRow.getByRole("button").nth(1).click();
	await expect(firstRow.getByRole("cell", { name: "2", exact: true })).toBeVisible();
});

testOrders("should remove line when quantity reaches zero", async ({ page, supplierOrders }) => {
	depends(supplierOrders);
	await page.goto(`${baseURL}orders/suppliers/orders/`);
	await page.getByText("Ordered").nth(1).click();
	await page.getByRole("checkbox").nth(1).click();
	await page.getByText("Reconcile").first().click();

	const isbnInput = page.getByPlaceholder("Enter ISBN of delivered books");

	// Add single quantity
	await isbnInput.fill(supplierOrders[0].lines[0].isbn);
	await page.keyboard.press("Enter");

	const table = page.getByRole("table");
	const firstRow = table.getByRole("row").nth(1);

	// Verify initial quantity
	await expect(firstRow.getByRole("cell", { name: "1", exact: true })).toBeVisible();

	// Decrease quantity to zero
	await page.getByLabel("Decrease quantity").click();

	// Verify line is removed
	await expect(firstRow.getByRole("cell", { name: supplierOrders[0].lines[0].isbn, exact: true })).not.toBeVisible();
});

testOrders("should handle multiple quantity adjustments", async ({ page, supplierOrders, books }) => {
	depends(supplierOrders);
	await page.goto(`${baseURL}orders/suppliers/orders/`);
	await page.getByText("Ordered").nth(1).click();
	await page.getByRole("checkbox").nth(1).click();
	await page.getByText("Reconcile").first().click();

	const isbnInput = page.getByPlaceholder("Enter ISBN of delivered books");

	const table = page.getByRole("table");
	const firstRow = table.getByRole("row").nth(1);
	const secondRow = table.getByRole("row").nth(2);

	// Add multiple books with different quantities
	await isbnInput.fill(books[0].isbn);
	await page.keyboard.press("Enter");

	await expect(firstRow.getByRole("cell", { name: books[0].isbn, exact: true })).toBeVisible();

	await isbnInput.fill(books[2].isbn);
	await page.keyboard.press("Enter");
	await expect(secondRow.getByRole("cell", { name: books[2].isbn, exact: true })).toBeVisible();

	// Adjust quantities for both books
	await firstRow.getByRole("button", { name: "Increase quantity" }).dblclick();
	await secondRow.getByRole("button", { name: "Increase quantity" }).click();

	// Verify updated quantities
	await expect(firstRow.getByRole("cell", { name: "3", exact: true })).toBeVisible();
	await expect(secondRow.getByRole("cell", { name: "2", exact: true })).toBeVisible();
});

testOrders.skip("should maintain correct totals after multiple quantity adjustments", async ({ page, supplierOrders, books }) => {
	depends(supplierOrders);
	await page.goto(`${baseURL}orders/suppliers/orders/`);
	await page.getByText("Ordered").nth(1).click();
	await page.getByRole("checkbox").nth(1).click();
	await page.getByText("Reconcile").first().click();

	const isbnInput = page.getByPlaceholder("Enter ISBN of delivered books");

	await isbnInput.fill(books[0].isbn);
	await page.keyboard.press("Enter");

	await expect(page.getByText(books[0].isbn)).toBeVisible();
	await isbnInput.fill(books[2].isbn);
	await page.keyboard.press("Enter");
	await expect(page.getByText(books[2].isbn)).toBeVisible();

	// Move to compare view
	await page.getByRole("button", { name: "Compare" }).first().click();

	// Initial total
	await expect(page.getByText(`2 / 3`)).toBeVisible();

	await page.getByRole("button", { name: "Populate" }).first().click();

	// Adjust quantities for all books
	await page.getByRole("table").getByRole("row").all();

	const table = page.getByRole("table");
	const firstRow = table.getByRole("row").nth(1);
	const secondRow = table.getByRole("row").nth(2);

	await firstRow.getByLabel("Increase quantity").dblclick();

	await secondRow.getByLabel("Decrease quantity").click();

	await page.getByRole("button", { name: "Compare" }).first().click();

	// Verify updated total
	await expect(page.getByText(`3 / 3`)).toBeVisible();
});

testOrders.skip("should allow supplier orders to be reconciled again after deletion", async ({ page, supplierOrders }) => {
	await page.goto(`${baseURL}orders/suppliers/orders/`);
	await page.getByText("Ordered").nth(1).click();

	// Select multiple orders
	const items = await page.getByRole("checkbox").all();
	const beforeLast = items[items.length - 2];
	await beforeLast.click();
	await page.getByRole("checkbox").last().click();
	await page.getByText("Reconcile").first().click();

	// Add scanned books
	const isbnInput = page.getByPlaceholder("Enter ISBN of delivered books");
	await isbnInput.fill(supplierOrders[0].lines[0].isbn);
	await page.keyboard.press("Enter");

	// Delete and verify all supplier orders can be reconciled again
	await page.getByRole("button", { name: "Delete reconciliation order" }).click();
	await page.getByRole("button", { name: "Confirm" }).click();

	await expect(page.getByRole("dialog")).toBeHidden();

<<<<<<< HEAD
	// Verify back at supplier orders
	await page.waitForTimeout(1000);
=======
	await page.waitForURL("**/orders/suppliers/orders/");
	await page.waitForTimeout(1000);
	await page.reload();
>>>>>>> 1f881c95

	// Verify back at supplier orders
	// stalling here to give time for the page to load the deleted orders
	await expect(page.getByText("Ordered", { exact: true })).toBeVisible();

	// Should be able to start new reconciliation with same orders
	await page.getByText("Ordered").nth(1).click();
	await expect(page.getByRole("checkbox").nth(1)).toBeVisible();

	await page.getByRole("checkbox").nth(1).click();
	await page.getByRole("checkbox").nth(2).click();
	await page.getByText("Reconcile").first().click();
});

testOrders("should not delete reconciliation order when canceling deletion", async ({ page, supplierOrders }) => {
	await page.goto(`${baseURL}orders/suppliers/orders/`);
	await page.getByText("Ordered").nth(1).click();
	await page.getByRole("checkbox").nth(1).click();
	await page.getByText("Reconcile").first().click();

	// Add some scanned books
	const isbnInput = page.getByPlaceholder("Enter ISBN of delivered books");
	await isbnInput.fill(supplierOrders[0].lines[0].isbn);
	await page.keyboard.press("Enter");

	// Try to delete but cancel
	await page.getByRole("button", { name: "Delete reconciliation order" }).click();
	await page.getByRole("button", { name: "Cancel" }).click();

	// Verify we're still on reconciliation page
	await expect(page.getByText("Reconcile Deliveries")).toBeVisible();
	// Verify scanned books still present
	await expect(page.getByText(supplierOrders[0].lines[0].isbn)).toBeVisible();
});

testOrders("should allow deletion after comparing books", async ({ page, supplierOrders }) => {
	await page.goto(`${baseURL}orders/suppliers/orders/`);
	await page.getByText("Ordered").nth(1).click();
	await page.getByRole("checkbox").nth(1).click();
	await page.getByText("Reconcile").first().click();

	// Add books and go to compare view
	const isbnInput = page.getByPlaceholder("Enter ISBN of delivered books");
	await isbnInput.fill(supplierOrders[0].lines[0].isbn);
	await page.keyboard.press("Enter");
	await page.getByRole("button", { name: "Compare" }).click();

	// Delete from compare view
	await page.getByRole("button", { name: "Delete reconciliation order" }).click();
	await page.getByRole("button", { name: "Confirm" }).click();

	await expect(page.getByRole("dialog")).toBeHidden();

	// Verify back at supplier orders
	await expect(page.getByText("Ordered", { exact: true })).toBeVisible();
});

testOrders("should allow deletion of empty reconciliation order", async ({ page, supplierOrders, books }) => {
	books;
	supplierOrders;

	await page.goto(`${baseURL}orders/suppliers/orders/`);
	await page.getByText("Ordered").nth(1).click();
	await page.getByRole("checkbox").nth(1).click();
	await page.getByText("Reconcile").first().click();

	// Delete without scanning any books
	await page.getByRole("button", { name: "Delete reconciliation order" }).click();
	await page.getByRole("button", { name: "Confirm" }).click();

	await expect(page.getByRole("dialog")).toBeHidden();

	// Verify back at supplier orders
	await expect(page.getByText("Ordered", { exact: true })).toBeVisible();
});

// TODO: Skipped this so as to not fail in 'main' with refactor under way
testOrders.skip("should navigate correctly after deletion", async ({ page, supplierOrders }) => {
	await page.goto(`${baseURL}orders/suppliers/orders/`);
	await page.getByText("Ordered").nth(1).click();
	await page.getByRole("checkbox").nth(1).click();
	await page.getByText("Reconcile").first().click();

	// Add some books
	const isbnInput = page.getByPlaceholder("Enter ISBN of delivered books");
	await isbnInput.fill(supplierOrders[0].lines[0].isbn);
	await page.keyboard.press("Enter");

	// Delete and verify navigation
	await page.getByRole("button", { name: "Delete reconciliation order" }).click();
	await page.getByRole("button", { name: "Confirm" }).click();

	await expect(page.getByRole("dialog")).toBeHidden();

	// Should be at supplier orders page

	// Verify supplier orders are shown correctly
	await page.getByText("Ordered", { exact: true }).click();
	await expect(page.getByRole("checkbox").nth(1)).toBeVisible();
});
testOrders("should disable all action buttons when an order is finalized", async ({ page, supplierOrders }) => {
	depends(supplierOrders);
	await page.goto(`${baseURL}orders/suppliers/orders/`);
	await page.getByText("Ordered").nth(1).click();
	await page.getByRole("checkbox").nth(1).click();
	await page.getByText("Reconcile").first().click();

	// Simulate finalizing the order
	const dialog = page.getByRole("dialog");
	await page.getByRole("button", { name: "Compare" }).first().click();
	await page.getByRole("button", { name: "Commit" }).nth(1).click();

	await dialog.getByRole("button", { name: "Confirm" }).click();
	await expect(dialog).not.toBeVisible();

	// Verify all action buttons are disabled
	const populate = await page.getByRole("button", { name: "populate" }).all();
	for (const button of populate) {
		await expect(button).toBeDisabled();
	}
	const commit = await page.getByRole("button", { name: "commit" }).all();
	for (const button of commit) {
		await expect(button).toBeDisabled();
	}
	const deleteButton = page.getByLabel("Delete reconciliatoin order");
	await expect(deleteButton).toBeDisabled();
});<|MERGE_RESOLUTION|>--- conflicted
+++ resolved
@@ -602,7 +602,7 @@
 	await expect(page.getByText(`3 / 3`)).toBeVisible();
 });
 
-testOrders.skip("should allow supplier orders to be reconciled again after deletion", async ({ page, supplierOrders }) => {
+testOrders("should allow supplier orders to be reconciled again after deletion", async ({ page, supplierOrders }) => {
 	await page.goto(`${baseURL}orders/suppliers/orders/`);
 	await page.getByText("Ordered").nth(1).click();
 
@@ -624,14 +624,9 @@
 
 	await expect(page.getByRole("dialog")).toBeHidden();
 
-<<<<<<< HEAD
-	// Verify back at supplier orders
-	await page.waitForTimeout(1000);
-=======
 	await page.waitForURL("**/orders/suppliers/orders/");
 	await page.waitForTimeout(1000);
 	await page.reload();
->>>>>>> 1f881c95
 
 	// Verify back at supplier orders
 	// stalling here to give time for the page to load the deleted orders
