import adapter from "@sveltejs/adapter-static";
import preprocess from "svelte-preprocess";

import { preprocessMeltUI } from "@melt-ui/pp";
import sequence from "svelte-sequential-preprocessor";

const BASE_PATH = process.env.BASE_PATH ?? "";

/** @type {import('@sveltejs/kit').Config} */
const config = {
	// Consult https://github.com/sveltejs/svelte-preprocess
	// for more information about preprocessors
	preprocess: sequence([preprocess(), preprocessMeltUI()]),
	kit: {
		alias: {
			"$i18n/*": "./src/i18n/*"
		},
		serviceWorker: {
			register: false
		},
		adapter: adapter(),
		prerender: {
			// Note: the '...path/1/' is a workaround for prebuilding the skeleton for all
			// pages that will, in the browser have a param (in place of the 1), used to render dynamic data.
			entries: [
				"/",
				"/debug",
				"/inventory",
				"/inventory/",
				"/inventory/inbound/",
				"/inventory/inbound/1/",
				"/inventory/warehouses/",
				"/inventory/warehouses/1/",
				"/stock/",
				"/outbound/",
				"/outbound/1/",
				"/orders/customers/",
				"/orders/customers/1/",
				"/orders/suppliers/",
<<<<<<< HEAD
				"/orders/suppliers/reconcile/1/",
=======
				"/orders/suppliers/reconcile/",
				"/orders/suppliers/order/1",
>>>>>>> 9a30bfa9
				"/orders/suppliers/1/",
				"/history/date/1/",
				"/history/isbn/",
				"/history/isbn/1/",
				"/history/notes/archive/1/",
				"/history/notes/1/",
				"/history/warehouse/1",
				"/history/warehouse/1/1",
				"/history/warehouse/1/1/1/",
				"/outbound/1/",
				"/settings/",
				"/c/1/",
				"/c/",
				"/s/",
				"/s/1/",
				"/s/reconcile"
			]
		},
		paths: {
			base: BASE_PATH,
			relative: false
		},
		typescript: {
			config: (config) => ({
				...config,
				compilerOptions: {
					...config.compilerOptions,
					resolveJsonModule: true,
					allowSyntheticDefaultImports: true
				}
			})
		}
	}
};

export default config;<|MERGE_RESOLUTION|>--- conflicted
+++ resolved
@@ -37,12 +37,8 @@
 				"/orders/customers/",
 				"/orders/customers/1/",
 				"/orders/suppliers/",
-<<<<<<< HEAD
 				"/orders/suppliers/reconcile/1/",
-=======
-				"/orders/suppliers/reconcile/",
 				"/orders/suppliers/order/1",
->>>>>>> 9a30bfa9
 				"/orders/suppliers/1/",
 				"/history/date/1/",
 				"/history/isbn/",
