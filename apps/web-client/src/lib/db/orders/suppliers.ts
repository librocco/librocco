--- conflicted
+++ resolved
@@ -62,7 +62,6 @@
 	);
 	return result;
 }
-<<<<<<< HEAD
 
 export async function getPossibleOrderLinesForSupplier(db: DB, supplierId: number): Promise<SupplierOrderLine[]> {
 	// We need to build a query that will yield all books we can order, grouped by supplier
@@ -79,10 +78,8 @@
 	);
 	return result;
 }
-export async function getPossibleSupplerOrderInfos(db: DB): Promise<(SupplierOrderInfo & { supplier_name: string })[]> {
-=======
+
 export async function getPossibleSupplierOrderInfos(db: DB): Promise<(SupplierOrderInfo & { supplier_name: string })[]> {
->>>>>>> de790d56
 	const result = await db.execO<SupplierOrderInfo & { supplier_name: string }>(
 		`SELECT supplier.name as supplier_name, supplier_id, SUM(quantity) as total_book_number, SUM(quantity * price) as total_book_price
        FROM supplier
