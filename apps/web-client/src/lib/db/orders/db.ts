import initWasm from "@vlcn.io/crsqlite-wasm";
import wasmUrl from "@vlcn.io/crsqlite-wasm/crsqlite.wasm?url";

import { type DB } from "./types";

const dbCache: Record<string, DB> = {};

export async function getDB(dbname: string) {
	if (dbCache[dbname]) {
		return dbCache[dbname];
	}

	const sqlite = await initWasm(() => wasmUrl);
	const db = await sqlite.open(dbname);

	dbCache[dbname] = db;
	return db;
}

export async function initializeDB(db: DB) {
<<<<<<< HEAD
	await db.exec(`CREATE TABLE IF NOT EXISTS customer (
		id INTEGER,
=======
	await db.exec(`CREATE TABLE customer (
		id INTEGER NOT NULL,
>>>>>>> 75b7dcd6
		fullname TEXT,
		email TEXT,
		deposit DECIMAL,
		PRIMARY KEY (id)
	)`);
	await db.exec(`CREATE TABLE customer_order_lines (
		id INTEGER NOT NULL,
		customer_id TEXT,
		isbn TEXT,
		quantity INTEGER,
		created TIMESTAMP DEFAULT CURRENT_TIMESTAMP,
		placed TIMESTAMP,
		received TIMESTAMP,
		collected TIMESTAMP,
		PRIMARY KEY (id)
	)`);
	// We can't  specify the foreign key constraint since cr-sqlite doesn't support it:
	// Table customer_order_lines has checked foreign key constraints. CRRs may have foreign keys
	// but must not have checked foreign key constraints as they can be violated by row level security or replication.
	// FOREIGN KEY (customer_id) REFERENCES customer(id) ON UPDATE CASCADE ON DELETE CASCADE

	// Activate the crsql extension
	await db.exec("SELECT crsql_as_crr('customer');");
	await db.exec("SELECT crsql_as_crr('customer_order_lines');");
}

export const getInitializedDB = async (dbname: string) => {
	const db = await getDB(dbname);
	// Check if it's already initialized
	// TODO: check the return type
	const result = await db.execO("SELECT name FROM sqlite_master WHERE type='table' AND name='customer';");

	if (result.length === 0) {
		await initializeDB(db);
	}
	return db;
};<|MERGE_RESOLUTION|>--- conflicted
+++ resolved
@@ -18,13 +18,8 @@
 }
 
 export async function initializeDB(db: DB) {
-<<<<<<< HEAD
-	await db.exec(`CREATE TABLE IF NOT EXISTS customer (
-		id INTEGER,
-=======
 	await db.exec(`CREATE TABLE customer (
 		id INTEGER NOT NULL,
->>>>>>> 75b7dcd6
 		fullname TEXT,
 		email TEXT,
 		deposit DECIMAL,
