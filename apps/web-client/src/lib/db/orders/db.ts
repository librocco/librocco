--- conflicted
+++ resolved
@@ -36,25 +36,15 @@
 }
 
 export async function initializeDB(db: DB) {
-<<<<<<< HEAD
-	// TODO: This could probably be wrapped into a txn
-	//
+	// Thought: This could probably be wrapped into a txn
+	// not really: transactions are for DML, not for DDL
 	// Apply the schema (initialise the db)
 	await db.exec(schema);
+
 
 	// Store schema info in crsql_master
 	await db.exec("INSERT OR REPLACE INTO crsql_master (key, value) VALUES (?, ?)", ["schema_name", schemaName]);
 	await db.exec("INSERT OR REPLACE INTO crsql_master (key, value) VALUES (?, ?)", ["schema_version", schemaVersion]);
-=======
-	await db.exec(`CREATE TABLE book (
-		isbn TEXT NOT NULL,
-		title TEXT,
-		authors TEXT,
-		publisher TEXT,
-		price DECIMAL,
-		PRIMARY KEY (isbn)
-	)`);
-	await db.exec("SELECT crsql_as_crr('book');");
 
 	await db.exec(`CREATE TABLE customer (
 		id INTEGER NOT NULL,
@@ -121,16 +111,12 @@
 		PRIMARY KEY (id)
 	)`);
 	await db.exec("SELECT crsql_as_crr('customer_supplier_order');");
->>>>>>> 223015da
 }
 
 export const getInitializedDB = async (dbname: string) => {
 	const db = await getDB(dbname);
-<<<<<<< HEAD
-=======
 
 	const result = await db.execO(`SELECT name FROM sqlite_master WHERE type='table' AND name='customer';`);
->>>>>>> 223015da
 
 	const schemaRes = await getSchemaNameAndVersion(db);
 	if (!schemaRes) {
