import initWasm from "@vlcn.io/crsqlite-wasm";
import wasmUrl from "@vlcn.io/crsqlite-wasm/crsqlite.wasm?url";

import { type DB } from "./types";

const dbCache: Record<string, DB> = {};

export async function getDB(dbname: string) {
	if (dbCache[dbname]) {
		return dbCache[dbname];
	}

	const sqlite = await initWasm(() => wasmUrl);
	const db = await sqlite.open(dbname);

	dbCache[dbname] = db;
	return db;
}

export async function initializeDB(db: DB) {
<<<<<<< HEAD
	await db.exec(`CREATE TABLE IF NOT EXISTS customer (
		id INTEGER,
=======
	await db.exec(`CREATE TABLE customer (
		id INTEGER NOT NULL,
>>>>>>> e65a79d7
		fullname TEXT,
		email TEXT,
		deposit DECIMAL,
		PRIMARY KEY (id)
	)`);
	await db.exec(`CREATE TABLE customer_order_lines (
		id INTEGER NOT NULL,
		customer_id TEXT,
		isbn TEXT,
		quantity INTEGER,
		created TIMESTAMP DEFAULT CURRENT_TIMESTAMP,
		placed TIMESTAMP,
		received TIMESTAMP,
		collected TIMESTAMP,
		PRIMARY KEY (id)
	)`);
	// We can't  specify the foreign key constraint since cr-sqlite doesn't support it:
	// Table customer_order_lines has checked foreign key constraints. CRRs may have foreign keys
	// but must not have checked foreign key constraints as they can be violated by row level security or replication.
	// FOREIGN KEY (customer_id) REFERENCES customer(id) ON UPDATE CASCADE ON DELETE CASCADE

	// Activate the crsql extension
	await db.exec("SELECT crsql_as_crr('customer');");
	await db.exec("SELECT crsql_as_crr('customer_order_lines');");
}

export const getInitializedDB = async (dbname: string) => {
	const db = await getDB(dbname);
	// Check if it's already initialized
	// TODO: check the return type
	const result = await db.execO("SELECT name FROM sqlite_master WHERE type='table' AND name='customer';");

	if (result.length === 0) {
		await initializeDB(db);
	}
	return db;
};<|MERGE_RESOLUTION|>--- conflicted
+++ resolved
@@ -18,13 +18,8 @@
 }
 
 export async function initializeDB(db: DB) {
-<<<<<<< HEAD
-	await db.exec(`CREATE TABLE IF NOT EXISTS customer (
-		id INTEGER,
-=======
 	await db.exec(`CREATE TABLE customer (
 		id INTEGER NOT NULL,
->>>>>>> e65a79d7
 		fullname TEXT,
 		email TEXT,
 		deposit DECIMAL,
