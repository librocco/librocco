/**
 * This is a placeholder as we're not using the generic DB, this might change as we add schema, but trying to keep this as a single source of truth
 */
export { type DB } from "@vlcn.io/crsqlite-wasm";

<<<<<<< HEAD
=======
/* Customer orders/books */
>>>>>>> 0ab7ce4f
export type Customer = {
	id?: number;
	fullname?: string;
	email?: string;
<<<<<<< HEAD
	deposit?: number;
};

export type CustomerOrderLine = { id: number; isbn: string; quantity: number };
export type Book = { isbn: string; quantity: number };
=======
	phone?: string;
	taxId?: string;
	deposit?: number;
};

export type DBCustomerOrderLine = {
	// A customer order line as it is stored in the database
	id: number;
	isbn: string;
	quantity: number;
	created: number; // as milliseconds since epoch
	placed?: number; // as milliseconds since epoch
	received?: number; // as milliseconds since epoch
	collected?: number; // as milliseconds since epoch
	supplierOrderIds: string; // Comma separated list of supplier order ids that this book order is part of
};

export type CustomerOrderLine = {
	// A customer order line to be passed around in the application
	id: number;
	isbn: string;
	quantity: number;
	created: Date; // Date when the book order was entered
	placed?: Date; // Last date when the book order was placed to the supplier
	received?: Date; // Date when the book order was received from the supplier
	collected?: Date; // Date when the book order was collected by the customer
	supplierOrderIds: number[]; // List of supplier order ids that this book order is part of
};
export type BookLine = { isbn: string; quantity: number };

/* Suppliers */
export type SupplierOrderInfo = { supplier_id: number; isbn: string; total_book_number: number };
export type SupplierOrderLine = { supplier_id: number; isbn: string; quantity: number };

export type Supplier = {
	id?: number;
	name?: string;
	email?: string;
	address?: string;
};

export type SupplierOrder = {
	supplier_id: number;
	created: Date;
	lines: SupplierOrderLine[];
};

>>>>>>> 0ab7ce4f
/* These have been lifted from https://github.com/vlcn-io/js/blob/main/packages/direct-connect-common/src/types.ts
I was unabe to import it from there.
*/

export type Seq = readonly [bigint, number];

export type CID = string;
export type PackedPks = Uint8Array;
export type TableName = string;
export type Version = bigint;
export type CausalLength = bigint;
export type Val = any;

export type Change = readonly [
	TableName,
	PackedPks,
	CID,
	Val,
	Version, // col version
	Version, // db version
	// site_id is omitted. Will be applied by the receiver
	// who always knows site ids in client-server setup.
	// server masks site ids of clients. This masking
	// is disallowed in p2p topologies.
	CausalLength,
	number // seq
];<|MERGE_RESOLUTION|>--- conflicted
+++ resolved
@@ -3,25 +3,17 @@
  */
 export { type DB } from "@vlcn.io/crsqlite-wasm";
 
-<<<<<<< HEAD
-=======
 /* Customer orders/books */
->>>>>>> 0ab7ce4f
 export type Customer = {
 	id?: number;
 	fullname?: string;
 	email?: string;
-<<<<<<< HEAD
-	deposit?: number;
-};
-
-export type CustomerOrderLine = { id: number; isbn: string; quantity: number };
-export type Book = { isbn: string; quantity: number };
-=======
 	phone?: string;
 	taxId?: string;
 	deposit?: number;
 };
+
+export type Book = { isbn: string; quantity: number };
 
 export type DBCustomerOrderLine = {
 	// A customer order line as it is stored in the database
@@ -65,7 +57,6 @@
 	lines: SupplierOrderLine[];
 };
 
->>>>>>> 0ab7ce4f
 /* These have been lifted from https://github.com/vlcn-io/js/blob/main/packages/direct-connect-common/src/types.ts
 I was unabe to import it from there.
 */
