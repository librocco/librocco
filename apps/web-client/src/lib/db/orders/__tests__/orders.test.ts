import { describe, it, expect, beforeEach } from "vitest";

import type { DB, Customer } from "../types";

import { getDB, initializeDB } from "../db";

import { getAllCustomers, upsertCustomer, getCustomerBooks, addBooksToCustomer, removeBooksFromCustomer } from "../customers";
<<<<<<< HEAD
=======
import { getRandomDb, getRandomDbs, syncDBs } from "./lib";
import type { Customer } from "../types";
>>>>>>> 0ab7ce4f

describe("Db creation tests", () => {
	it("should allow initializing a database", async () => {
		const randomTestRunId = Math.floor(Math.random() * 100000000);
		const db = await getDB("init-db-test" + randomTestRunId);
		await expect(getAllCustomers(db)).rejects.toThrow();
		await initializeDB(db);
		expect((await getAllCustomers(db)).length).toBe(0);
	});
});

describe("Customer order tests", () => {
	let db: DB;
	beforeEach(async () => (db = await getRandomDb()));

	it("can create and update a customer", async () => {
		await expect(upsertCustomer(db, { fullname: "John Doe" })).rejects.toThrow("Customer must have an id");
		await upsertCustomer(db, { fullname: "John Doe", id: 1, email: "john@example.com", deposit: 13.2 });
		await upsertCustomer(db, { fullname: "Jane Doe", id: 2 });
		let customers = await getAllCustomers(db);
		expect(customers.length).toBe(2);
		expect(customers[0].fullname).toBe("John Doe");
		expect(customers[0].email).toBe("john@example.com");
		await upsertCustomer(db, { fullname: "Jane Doe", id: 2, email: "jane@example.com" });
		expect(customers.length).toBe(2);
		customers = await getAllCustomers(db);
		expect(customers[0].email).toBe("john@example.com");
		expect(customers[1].email).toBe("jane@example.com");
	});

	it("can add books to a customer", async () => {
		await upsertCustomer(db, { fullname: "John Doe", id: 1 });
		let books = await getCustomerBooks(db, 1);
		expect(books.length).toBe(0);
		await addBooksToCustomer(db, 1, [
			{ isbn: "9780000000000", quantity: 1 },
			{ isbn: "9780000000000", quantity: 1 }
		]);
		books = await getCustomerBooks(db, 1);
		expect(books.length).toBe(2);
		expect(books[0].id).toBeTypeOf("number");
		expect(books[0].created).toBeInstanceOf(Date);
	});

	it("can add ten books to a customer 10 times and not take more than 400ms", async () => {
		await upsertCustomer(db, { fullname: "John Doe", id: 1 });
		const howMany = 10;
		const startTime = Date.now();
		for (let i = 0; i < howMany; i++) {
			await db.tx(async (db) => {
				await addBooksToCustomer(db as DB, 1, [
					{ isbn: "9780000000000", quantity: 1 },
					{ isbn: "9780000000001", quantity: 3 },
					{ isbn: "9780000000002", quantity: 1 },
					{ isbn: "9780000000003", quantity: 3 },
					{ isbn: "9780000000004", quantity: 1 },
					{ isbn: "9780000000005", quantity: 2 },
					{ isbn: "9780000000006", quantity: 1 },
					{ isbn: "9780000000007", quantity: 1 },
					{ isbn: "9780000000008", quantity: 2 },
					{ isbn: "9780000000009", quantity: 1 }
				]);
			});
		}
		const duration = Date.now() - startTime;
		const books = await getCustomerBooks(db, 1);
		expect(books.length).toBe(10 * howMany);
		expect(duration).toBeLessThanOrEqual(400);
	});

	it("can remove books from a customer order", async () => {
		await upsertCustomer(db, { fullname: "John Doe", id: 1 });
		await addBooksToCustomer(db, 1, [
			{ isbn: "9780000000000", quantity: 1 },
			{ isbn: "9780000000000", quantity: 1 }
		]);
		let books = await getCustomerBooks(db, 1);
		expect(books.length).toBe(2);
		removeBooksFromCustomer(db, 1, [books[0].id]);
		books = await getCustomerBooks(db, 1);
		expect(books.length).toBe(1);
	});
});

describe("Customer order tests", () => {
	let db1: DB, db2: DB;
	beforeEach(async () => ([db1, db2] = await getRandomDbs()));
	it("Should sync customer creation", async () => {
		// We create one customer in db1 and a different one in db2
		let db1Customers: Customer[], db2Customers: Customer[];
		await upsertCustomer(db1, { fullname: "John Doe", id: 1, email: "john@example.com", deposit: 13.2 });
		await upsertCustomer(db2, { fullname: "Jane Doe", id: 2 });
		[db1Customers, db2Customers] = await Promise.all([getAllCustomers(db1), getAllCustomers(db2)]);
		expect(db1Customers.length).toBe(1);
		expect(db2Customers.length).toBe(1);
		await syncDBs(db1, db2);
		expect((await getAllCustomers(db2)).length).toBe(2);
		await syncDBs(db2, db1);
		expect((await getAllCustomers(db1)).length).toBe(2);
		[db1Customers, db2Customers] = await Promise.all([getAllCustomers(db1), getAllCustomers(db2)]);
		expect(db1Customers).toEqual(db2Customers);
	});
	it("Should keep both updates done at the same time on different dbs", async () => {
		// We create one customer in db1 and a different one in db2
		await upsertCustomer(db1, { fullname: "John Doe", id: 1, email: "john@example.com", deposit: 13.2 });
		await syncDBs(db1, db2);
		await upsertCustomer(db2, { fullname: "Jane Doe", id: 1, email: "jane@example.com" });
		await syncDBs(db2, db1);
		const [db1Customers, db2Customers] = await Promise.all([getAllCustomers(db1), getAllCustomers(db2)]);
		expect(db1Customers).toEqual(db2Customers);
		expect(db1Customers).toEqual([{ fullname: "Jane Doe", id: 1, email: "jane@example.com", deposit: 13.2 }]);
	});
});<|MERGE_RESOLUTION|>--- conflicted
+++ resolved
@@ -5,11 +5,8 @@
 import { getDB, initializeDB } from "../db";
 
 import { getAllCustomers, upsertCustomer, getCustomerBooks, addBooksToCustomer, removeBooksFromCustomer } from "../customers";
-<<<<<<< HEAD
-=======
+
 import { getRandomDb, getRandomDbs, syncDBs } from "./lib";
-import type { Customer } from "../types";
->>>>>>> 0ab7ce4f
 
 describe("Db creation tests", () => {
 	it("should allow initializing a database", async () => {
