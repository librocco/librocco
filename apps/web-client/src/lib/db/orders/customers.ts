--- conflicted
+++ resolved
@@ -1,11 +1,7 @@
 import type { DB, Customer, DBCustomerOrderLine, CustomerOrderLine, BookLine, SupplierOrderLine } from "./types";
 
 export async function getAllCustomers(db: DB): Promise<Customer[]> {
-<<<<<<< HEAD
 	const result = await db.execO<Customer>("SELECT id, fullname, email, updatedAt, deposit FROM customer ORDER BY id ASC;");
-=======
-	const result = await db.execO<Customer>("SELECT id, fullname, email, deposit, updatedAt FROM customer ORDER BY id ASC;");
->>>>>>> aba5a588
 	return result;
 }
 
@@ -13,7 +9,6 @@
 	if (!customer.id) {
 		throw new Error("Customer must have an id");
 	}
-	console.log({ customer });
 	await db.exec(
 		`INSERT INTO customer (id, fullname, email, deposit)
          VALUES (?, ?, ?, ?)
@@ -61,7 +56,6 @@
 		ORDER BY customer_order_lines.id ASC;`,
 		[customerId]
 	);
-	console.log({ result });
 	return result.map(marshallCustomerOrderLine);
 };
 /**
@@ -107,7 +101,6 @@
 	 * converting it to a string here resulted in the book not getting persisted
 	 */
 	const params = books.map((book) => [customerId, book.isbn, book.quantity]).flat();
-<<<<<<< HEAD
 	const sql = `
      INSERT INTO customer_order_lines (customer_id, isbn, quantity)
      VALUES ${multiplyString("(?,?,?)", books.length)};`;
@@ -117,16 +110,6 @@
 		await txDb.exec(sql, params);
 		await txDb.exec(updateSql);
 	});
-=======
-
-	console.log({ params });
-	const sql =
-		`INSERT INTO customer_order_lines (customer_id, isbn, quantity)
-    VALUES ` + multiplyString("(?,?,?)", books.length);
-
-	console.log({ books });
-	await db.exec(sql, params);
->>>>>>> aba5a588
 };
 
 // Example: multiplyString("foo", 5) → "foo, foo, foo, foo, foo"
