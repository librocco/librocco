--- conflicted
+++ resolved
@@ -1,8 +1,3 @@
-<<<<<<< HEAD
-import type { DB, PastNoteItem, PastTransactionItem, NoteType } from "./types";
-
-export async function getPastNotes(db: DB, date: string): Promise<PastNoteItem[]> {
-=======
 /**
  * @fileoverview Transaction History System
  *
@@ -20,7 +15,7 @@
  * - warehouse table: Location names and discounts
  */
 
-import type { DB, PastNoteItem, PastTransactionItem } from "./types";
+import type { DB, PastNoteItem, PastTransactionItem, NoteType } from "./types";
 
 /**
  * Retrieves all committed notes for a specific date.
@@ -31,8 +26,7 @@
  * @param {string} date - Date to query in YYYY-MM-DD format
  * @returns {Promise<PastNoteItem[]>} Committed notes
  */
-export function getPastNotes(db: DB, date: string): Promise<PastNoteItem[]> {
->>>>>>> b6731691
+export async function getPastNotes(db: DB, date: string): Promise<PastNoteItem[]> {
 	const query = `
             SELECT
                 n.id,
