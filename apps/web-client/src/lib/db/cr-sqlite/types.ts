--- conflicted
+++ resolved
@@ -1,13 +1,9 @@
 /**
  * This is a placeholder as we're not using the generic DB, this might change as we add schema, but trying to keep this as a single source of truth
  */
-<<<<<<< HEAD
-export { type DB } from "@vlcn.io/crsqlite-wasm";
 import type { BookEntry } from "@librocco/db";
-=======
 import type { DB } from "@vlcn.io/crsqlite-wasm";
 export type { DB };
->>>>>>> 7bb6e67c
 
 /* Customer orders/books */
 export type Customer = {
