/**
 * This is a placeholder as we're not using the generic DB, this might change as we add schema, but trying to keep this as a single source of truth
 */
import type { BookEntry } from "@librocco/db";
import type { DB } from "@vlcn.io/crsqlite-wasm";
export type { DB };

/* Customer orders/books */
export type Customer = {
	id?: number;
	fullname?: string;
	email?: string;
	phone?: string;
	taxId?: string;
	deposit?: number;
	updatedAt?: number;
};

export type BookData = {
	isbn: string;
	title?: string;
	price?: number;
	year?: string;
	authors?: string;
	publisher?: string;
	editedBy?: string;
	outOfPrint?: boolean;
	category?: string;
};

<<<<<<< HEAD
=======
export type DBCustomerOrderLine = {
	// A customer order line as it is stored in the database
	id: number;
	isbn: string;
	customer_id: number;
	created: number; // as milliseconds since epoch
	placed?: number; // as milliseconds since epoch
	received?: number; // as milliseconds since epoch
	collected?: number; // as milliseconds since epoch
	supplierOrderIds: string; // Comma separated list of supplier order ids that this book order is part of
	title: string;
	price: number;
	year: string;
	authors: string;
	publisher: string;
	editedBy: string;
	out_of_print?: number;
	category: string;
};

>>>>>>> 45f87ef9
export type CustomerOrderLine = {
	// A customer order line to be passed around in the application
	id: number;
	customer_id: number;
	created: Date; // Date when the book order was entered
	placed?: Date; // Last date when the book order was placed to the supplier
	received?: Date; // Date when the book order was received from the supplier
	collected?: Date; // Date when the book order was collected by the customer
<<<<<<< HEAD
	isbn: string;
} & Pick<BookData, "title" | "authors" | "price">;

=======
	/**
	 * This will come out from the customer_supplier_order table
	 */
	supplierOrderIds: number[]; // List of supplier order ids that this book order is part of
} & Required<BookData>;
>>>>>>> 45f87ef9
export type BookLine = { isbn: string };

/* Suppliers */
export type SupplierOrderInfo = { supplier_id: number; isbn: string; total_book_number: number };
export type SupplierOrderLine = {
	supplier_id: number;
	supplier_name: string;
	// TODO: extend from Book type (which properties are optional?)
	isbn: string;
	title: string;
	authors: string;
	publisher: string;
	0.84;
	quantity: number;
	line_price: number;
};

export type SupplierPlacedOrder = {
	id: number;
	supplier_name: string;
	supplier_id: number;
	total_book_number: number;
	created: number;
};

export type SupplierPlacedOrderLine = BookEntry & {
	id: number;
	supplier_name: string;
	supplier_id: number;
	total_book_number: number;
	supplier_order_id: number;
	total_price: number;
	created: number;
	quantity: number;
};
export type SupplierPlacedOrderInfo = {
	id: number;
	supplier_name: string;
	supplier_id: number;
	total_book_number: number;
	supplier_order_id: number;
	total_price: number;
	created: number;
};
export type Supplier = {
	id?: number;
	name?: string;
	email?: string;
	address?: string;
};

export type SupplierOrder = {
	supplier_id: number;
	created: Date;
	lines: SupplierOrderLine[];
	id: number;
};

/**
 * Represents a reconciliation order that groups multiple supplier orders
 * and their associated customer order lines for processing.
 */
export type ReconciliationOrder = {
	supplier_order_ids: string;
	created: number;
	id?: number;
	finalized: boolean;
	updatedAt: Date;
};

export type ReconciliationOrderLine = {
	reconciliation_order_id: number;
	isbn: string;
	created: number;
	quantity: number;
	authors: string;
	publisher: string;
	price: number;
	title: string;
};

/* Warehouse */
export type Warehouse = {
	id: number;
	displayName: string | null;
	discount: number | null;
};

/* Note */
export type InboundNoteListItem = {
	id: number;
	displayName: string;
	warehouseName: string;
	updatedAt: Date;
	totalBooks: number;
};

export type OutboundNoteListItem = {
	id: number;
	displayName: string;
	updatedAt: Date;
	totalBooks: number;
};

export type VolumeStock = {
	isbn: string;
	quantity: number;
	warehouseId?: number;
};

export type NoteEntriesItem = {
	isbn: string | null;
	quantity: number;
	warehouseId: number;
	warehouseName: string;
	title?: string;
	price?: number;
	year?: string;
	authors?: string;
	publisher?: string;
	editedBy?: string;
	outOfPrint?: boolean;
	category?: string;
};

export type ReceiptItem = {
	isbn?: string; // undefined for custom_item
	title?: string; // undefined for book_transction
	quantity: number; // For books read from book_transaction entry, for custom item it is 1
	price: number; // For books - read from books table, for custom items read directly from custom_item entry
	discount: number; // Discount for a respective warehouse (matched by book transaction't warehouse_id), 0 for custom_item
};

export type ReceiptData = {
	items: ReceiptItem[];
	timestamp: string;
};

/* History */
export type PastNoteItem = {
	id: number;
	displayName: string;
	noteType: string;
	totalBooks: number;
	warehouseName: string;
	totalCoverPrice: number;
	totalDiscountedPrice: number;
};

export type PastTransactionItem = {
	isbn: string;
	title?: string;
	author?: string;
	quantity: number;
	price: number;
	committedAt: Date;
	warehouseId?: number;
	warehouseName?: string;
	discount: number;
	noteId: number;
	noteName: string;
	noteType: string;
};

/* Misc */

/** The type of the DB object passed to sqlite DB.tx transaction callback */
export type TXAsync = Parameters<Parameters<DB["tx"]>[0]>[0];

/** The transaction returned (thrown) by outbound note commit check - if certin txn will result in negative stock */
export interface OutOfStockTransaction extends VolumeStock {
	warehouseName: string;
	available: number;
}

/* These have been lifted from https://github.com/vlcn-io/js/blob/main/packages/direct-connect-common/src/types.ts
I was unabe to import it from there.
*/

export type Seq = readonly [bigint, number];

export type CID = string;
export type PackedPks = Uint8Array;
export type TableName = string;
export type Version = bigint;
export type CausalLength = bigint;
export type Val = any;

export type Change = readonly [
	TableName,
	PackedPks,
	CID,
	Val,
	Version, // col version
	Version, // db version
	// site_id is omitted. Will be applied by the receiver
	// who always knows site ids in client-server setup.
	// server masks site ids of clients. This masking
	// is disallowed in p2p topologies.
	CausalLength,
	number // seq
];<|MERGE_RESOLUTION|>--- conflicted
+++ resolved
@@ -28,29 +28,6 @@
 	category?: string;
 };
 
-<<<<<<< HEAD
-=======
-export type DBCustomerOrderLine = {
-	// A customer order line as it is stored in the database
-	id: number;
-	isbn: string;
-	customer_id: number;
-	created: number; // as milliseconds since epoch
-	placed?: number; // as milliseconds since epoch
-	received?: number; // as milliseconds since epoch
-	collected?: number; // as milliseconds since epoch
-	supplierOrderIds: string; // Comma separated list of supplier order ids that this book order is part of
-	title: string;
-	price: number;
-	year: string;
-	authors: string;
-	publisher: string;
-	editedBy: string;
-	out_of_print?: number;
-	category: string;
-};
-
->>>>>>> 45f87ef9
 export type CustomerOrderLine = {
 	// A customer order line to be passed around in the application
 	id: number;
@@ -59,17 +36,9 @@
 	placed?: Date; // Last date when the book order was placed to the supplier
 	received?: Date; // Date when the book order was received from the supplier
 	collected?: Date; // Date when the book order was collected by the customer
-<<<<<<< HEAD
 	isbn: string;
 } & Pick<BookData, "title" | "authors" | "price">;
 
-=======
-	/**
-	 * This will come out from the customer_supplier_order table
-	 */
-	supplierOrderIds: number[]; // List of supplier order ids that this book order is part of
-} & Required<BookData>;
->>>>>>> 45f87ef9
 export type BookLine = { isbn: string };
 
 /* Suppliers */
