/**
 * @fileoverview Warehouse management system
 *
 * Warehouse Overview:
 * - A warehouse represents a logical grouping of books based on categories or attributes
 * - Examples: "New Books", "Used Books", "2025 School Year", "Computer Science", etc.
 * - Each warehouse can have a display name and an optional discount that applies to all of its books
 * - Books are moved in to or out of warehouses via "notes" - these are transactions that increase/decrease a batch of isbn-quantities
 * - Book counts are maintained through a running total of these transactions
 * - Warehouses are created with auto-incrementing display names (e.g., "New Warehouse", "New Warehouse (2)")
 *
 * Data Sources:
 * - warehouse table:
 * - note table: Contains metadata about transactions
 * - book_transaction table: Records book "line-item" movements
 */

import type { PickPartial } from "@librocco/db";
import type { DB, TXAsync, Warehouse } from "./types";

<<<<<<< HEAD
export async function getWarehouseIdSeq(db: DB) {
	const query = `SELECT COALESCE(MAX(id), 0) + 1 AS nextId FROM warehouse;`;
	const [result] = await db.execO<{ nextId: number }>(query);
	return result.nextId;
}

=======
/**
 * Generates the next sequential warehouse display name.
 * If no warehouses exist, returns "New Warehouse".
 * If "New Warehouse" exists, returns "New Warehouse (2)".
 * Otherwise returns "New Warehouse (n+1)" where n is the highest existing sequence number.
 *
 * @param {DB | TXAsync} db - Database connection
 * @returns {Promise<string>} The next sequential warehouse name
 */
>>>>>>> ee3de873
const getSeqName = async (db: DB | TXAsync) => {
	const sequenceQuery = `
			SELECT display_name AS displayName FROM warehouse
			WHERE displayName LIKE 'New Warehouse%'
			ORDER BY displayName DESC
			LIMIT 1;
		`;
	const result = await db.execO<{ displayName?: string }>(sequenceQuery);
	const displayName = result[0]?.displayName;

	if (!displayName) {
		return "New Warehouse";
	}

	if (displayName === "New Warehouse") {
		return "New Warehouse (2)";
	}

	const maxSequence = Number(displayName.replace("New Warehouse", "").replace("(", "").replace(")", "").trim()) + 1;

	return `New Warehouse (${maxSequence})`;
};

/**
 * Creates a new warehouse or updates an existing one.
 * If no display name is provided, generates one using getSeqName().
 * Updates are performed as a single transaction.
 *
 * @param {DB} db - Database connection
 * @param {PickPartial<Warehouse, "displayName" | "discount">} data - Warehouse data with required id
 * @throws {Error} If warehouse id is not provided
 * @returns {Promise<void>} Resolves when upsert completes
 */
export function upsertWarehouse(db: DB, data: PickPartial<Warehouse, "displayName" | "discount">): Promise<void> {
	if (!data.id) {
		throw new Error("Warehouse must have an id");
	}

	const _data = { ...data };

	return db.tx(async (txDb) => {
		_data.displayName = data.displayName || (await getSeqName(txDb));

		const keys = Object.keys(_data).map((x) => (x === "displayName" ? "display_name" : x));
		const values = Object.values(_data);

		const query = `
        INSERT INTO warehouse (${keys.join(",")})
        VALUES (${keys.map(() => "?").join(",")})
        ON CONFLICT(id) DO UPDATE SET
            display_name = COALESCE(?, display_name),
            discount = COALESCE(?, discount);
    `;
		await txDb.exec(query, [...values, data.displayName, _data.discount ?? null]);
	});
}

/**
 * Retrieves all warehouses with their total book counts.
 * Book counts are calculated from book transactions, considering:
 * - Positive quantities for inbound and reconciliation notes
 * - Negative quantities for outbound notes
 * Only committed notes are included in calculations.
 *
 * @param {DB} db - Database connection
 * @returns {Promise<(Warehouse & { totalBooks: number })[]>} Warehouses with book counts
 */
export async function getAllWarehouses(db: DB): Promise<(Warehouse & { totalBooks: number })[]> {
	// NOTE: there's a n.committed IS NULL constraint
	// - this makes sure there are no issues if warehouse doesn't have any notes associated with it
	// - we make sure committed = 0 (default) and is never null to avoid miscalculations here
	//   ^ the tests thouroughly test this
	//
	// NOTE: we're separating the queries so that the total books calculation doesn't affect the warehouse data retrieval.
	// There was an edge case where the warehouse would be omitted from the list if it contains a single non-committed note
	// with one or more txns, thus failing the WHARE n.committed = 1 OR n.committed IS NULL as the note is not committed,
	// the txns and the note DO exist so committed is not NULL either.
	// This way the totalBooks will simply be COALESCED and the warehouse will appear in the list.
	const totalBooksQuery = `
		SELECT
			w.id,
			SUM(CASE WHEN n.warehouse_id IS NOT NULL OR n.is_reconciliation_note = 1 THEN bt.quantity ELSE -bt.quantity END) AS totalBooks
		FROM warehouse w
		LEFT JOIN book_transaction bt ON w.id = bt.warehouse_id
		LEFT JOIN note n ON bt.note_id = n.id
		WHERE n.committed = 1 OR n.committed IS NULL
		GROUP BY w.id
	`;
	const query = `
		SELECT
			w.id,
			w.display_name AS displayName,
			w.discount,
			COALESCE(tb.totalBooks, 0) as totalBooks
		FROM warehouse w
		LEFT JOIN (${totalBooksQuery}) AS tb ON w.id == tb.id
	`;
	return db.execO<Warehouse & { totalBooks: number }>(query);
}

export async function getWarehouseById(db: DB, id: number) {
	const query = `
		SELECT
			id,
			display_name AS displayName,
			discount
		FROM warehouse
		WHERE id = ?
	`;
	const [result] = await db.execO<Warehouse>(query, [id]);
	return result;
}

export function deleteWarehouse(db: DB, id: number) {
	return db.exec("DELETE FROM warehouse WHERE id = ?", [id]);
}<|MERGE_RESOLUTION|>--- conflicted
+++ resolved
@@ -18,14 +18,12 @@
 import type { PickPartial } from "@librocco/db";
 import type { DB, TXAsync, Warehouse } from "./types";
 
-<<<<<<< HEAD
 export async function getWarehouseIdSeq(db: DB) {
 	const query = `SELECT COALESCE(MAX(id), 0) + 1 AS nextId FROM warehouse;`;
 	const [result] = await db.execO<{ nextId: number }>(query);
 	return result.nextId;
 }
 
-=======
 /**
  * Generates the next sequential warehouse display name.
  * If no warehouses exist, returns "New Warehouse".
@@ -35,7 +33,6 @@
  * @param {DB | TXAsync} db - Database connection
  * @returns {Promise<string>} The next sequential warehouse name
  */
->>>>>>> ee3de873
 const getSeqName = async (db: DB | TXAsync) => {
 	const sequenceQuery = `
 			SELECT display_name AS displayName FROM warehouse
