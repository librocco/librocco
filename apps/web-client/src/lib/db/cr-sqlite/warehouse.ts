/**
 * @fileoverview Warehouse management system
 *
 * Warehouse Overview:
 * - A warehouse represents a logical grouping of books based on categories or attributes
 * - Examples: "New Books", "Used Books", "2025 School Year", "Computer Science", etc.
 * - Each warehouse can have a display name and an optional discount that applies to all of its books
 * - Books are moved in to or out of warehouses via "notes" - these are transactions that increase/decrease a batch of isbn-quantities
 * - Book counts are maintained through a running total of these transactions
 * - Warehouses are created with auto-incrementing display names (e.g., "New Warehouse", "New Warehouse (2)")
 *
 * Data Sources:
 * - warehouse table:
 * - note table: Contains metadata about transactions
 * - book_transaction table: Records book "line-item" movements
 */

import type { DBAsync, TXAsync, PickPartial, Warehouse } from "./types";

import { timed } from "$lib/utils/timer";

async function _getWarehouseIdSeq(db: TXAsync) {
	const query = `SELECT COALESCE(MAX(id), 0) + 1 AS nextId FROM warehouse;`;
	const [result] = await db.execO<{ nextId: number }>(query);
	return result.nextId;
}

/**
 * Generates the next sequential warehouse display name.
 * If no warehouses exist, returns "New Warehouse".
 * If "New Warehouse" exists, returns "New Warehouse (2)".
 * Otherwise returns "New Warehouse (n+1)" where n is the highest existing sequence number.
 *
 * @param {TXAsync} db - Database connection
 * @returns {Promise<string>} The next sequential warehouse name
 */
const getSeqName = async (db: TXAsync): Promise<string> => {
	const sequenceQuery = `
			SELECT display_name AS displayName FROM warehouse
			WHERE displayName LIKE 'New Warehouse%'
			ORDER BY displayName DESC
			LIMIT 1;
		`;
	const result = await db.execO<{ displayName?: string }>(sequenceQuery);
	const displayName = result[0]?.displayName;

	if (!displayName) {
		return "New Warehouse";
	}

	if (displayName === "New Warehouse") {
		return "New Warehouse (2)";
	}

	const maxSequence = Number(displayName.replace("New Warehouse", "").replace("(", "").replace(")", "").trim()) + 1;

	return `New Warehouse (${maxSequence})`;
};

/**
 * Creates a new warehouse or updates an existing one.
 * If no display name is provided, generates one using getSeqName().
 * Updates are performed as a single transaction.
 *
 * @param {DBAsync} db - Database connection
 * @param {PickPartial<Warehouse, "displayName" | "discount">} data - Warehouse data with required id
 * @throws {Error} If warehouse id is not provided
 * @returns {Promise<void>} Resolves when upsert completes
 */
export function upsertWarehouse(db: DBAsync, data: PickPartial<Warehouse, "displayName" | "discount">): Promise<void> {
	if (!data.id) {
		throw new Error("Warehouse must have an id");
	}

	const _data = { ...data };

	return db.tx(async (txDb) => {
		_data.displayName = data.displayName || (await getSeqName(txDb));

		const keys = Object.keys(_data).map((x) => (x === "displayName" ? "display_name" : x));
		const values = Object.values(_data);

		const query = `
        INSERT INTO warehouse (${keys.join(",")})
        VALUES (${keys.map(() => "?").join(",")})
        ON CONFLICT(id) DO UPDATE SET
            display_name = COALESCE(?, display_name),
            discount = COALESCE(?, discount);
    `;
		await txDb.exec(query, [...values, data.displayName, _data.discount ?? null]);
	});
}

/**
 * Retrieves all warehouses with their total book counts.
 * Book counts are calculated from book transactions, considering:
 * - Positive quantities for inbound and reconciliation notes
 * - Negative quantities for outbound notes
 * Only committed notes are included in calculations.
 *
 * @param {TXAsync} db - Database connection
 * @param opts - query options, set `skipTotals` to `true` if warehouse total books aren't required for much faster queries
 * @returns {Promise<(Warehouse & { totalBooks: number })[]>} Warehouses with book counts
 */
async function _getAllWarehouses(
	db: TXAsync,
	{ skipTotals = false }: { skipTotals?: boolean } = {}
): Promise<(Warehouse & { totalBooks: number })[]> {
	// NOTE: there's a n.committed IS NULL constraint
	// - this makes sure there are no issues if warehouse doesn't have any notes associated with it
	// - we make sure committed = 0 (default) and is never null to avoid miscalculations here
	//   ^ the tests thouroughly test this
	//
	// NOTE: we're separating the queries so that the total books calculation doesn't affect the warehouse data retrieval.
	// There was an edge case where the warehouse would be omitted from the list if it contains a single non-committed note
	// with one or more txns, thus failing the WHARE n.committed = 1 OR n.committed IS NULL as the note is not committed,
	// the txns and the note DO exist so committed is not NULL either.
	// This way the totalBooks will simply be COALESCED and the warehouse will appear in the list.
	const totalBooksQuery = `
		SELECT
			w.id,
			SUM(CASE WHEN n.warehouse_id IS NOT NULL OR n.is_reconciliation_note = 1 THEN bt.quantity ELSE -bt.quantity END) AS totalBooks
		FROM warehouse w
		LEFT JOIN book_transaction bt ON w.id = bt.warehouse_id
		LEFT JOIN note n ON bt.note_id = n.id
		WHERE n.committed = 1 OR n.committed IS NULL
		GROUP BY w.id
	`;

	const queryWithTotals = `
		SELECT
			w.id,
			w.display_name AS displayName,
			w.discount,
			COALESCE(tb.totalBooks, 0) as totalBooks
		FROM warehouse w
		LEFT JOIN (${totalBooksQuery}) AS tb ON w.id == tb.id
	`;

	const queryWithoutTotals = `
		SELECT
			w.id,
			w.display_name AS displayName,
			w.discount,
			0 as totalBooks
		FROM warehouse w
	`;

	// TODO: we might consider removing these (totalBooks) altogether
	// but this is a quick fix
	const query = skipTotals ? queryWithoutTotals : queryWithTotals;

	return db.execO<Warehouse & { totalBooks: number }>(query);
}

async function _getWarehouseById(db: TXAsync, id: number) {
	const query = `
		SELECT
			id,
			display_name AS displayName,
			discount
		FROM warehouse
		WHERE id = ?
	`;
	const [result] = await db.execO<Warehouse>(query, [id]);
	return result;
}

<<<<<<< HEAD
export function deleteWarehouse(db: DB, id: number): Promise<void> {
	return db.tx(async (txDb) => {
		await txDb.exec("DELETE FROM note WHERE warehouse_id = ?", [id]);
		await txDb.exec("DELETE FROM warehouse WHERE id = ?", [id]);
	});
=======
export function deleteWarehouse(db: TXAsync, id: number) {
	return db.exec("DELETE FROM warehouse WHERE id = ?", [id]);
>>>>>>> 0218181f
}

export const getWarehouseIdSeq = timed(_getWarehouseIdSeq);
export const getAllWarehouses = timed(_getAllWarehouses);
export const getWarehouseById = timed(_getWarehouseById);<|MERGE_RESOLUTION|>--- conflicted
+++ resolved
@@ -166,16 +166,11 @@
 	return result;
 }
 
-<<<<<<< HEAD
-export function deleteWarehouse(db: DB, id: number): Promise<void> {
+export function deleteWarehouse(db: TXAsync, id: number): Promise<void> {
 	return db.tx(async (txDb) => {
 		await txDb.exec("DELETE FROM note WHERE warehouse_id = ?", [id]);
 		await txDb.exec("DELETE FROM warehouse WHERE id = ?", [id]);
 	});
-=======
-export function deleteWarehouse(db: TXAsync, id: number) {
-	return db.exec("DELETE FROM warehouse WHERE id = ?", [id]);
->>>>>>> 0218181f
 }
 
 export const getWarehouseIdSeq = timed(_getWarehouseIdSeq);
