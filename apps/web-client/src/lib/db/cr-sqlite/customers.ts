--- conflicted
+++ resolved
@@ -45,17 +45,10 @@
  * @returns {Promise<Customer[]>} Array of customers
  */
 export async function getAllCustomers(db: DB): Promise<Customer[]> {
-<<<<<<< HEAD
-	const result = await db.execO<Customer>(
-		"SELECT id, display_id AS displayId, fullname, email, updatedAt, deposit FROM customer ORDER BY id ASC;"
-	);
-	return result;
-=======
 	const res = await db.execO<Omit<Customer, "updatedAt"> & { updated_at: number }>(
-		"SELECT id, fullname, email, updated_at, deposit FROM customer ORDER BY id ASC;"
+		"SELECT id, display_id AS displayId, fullname, email, updated_at, deposit FROM customer ORDER BY id ASC;"
 	);
 	return res.map(({ updated_at, ...row }) => ({ ...row, updatedAt: new Date(updated_at) }));
->>>>>>> b6731691
 }
 
 /**
@@ -74,48 +67,34 @@
 		throw new Error("Customer must have an id");
 	}
 
-<<<<<<< HEAD
 	if (!customer.displayId) {
 		throw new Error("Customer must have a displayId");
 	}
 
+	const timestamp = Date.now();
+
 	await db.exec(
-		`INSERT INTO customer (id, fullname, email, deposit, display_id)
-=======
-	const timestamp = Date.now();
-	await db.exec(
-		`INSERT INTO customer (id, fullname, email, deposit, updated_at)
->>>>>>> b6731691
-         VALUES (?, ?, ?, ?, ?)
+		`INSERT INTO customer (id, fullname, email, deposit, display_id, updated_at)
+         VALUES (?, ?, ?, ?, ?, ?)
          ON CONFLICT(id) DO UPDATE SET
            fullname = COALESCE(?, fullname),
            email = COALESCE(?, email),
-<<<<<<< HEAD
-           updatedAt = (strftime('%s', 'now') * 1000),
            deposit = COALESCE(?, deposit),
-           display_id = COALESCE(?, display_id);`,
-=======
-           updated_at = ?,
-           deposit = COALESCE(?, deposit);`,
->>>>>>> b6731691
+           display_id = COALESCE(?, display_id)
+           updated_at = ?
+		   `,
 		[
 			customer.id,
 			customer.fullname ?? null,
 			customer.email ?? null,
 			customer.deposit ?? null,
-<<<<<<< HEAD
 			customer.displayId,
+			timestamp,
 			customer.fullname ?? null,
 			customer.email ?? null,
 			customer.deposit ?? null,
-			customer.displayId
-=======
-			timestamp,
-			customer.fullname ?? null,
-			customer.email ?? null,
-			timestamp,
-			customer.deposit ?? null
->>>>>>> b6731691
+			customer.displayId,
+			timestamp
 		]
 	);
 }
@@ -149,9 +128,9 @@
  */
 export const getCustomerOrderLines = async (db: DB, customerId: number): Promise<CustomerOrderLine[]> => {
 	const result = await db.execO<DBCustomerOrderLine>(
-		`SELECT 
+		`SELECT
 			id, customer_id, created, placed, received, collected,
-			col.isbn, 
+			col.isbn,
 			COALESCE(book.title, 'N/A') AS title,
 			COALESCE(book.price, 0) AS price,
 			COALESCE(book.authors, 'N/A') AS authors
@@ -171,20 +150,16 @@
  * @param {number} customerId - The unique identifier of the customer
  * @returns {Promise<Customer[]>} A promise that resolves to an array of customer details
  *                               containing id, fullname, deposit, and email information
+ *
+ * TODO: it would probably make more sense to return Promise<Customer | undefined> (instead of a list)
  */
 export const getCustomerDetails = async (db: DB, customerId: number): Promise<Customer[]> => {
-<<<<<<< HEAD
-	const result = await db.execO<Customer>(
-		"SELECT id, display_id AS displayId, fullname, deposit, email, updatedAt FROM customer WHERE id = $customerId;",
+	const result = await db.execO<Omit<Customer, "updatedAt"> & { updated_at: number }>(
+		"SELECT id, display_id AS displayId, fullname, deposit, email, updated_at FROM customer WHERE id = $customerId;",
 		[customerId]
 	);
-=======
-	const result = await db.execO<Customer>("SELECT id, fullname, deposit, email, updated_at FROM customer WHERE id = $customerId;", [
-		customerId
-	]);
->>>>>>> b6731691
-
-	return result;
+
+	return result.map(({ updated_at, ...row }) => ({ ...row, updatedAt: new Date(updated_at) }));
 };
 
 /**
