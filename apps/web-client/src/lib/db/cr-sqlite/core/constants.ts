--- conflicted
+++ resolved
@@ -1,8 +1,4 @@
-<<<<<<< HEAD
 import type { VFSWhitelist } from "./vfs";
 
-export const DEFAULT_VFS: VFSWhitelist = "asyncify-idb-batch-atomic";
-export const DEMO_VFS: VFSWhitelist = "sync-opfs-coop-sync";
-=======
-export const DEFAULT_VFS = "sync-opfs-coop-sync";
->>>>>>> 7243e087
+export const DEFAULT_VFS: VFSWhitelist = "sync-opfs-coop-sync";
+export const DEMO_VFS: VFSWhitelist = "sync-opfs-coop-sync";