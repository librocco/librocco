--- conflicted
+++ resolved
@@ -1,6 +1,3 @@
-<<<<<<< HEAD
-import type { DB, GetStockResponseItem } from "./types";
-=======
 /**
  * @fileoverview Stock management system
  *
@@ -21,8 +18,7 @@
  * - book table: Contains book metadata
  */
 
-import type { DB } from "./types";
->>>>>>> 95ac6a25
+import type { DB, GetStockResponseItem } from "./types";
 
 /**
  * Parameters for filtering stock queries
@@ -36,7 +32,23 @@
 	warehouseId?: number;
 };
 
-<<<<<<< HEAD
+/**
+ * Retrieves current stock levels for books across all warehouses.
+ * Calculates quantities based on committed note transactions.
+ * Can filter results by search string or specific ISBN/warehouse pairs.
+ * Only returns entries with non-zero quantities.
+ *
+ * @param {DB} db - Database connection
+ * @param {GetStockParams} params - Query filters
+ * @param {string} [params.searchString=""] - Filter by ISBN, title, or author
+ * @param {Array<{isbn: string, warehouseId: number}>} [params.entries=[]] - Specific ISBN/warehouse pairs to query
+ * @returns {Promise<GetStockResponseItem[]>} Current stock levels with book details:
+ *   - isbn: Book identifier
+ *   - quantity: Current stock level
+ *   - warehouseId: Location of stock
+ *   - warehouseName: Human readable warehouse name
+ *   - Book metadata: title, price, year, authors, etc
+ */
 export async function getStock(
 	db: DB,
 	{ searchString = "", entries = [], isbns = [], warehouseId }: GetStockParams = {}
@@ -66,26 +78,6 @@
 
 	const whereClause = ["WHERE n.committed = 1", ...filterClauses].join(" AND ");
 
-=======
-/**
- * Retrieves current stock levels for books across all warehouses.
- * Calculates quantities based on committed note transactions.
- * Can filter results by search string or specific ISBN/warehouse pairs.
- * Only returns entries with non-zero quantities.
- *
- * @param {DB} db - Database connection
- * @param {GetStockParams} params - Query filters
- * @param {string} [params.searchString=""] - Filter by ISBN, title, or author
- * @param {Array<{isbn: string, warehouseId: number}>} [params.entries=[]] - Specific ISBN/warehouse pairs to query
- * @returns {Promise<GetStockResponseItem[]>} Current stock levels with book details:
- *   - isbn: Book identifier
- *   - quantity: Current stock level
- *   - warehouseId: Location of stock
- *   - warehouseName: Human readable warehouse name
- *   - Book metadata: title, price, year, authors, etc
- */
-export async function getStock(db: DB, { searchString = "", entries = [] }: GetStockParams = {}): Promise<GetStockResponseItem[]> {
->>>>>>> 95ac6a25
 	const query = `
 		SELECT
 			bt.isbn,
