--- conflicted
+++ resolved
@@ -50,15 +50,12 @@
 
 import { getStock } from "./stock";
 
-<<<<<<< HEAD
 export async function getNoteIdSeq(db: DB) {
 	const query = `SELECT COALESCE(MAX(id), 0) + 1 AS nextId FROM note;`;
 	const [result] = await db.execO<{ nextId: number }>(query);
 	return result.nextId;
 }
 
-const getSeqName = async (db: DB, kind: "inbound" | "outbound") => {
-=======
 /**
  * Generates a sequential display name for a new note.
  * Format follows: "New Note", "New Note (2)", "New Note (3)", etc.
@@ -67,8 +64,7 @@
  * @param {"inbound" | "outbound"} kind - Type of note being created
  * @returns {Promise<string>} Next available sequential name
  */
-const getSeqName = async (db: DB | TXAsync, kind: "inbound" | "outbound") => {
->>>>>>> ee3de873
+const getSeqName = async (db: DB, kind: "inbound" | "outbound") => {
 	const sequenceQuery = `
 			SELECT display_name AS displayName FROM note
 			WHERE displayName LIKE 'New Note%'
@@ -371,9 +367,6 @@
 	}>(query, [id]);
 }
 
-<<<<<<< HEAD
-export async function commitNote(db: DB, id: number, { force = false }: { force?: boolean } = {}): Promise<void> {
-=======
 /**
  * Commits a note, making it permanent and unmodifiable.
  * Performs validation before committing:
@@ -386,8 +379,7 @@
  * @throws {OutOfStockError} If outbound note requests more books than available
  * @returns {Promise<void>} Resolves when note is committed
  */
-export async function commitNote(db: DB, id: number): Promise<void> {
->>>>>>> ee3de873
+export async function commitNote(db: DB, id: number, { force = false }: { force?: boolean } = {}): Promise<void> {
 	const note = await getNoteById(db, id);
 	if (note?.committed) {
 		console.warn("Trying to commit a note that is already committed: this is a noop, but probably indicates a bug in the calling code.");
@@ -621,9 +613,6 @@
 	});
 }
 
-<<<<<<< HEAD
-export async function upsertNoteCustomItem(db: DB, noteId: number, payload: NoteCustomItem): Promise<void> {
-=======
 /**
  * Adds or updates a custom item in an uncommitted note.
  * Custom items are non-book items that can be added to notes/receipts.
@@ -637,8 +626,7 @@
  * @param {number} payload.price - Item price
  * @returns {Promise<void>} Resolves when item is added/updated
  */
-export async function upsertNoteCustomItem(db: DB, noteId: number, payload: { id: number; title: string; price: number }): Promise<void> {
->>>>>>> ee3de873
+export async function upsertNoteCustomItem(db: DB, noteId: number, payload: NoteCustomItem): Promise<void> {
 	const note = await getNoteById(db, noteId);
 	if (note?.committed) {
 		console.warn("Cannot upsert custom items to a committed note.");
@@ -667,9 +655,6 @@
 	});
 }
 
-<<<<<<< HEAD
-export async function getNoteCustomItems(db: DB, noteId: number): Promise<NoteCustomItem[]> {
-=======
 /**
  * Retrieves all custom items associated with a note.
  * Custom items are non-book items that can be added to notes/receipts.
@@ -678,8 +663,7 @@
  * @param {number} noteId - ID of note to get items for
  * @returns {Promise<Array<{id: number, title: string, price: number}>>} Array of custom items
  */
-export async function getNoteCustomItems(db: DB, noteId: number): Promise<{ id: number; title: string; price: number }[]> {
->>>>>>> ee3de873
+export async function getNoteCustomItems(db: DB, noteId: number): Promise<NoteCustomItem[]> {
 	const query = `
 		SELECT id, title, price, updated_at
 		FROM custom_item
