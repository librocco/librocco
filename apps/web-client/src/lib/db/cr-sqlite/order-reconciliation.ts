--- conflicted
+++ resolved
@@ -375,16 +375,8 @@
 		throw new ErrReconciliationOrderNotFound(id);
 	}
 
-<<<<<<< HEAD
-	let customerOrderLines: string[];
-	try {
-		customerOrderLines = reconOrderLines.map((line) => line.isbn);
-	} catch (e) {
-		throw new Error(`Invalid customer order lines format in reconciliation order ${id}: ${e}`);
-=======
 	if (reconOrder.finalized) {
 		throw new ErrReconciliationOrderFinalized(id);
->>>>>>> 1f881c95
 	}
 
 	const { supplierOrderIds } = reconOrder;
