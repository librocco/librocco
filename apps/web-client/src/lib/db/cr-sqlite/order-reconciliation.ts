import type { BookEntry } from "@librocco/db";
import { multiplyString } from "./customers";
import type {
	DB,
	ProcessedOrderLine,
	ReconciliationOrder,
	ReconciliationOrderLine,
	PlacedSupplierOrder,
	PlacedSupplierOrderLine,
	DBReconciliationOrder
} from "./types";

/**
 * @fileoverview Supplier order reconciliation system
 *
 * Reconciliation overview:
 * - The reconciliation process begins when "placed" supplier orders are received
 * - The intention is to compare the isbns and quantities of delivered books against those that were ordered
 * - An employee starts a reconciliation process ("order") by selecting one or more supplier orders
 * - These can be from the same supplier or from different ones => we work with a list of "ordered lines" (`supplier_order_lines`)
 * - At the start of the process, a `reconciliation_order` is created. This tracks the selected `supplier_order` ids, as well as created, updatedAt, & finalized meta
 * - The process involves 3 steps:
 * - - scan/add delivered books
 * - - compare the delivered lines against the ordered
 * - - finalise the process
 * - Delivered lines are managed in a separate table `reconciliation_order_lines`. This is consistent with how supplier and customer order lines are managed.
 * - The comparison needs to check 3 cases:
 * - - "unmatched" isbns - delivered or accidentally scanned books that were never ordered
 * - - over delivered isbns
 * - - under delivered isbns
 * - The finalisation step should
 * - - update the status of the "oldest" customer order line for a given isbn.
 * - - It does not need to do anything with unmatched, or over delivered books. The employee should just be made aware of these anomalies.
 * * - Un- or under delivered isbns should re-enter the working/"possible" order batch for a supplier. Do we need to do anything else here?
 * - It should be possible for multiple people to work on the scan/add step of an in progress reconciliation at the same time
 * - It should not be possible to work on a reconciliation order once it has been finalised.
 *
 * Data Sources:
 * - The `reconciliation_order` table contains meta data about an in progress reconciliation order: related supplier_order ids, created, updatedAt, finalised (boolean)
 * - The `reconciliation_order_lines` table contains the book data lines for a scanned _delivered_ books
 */

/**
 * Retrieves all reconciliation orders from the database, ordered by ID
ascending
 * @param db
 * @param finalized - an optional boolean that's used to query finalized or non finalized orders
 * if not provided, all orders are fetched
 * @returns ReconciliationOrder array
 */
<<<<<<< HEAD
export async function getAllReconciliationOrders(db: DB): Promise<ReconciliationOrder[]> {
	const result = await db.execO<DBReconciliationOrder>(
		"SELECT id, supplier_order_ids, finalized, updatedAt, created FROM reconciliation_order ORDER BY id ASC;"
	);

	return result.map(unmarshalReconciliationOrder);
=======
export async function getAllReconciliationOrders(db: DB, finalized?: boolean): Promise<ReconciliationOrder[]> {
	const result = await db.execO<ReconciliationOrder>(
		`SELECT id, supplier_order_ids, finalized, updatedAt, created FROM reconciliation_order
		${finalized !== undefined && `WHERE finalized = ${finalized ? 1 : 0}`}
			ORDER BY id ASC;`
	);

	const parsedRes = [];
	for (const order of result) {
		const parsedSup = JSON.parse(order.supplier_order_ids);
		parsedRes.push({ ...order, supplier_order_ids: parsedSup });
	}
	return parsedRes;
>>>>>>> 3c4ef760
}

const unmarshalReconciliationOrder = ({ supplier_order_ids, ...order }: DBReconciliationOrder): ReconciliationOrder => {
	let supplierOrderIds = [];

	try {
		supplierOrderIds = JSON.parse(supplier_order_ids);
	} catch {
		const msg = [`Reconciliation order, id: ${order.id}: invalid json:`, `	supplier_order_ids: ${supplier_order_ids}`].join("\n");
		throw new Error(msg);
	}

	return { ...order, supplierOrderIds };
};

/**
 * Retrieves a specific reconciliation order by ID
 * @param db
 * @param id - The ID of the reconciliation order to retrieve
 * @throws Error if order not found or if supplier_order_ids contains invalid
JSON
 * @returns ReconciliationOrder with parsed supplier_order_ids
 */
export async function getReconciliationOrder(db: DB, id: number): Promise<ReconciliationOrder & { supplierOrderIds: number[] }> {
	const [result] = await db.execO<DBReconciliationOrder>(
		`SELECT id, supplier_order_ids, finalized, updatedAt, created
		FROM reconciliation_order WHERE id = ?;`,
		[id]
	);

	if (!result) {
		throw new Error(`Reconciliation order with id ${id} not found`);
	}

	return unmarshalReconciliationOrder(result);
}

/**
 * Retrieves all order lines associated with a specific reconciliation order.
 * These are the _delivered_ books that an employee will add by scanning their isbns.
 *
 * @param db
 * @param id - The ID of the reconciliation order
 * @returns array of ReconciliationOrderLine objects with book details
 */
export async function getReconciliationOrderLines(db: DB, id: number): Promise<ReconciliationOrderLine[]> {
	const result = await db.execO<ReconciliationOrderLine>(
		`SELECT rol.isbn, rol.quantity, rol.reconciliation_order_id, book.publisher, book.authors, book.title, book.price FROM reconciliation_order_lines as rol
		LEFT JOIN book ON rol.isbn = book.isbn
		WHERE reconciliation_order_id = ?;`,
		[id]
	);

	return result;
}
/**
 * Creates a new reconciliation order.
 * The array of supplier_order ids will be used to get the _ordered_ `supplier_order_lines` which the
 * delivered books will be compared against
 *
 * @param db
 * @param supplierOrderIds - Array of su pplier order IDs to reconcile
 * @throws Error if supplierOrderIds array is empty
 * @returns ID of the newly created reconciliation order
 */
export async function createReconciliationOrder(db: DB, supplierOrderIds: number[]): Promise<number> {
	if (!supplierOrderIds.length) {
		throw new Error("Reconciliation order must be based on at least one supplier order");
	}

	const recondOrder = await db.execO<{ id: number }>(
		`INSERT INTO reconciliation_order (supplier_order_ids) VALUES (json_array(${multiplyString(
			"?",
			supplierOrderIds.length
		)})) RETURNING id;`,
		supplierOrderIds
	);
	return recondOrder[0].id;
}

/**
 * Adds order lines or updates the quantity of existing isbns for an existing reconciliation order.
 * These are the _delivered_ books that an employee is adding by scanning their isbns.
 *
 * @param db
 * @param id - The ID of the reconciliation order
 * @param newLines - Array of objects containing ISBN and quantity to add/update
 * @throws Error if reconciliation order not found
 */
export async function addOrderLinesToReconciliationOrder(db: DB, id: number, newLines: { isbn: string; quantity: number }[]) {
	const reconOrder = await db.execO<ReconciliationOrder>("SELECT * FROM reconciliation_order WHERE id = ?;", [id]);

	if (!reconOrder[0]) {
		throw new Error(`Reconciliation order ${id} not found`);
	}

	const params = newLines.map(({ isbn, quantity }) => [id, isbn, quantity]).flat();

	const sql = `
     INSERT INTO reconciliation_order_lines (reconciliation_order_id, isbn,
 quantity)
     VALUES ${multiplyString("(?,?,?)", newLines.length)}
     ON CONFLICT(reconciliation_order_id, isbn) DO UPDATE SET
         quantity = quantity + excluded.quantity;
     `;
	await db.exec(sql, params);
}
/**
  * Finalizes a reconciliation order and updates corresponding customer order
 lines
  * @param db
  * @param id - The ID of the reconciliation order to finalize
  * @throws Error if:
  * - ID is 0 or undefined
  * - Reconciliation order not found
  * - Order is already finalized
  * - Customer order lines format is invalid
  */
export async function finalizeReconciliationOrder(db: DB, id: number) {
	if (!id) {
		throw new Error("Reconciliation order must have an id");
	}

	const reconOrderLines = await db.execO<ReconciliationOrderLine>(
		"SELECT * FROM reconciliation_order_lines WHERE reconciliation_order_id = ?;",
		[id]
	);

	const reconOrder = await db.execO<ReconciliationOrder>("SELECT finalized FROM reconciliation_order WHERE id = ?;", [id]);
	if (!reconOrder[0]) {
		throw new Error(`Reconciliation order ${id} not found`);
	}

	if (reconOrder[0].finalized) {
		throw new Error(`Reconciliation order ${id} is already finalized`);
	}

	let customerOrderLines: string[];
	try {
		customerOrderLines = reconOrderLines.map((line) => line.isbn);
	} catch (e) {
		throw new Error(`Invalid customer order lines format in reconciliation order ${id}`);
	}
	return db.tx(async (txDb) => {
		await txDb.exec(`UPDATE reconciliation_order SET finalized = 1 WHERE id = ?;`, [id]);

		const placeholders = multiplyString("?", customerOrderLines.length);

		if (customerOrderLines.length > 0) {
			await txDb.exec(
				`
				UPDATE customer_order_lines
            	SET received = (strftime('%s', 'now') * 1000)
            	WHERE rowid IN (
            	    SELECT MIN(rowid)
            	    FROM customer_order_lines
            	    WHERE isbn IN (${placeholders})
            	        AND placed IS NOT NULL
            	        AND received IS NULL
            	    GROUP BY isbn
				);`,
				customerOrderLines
			);
		}
	});
}

/**
 * Retrieves all supplier orders that have not been selected for reconciliation in any `reconciliation_order`.
 * @param db
 *
 * @returns {Promise<PlacedSupplierOrder[]>} Array of unreconciled supplier orders with:
 */
export async function getUnreconciledSupplierOrders(db: DB): Promise<PlacedSupplierOrder[]> {
	const result = await db.execO<PlacedSupplierOrder>(
		` WITH Reconciled AS (
     SELECT CAST(value AS INTEGER) AS supplier_order_id
     FROM reconciliation_order AS ro
     CROSS JOIN json_each(ro.supplier_order_ids)
 )
 SELECT
     so.id,
     so.supplier_id,
     s.name AS supplier_name,
     so.created,
     COALESCE(SUM(sol.quantity), 0) AS total_book_number
 FROM supplier_order AS so
 JOIN supplier AS s
     ON so.supplier_id = s.id
 LEFT JOIN supplier_order_line AS sol
     ON sol.supplier_order_id = so.id
 LEFT JOIN Reconciled AS r
     ON r.supplier_order_id = so.id
 WHERE
     so.created IS NOT NULL
     AND r.supplier_order_id IS NULL
 GROUP BY
     so.id,
     so.supplier_id,
     s.name,
     so.created  `
	);

	return result;
}

/**
* Processes delivered books against placed order lines to identify matches an
discrepancies
*
* @param scannedBooks - Array of scanned books with their quantities
* @param placedOrderLines - Array of originally placed order lines from
supplier
*
* @returns Object containing:
*  - processedLines: Array of matched books with both ordered and delivered
quantities
*  - unmatchedBooks: Array of books that either:
*    - Were ordered but not delivered
*    - Were delivered but not in original order
*/
export const processOrderDelivery = (
	scannedBooks: (BookEntry & { quantity: number })[],
	placedOrderLines: PlacedSupplierOrderLine[]
): { processedLines: ProcessedOrderLine[]; unmatchedBooks: (BookEntry & { quantity: number })[] } => {
	const scannedLinesMap = new Map<string, BookEntry & { quantity: number }>(
		scannedBooks.map((book) => {
			return [book.isbn, book];
		})
	);
	const result = { processedLines: [], unmatchedBooks: [] };

	for (const placedOrderLine of placedOrderLines) {
		if (scannedLinesMap.has(placedOrderLine.isbn)) {
			const scannedBook = scannedLinesMap.get(placedOrderLine.isbn);
			scannedLinesMap.delete(placedOrderLine.isbn);
			result.processedLines.push({
				...placedOrderLine,
				deliveredQuantity: scannedBook.quantity,
				orderedQuantity: placedOrderLine.quantity
			});
		} else {
			result.processedLines.push({
				...placedOrderLine,
				deliveredQuantity: 0,
				orderedQuantity: placedOrderLine.quantity
			});
		}
	}
	result.unmatchedBooks = [...result.unmatchedBooks, ...scannedLinesMap.values()];

	return result;
};

/**
 * Groups processed order lines by supplier name
 *
 * @param orderLines - Array of processed order lines containing supplier information
 * @returns Object with supplier names as keys and arrays of their respective order lines as values
 */
export const sortLinesBySupplier = (orderLines: ProcessedOrderLine[]): { [supplier_name: string]: ProcessedOrderLine[] } => {
	return orderLines.reduce((acc, curr) => {
		return acc[curr.supplier_name]
			? { ...acc, [curr.supplier_name]: [...acc[curr.supplier_name], curr] }
			: { ...acc, [curr.supplier_name || "Supplier"]: [curr] };
	}, {});
};<|MERGE_RESOLUTION|>--- conflicted
+++ resolved
@@ -48,28 +48,13 @@
  * if not provided, all orders are fetched
  * @returns ReconciliationOrder array
  */
-<<<<<<< HEAD
-export async function getAllReconciliationOrders(db: DB): Promise<ReconciliationOrder[]> {
+export async function getAllReconciliationOrders(db: DB, finalized?: boolean): Promise<ReconciliationOrder[]> {
 	const result = await db.execO<DBReconciliationOrder>(
-		"SELECT id, supplier_order_ids, finalized, updatedAt, created FROM reconciliation_order ORDER BY id ASC;"
-	);
-
-	return result.map(unmarshalReconciliationOrder);
-=======
-export async function getAllReconciliationOrders(db: DB, finalized?: boolean): Promise<ReconciliationOrder[]> {
-	const result = await db.execO<ReconciliationOrder>(
 		`SELECT id, supplier_order_ids, finalized, updatedAt, created FROM reconciliation_order
 		${finalized !== undefined && `WHERE finalized = ${finalized ? 1 : 0}`}
 			ORDER BY id ASC;`
 	);
-
-	const parsedRes = [];
-	for (const order of result) {
-		const parsedSup = JSON.parse(order.supplier_order_ids);
-		parsedRes.push({ ...order, supplier_order_ids: parsedSup });
-	}
-	return parsedRes;
->>>>>>> 3c4ef760
+	return result.map(unmarshalReconciliationOrder);
 }
 
 const unmarshalReconciliationOrder = ({ supplier_order_ids, ...order }: DBReconciliationOrder): ReconciliationOrder => {
