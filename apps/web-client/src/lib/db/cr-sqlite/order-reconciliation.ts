--- conflicted
+++ resolved
@@ -306,13 +306,6 @@
 		throw new ErrReconciliationOrderFinalized(id);
 	}
 
-<<<<<<< HEAD
-	let customerOrderLines: string[];
-	try {
-		customerOrderLines = reconOrderLines.map((line) => line.isbn);
-	} catch (e) {
-		throw new Error(`Invalid customer order lines format in reconciliation order ${id}: ${e}`);
-=======
 	const timestamp = Date.now();
 	await db.tx(async (txDb) => {
 		const exists = await txDb.execO<{ id: number }>(
@@ -344,7 +337,6 @@
 	const [reconOrder] = await db.execO<ReconciliationOrder>("SELECT * FROM reconciliation_order WHERE id = ?;", [id]);
 	if (!reconOrder) {
 		throw new ErrReconciliationOrderNotFound(id);
->>>>>>> 61ca7c89
 	}
 
 	const result = await db.execO<ReconciliationOrderLine>(
