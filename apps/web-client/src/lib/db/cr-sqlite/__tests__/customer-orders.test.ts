import { describe, it, expect } from "vitest";

import { type DB, type Customer, OrderLineStatus } from "../types";

import { getRandomDb } from "./lib";

import {
	upsertCustomer,
	getCustomerOrderLines,
	markCustomerOrderLinesAsCollected,
	addBooksToCustomer,
	removeBooksFromCustomer,
	getCustomerDisplayIdSeq,
	isDisplayIdUnique,
	getCustomerDetails,
	getCustomerOrderList
} from "../customers";

import { upsertBook } from "../books";
<<<<<<< HEAD
import { upsertReconciliationOrderLines, createReconciliationOrder, finalizeReconciliationOrder } from "../order-reconciliation";
=======
>>>>>>> adb3684b

describe("Customer orders", () => {
	describe("upsertCustomer should", () => {
		it("throw an error if customer id not provided", async () => {
			const db = await getRandomDb();
			await expect(upsertCustomer(db, { fullname: "John Doe" } as Customer)).rejects.toThrow("Customer must have an id");
		});

		it("throw an error if display id not provided", async () => {
			const db = await getRandomDb();
			await expect(upsertCustomer(db, { id: 1, fullname: "John Doe" } as Customer)).rejects.toThrow("Customer must have a displayId");
		});

		it("create a customer order with full fields", async () => {
			const db = await getRandomDb();

			await upsertCustomer(db, {
				fullname: "John Doe",
				id: 1,
				email: "john@example.com",
				deposit: 13.2,
				displayId: "1"
			});

			expect(await getCustomerDetails(db, 1)).toEqual({
				fullname: "John Doe",
				id: 1,
				email: "john@example.com",
				deposit: 13.2,
				displayId: "1",
				updatedAt: expect.any(Date)
			});
		});

		it("using minimal fields with expected fallbacks", async () => {
			const db = await getRandomDb();

			await upsertCustomer(db, {
				id: 1,
				displayId: "1"
			});

			expect(await getCustomerDetails(db, 1)).toEqual({
				id: 1,
				fullname: "N/A",
				email: null,
				deposit: 0,
				displayId: "1",
				updatedAt: expect.any(Date)
			});
		});

		it("update customer (if already exists)", async () => {
			const db = await getRandomDb();
			await upsertCustomer(db, { fullname: "John Doe", id: 1, displayId: "1" });

			await upsertCustomer(db, { fullname: "John Doe (Updated)", id: 1, displayId: "1", deposit: 13.2 });
			expect(await getCustomerDetails(db, 1)).toMatchObject({
				id: 1,
				displayId: "1",
				fullname: "John Doe (Updated)",
				deposit: 13.2
			});
		});

		it("timestamp updates with ms precision", async () => {
			const db = await getRandomDb();
			let customer: Customer;

			await upsertCustomer(db, { fullname: "John Doe", id: 1, displayId: "1" });
			customer = await getCustomerDetails(db, 1);
			expect(Date.now() - customer.updatedAt.getTime()).toBeLessThan(300);

			const oldUpdatedAt = customer.updatedAt;
			await upsertCustomer(db, { fullname: "John Doe (Updated)", id: 1, displayId: "1" });
			customer = await getCustomerDetails(db, 1);

			expect(Date.now() - customer.updatedAt.getTime()).toBeLessThan(300);
			expect(customer.updatedAt > oldUpdatedAt).toBe(true);
		});
	});

	describe("getCustomerDisplayIdSeq should", () => {
		it("return 1 when there are no customer orders in the DB", async () => {
			const db = await getRandomDb();
			const displayId = await getCustomerDisplayIdSeq(db);
			expect(displayId).toBe(1);
		});

		it("return n + 1 when there are customers in the DB", async () => {
			const db = await getRandomDb();
			await upsertCustomer(db, { fullname: "John Doe", id: 1, displayId: "1" });

			const displayId = await getCustomerDisplayIdSeq(db);
			expect(displayId).toBe(2);
		});

		it("return n + 1 when there are customers in the DB, even when there are spaces between seq", async () => {
			const db = await getRandomDb();
			await upsertCustomer(db, { fullname: "John Doe", id: 1, displayId: "1" });
			await upsertCustomer(db, { fullname: "Jane Doe", id: 2, displayId: "3" });

			const displayId = await getCustomerDisplayIdSeq(db);
			expect(displayId).toBe(4);
		});

		it("return n + 1 ignoring n > 10k", async () => {
			const db = await getRandomDb();
			await upsertCustomer(db, { fullname: "John Doe", id: 1, displayId: "10000" });
			await upsertCustomer(db, { fullname: "Jane Doe", id: 2, displayId: "3" });

			const displayId = await getCustomerDisplayIdSeq(db);
			expect(displayId).toBe(4);
		});

		it("cope with invalid displayIds", async () => {
			const db = await getRandomDb();
			await upsertCustomer(db, { fullname: "John Doe", id: 1, displayId: "invalid" });
			await upsertCustomer(db, { fullname: "Jane Doe", id: 2, displayId: "3" });

			const displayId = await getCustomerDisplayIdSeq(db);
			expect(displayId).toBe(4);
		});
	});

	describe("isDisplayIdUnique should", () => {
		it("return true if unique", async () => {
			const db = await getRandomDb();
			await upsertCustomer(db, { fullname: "John Doe", id: 1, displayId: "1" });
			expect(await isDisplayIdUnique(db, { id: 1, displayId: "2" })).toEqual(true);
		});

		it("return false if one or more entries have the same value", async () => {
			const db = await getRandomDb();
			await upsertCustomer(db, { fullname: "John Doe", id: 1, displayId: "1" });
			await upsertCustomer(db, { fullname: "Jane Doe", id: 2, displayId: "1" });
			await upsertCustomer(db, { fullname: "James Doe", id: 3, displayId: "3" });
			expect(await isDisplayIdUnique(db, { id: 3, displayId: "1" })).toEqual(false);
		});

		it("return true if the only entry with the same value is the exact one comparing", async () => {
			const db = await getRandomDb();
			await upsertCustomer(db, { fullname: "John Doe", id: 1, displayId: "1" });
			expect(await isDisplayIdUnique(db, { id: 1, displayId: "1" })).toEqual(true);
		});
	});

	describe("getCustomerDetails should", () => {
		it("return undefined if customer not found", async () => {
			const db = await getRandomDb();
			expect(await getCustomerDetails(db, 1)).toBe(undefined);
		});

		// NOTE: thie is a duplicate of upsertCustomer test case (with miminal fields)
		// but is here to stress the point and have an explicit test related COALESCEd fields
		it("coalesce all (optional) fields except for email", async () => {
			const db = await getRandomDb();

			await upsertCustomer(db, {
				id: 1,
				displayId: "1"
			});

			expect(await getCustomerDetails(db, 1)).toEqual({
				id: 1,
				fullname: "N/A",
				email: null,
				deposit: 0,
				displayId: "1",
				updatedAt: expect.any(Date)
			});
		});
	});

	describe("getCustomerOrderList should", () => {
		it("retrieve a list of customer orders", async () => {
			const db = await getRandomDb();
			await upsertCustomer(db, { fullname: "John Doe", id: 1, displayId: "1" });
			await upsertCustomer(db, { fullname: "Jane Doe", id: 2, displayId: "2" });

			expect(await getCustomerOrderList(db)).toEqual([
				expect.objectContaining({ id: 1, fullname: "John Doe", displayId: "1" }),
				expect.objectContaining({ id: 2, fullname: "Jane Doe", displayId: "2" })
			]);
		});

		// NOTE: unlike 'getCustomerDetails', which retrieves data for a single customer - and one that will be used within customer form,
		// the customer list gets all optional fields COALESCEd
		it("retrieve fallbacks for all optional fields", async () => {
			const db = await getRandomDb();
			await upsertCustomer(db, { fullname: "John Doe", id: 1, displayId: "1" });
			await upsertCustomer(db, { fullname: "Jane Doe", id: 2, displayId: "2" });

			expect(await getCustomerOrderList(db)).toEqual([
				{ id: 1, fullname: "John Doe", displayId: "1", email: "N/A", deposit: 0, updatedAt: expect.any(Date), completed: false },
				{ id: 2, fullname: "Jane Doe", displayId: "2", email: "N/A", deposit: 0, updatedAt: expect.any(Date), completed: false }
			]);
		});

		it("mark an order as completed if all lines are collected", async () => {
			const db = await getRandomDb();

			await upsertCustomer(db, { id: 1, displayId: "1" });
			await addBooksToCustomer(db, 1, ["1", "2"]);

			// Mark the lines as collected
			//
			// NOTE: this is testing for implementation and is brittle with respect to data model updates,
			// but it's a trede-off to not have to include a quite elaborate process of placing supplier orders and reconciling them
			await db.exec("UPDATE customer_order_lines SET collected = ?", [Date.now()]);

			expect(await getCustomerOrderList(db)).toEqual([expect.objectContaining({ id: 1, completed: true })]);
		});

		it("mark an order as in-progress (not completed) if at least one line is not collected", async () => {
			const db = await getRandomDb();

			await upsertCustomer(db, { id: 1, displayId: "1" });
			await addBooksToCustomer(db, 1, ["1", "2"]);
			const [line1, line2] = await getCustomerOrderLines(db, 1);

			// One line collected, other merely received from the supplier
			await db.exec("UPDATE customer_order_lines SET collected = ? WHERE id = ?", [Date.now(), line1.id]);
			await db.exec("UPDATE customer_order_lines SET received = ? WHERE id = ?", [Date.now(), line2.id]);

			expect(await getCustomerOrderList(db)).toEqual([expect.objectContaining({ id: 1, completed: false })]);
		});

		it("mark an order as in-progress (not completed) for including any non-collected lines", async () => {
			const db = await getRandomDb();

			// 1 received line
			await upsertCustomer(db, { id: 1, displayId: "1" });
			await addBooksToCustomer(db, 1, ["1"]);
			const [c1line] = await getCustomerOrderLines(db, 1);
			await db.exec("UPDATE customer_order_lines SET received = ? WHERE id = ?", [Date.now(), c1line.id]);

			// 1 placed line
			await upsertCustomer(db, { id: 2, displayId: "2" });
			await addBooksToCustomer(db, 2, ["1"]);
			const [c2line] = await getCustomerOrderLines(db, 1);
			await db.exec("UPDATE customer_order_lines SET placed = ? WHERE id = ?", [Date.now(), c2line.id]);

			// 1 pending line
			await upsertCustomer(db, { id: 3, displayId: "3" });
			await addBooksToCustomer(db, 3, ["1"]);

			expect(await getCustomerOrderList(db)).toEqual([
				expect.objectContaining({ id: 1, completed: false }),
				expect.objectContaining({ id: 2, completed: false }),
				expect.objectContaining({ id: 3, completed: false })
			]);
		});

		it("correctly group customer order lines (to their respective customers) when calculating state", async () => {
			const db = await getRandomDb();

			// 1 received line, 1 collected line - in-progress
			await upsertCustomer(db, { id: 1, displayId: "1" });
			await addBooksToCustomer(db, 1, ["1", "2"]);
			const c1lines = await getCustomerOrderLines(db, 1);
			await db.exec("UPDATE customer_order_lines SET received = ? WHERE id = ?", [Date.now(), c1lines[0].id]);
			await db.exec("UPDATE customer_order_lines SET collected = ? WHERE id = ?", [Date.now(), c1lines[1].id]);

			// 1 collected line - completed
			await upsertCustomer(db, { id: 2, displayId: "2" });
			await addBooksToCustomer(db, 2, ["1"]);
			const [c2line] = await getCustomerOrderLines(db, 2);
			await db.exec("UPDATE customer_order_lines SET collected = ? WHERE id = ?", [Date.now(), c2line.id]);

			// 2 collected lines - completed
			await upsertCustomer(db, { id: 3, displayId: "3" });
			await addBooksToCustomer(db, 3, ["1", "2"]);
			const c3lines = await getCustomerOrderLines(db, 3);
			await db.exec("UPDATE customer_order_lines SET collected = ? WHERE id = ?", [Date.now(), c3lines[0].id]);
			await db.exec("UPDATE customer_order_lines SET collected = ? WHERE id = ?", [Date.now(), c3lines[1].id]);

			// 1 pending line, 1 collected line - in progress
			await upsertCustomer(db, { id: 4, displayId: "3" });
			await addBooksToCustomer(db, 4, ["1", "2"]);
			const [c4line] = await getCustomerOrderLines(db, 4);
			await db.exec("UPDATE customer_order_lines SET collected = ? WHERE id = ?", [Date.now(), c4line.id]);

			expect(await getCustomerOrderList(db)).toEqual([
				expect.objectContaining({ id: 1, completed: false }),
				expect.objectContaining({ id: 2, completed: true }),
				expect.objectContaining({ id: 3, completed: true }),
				expect.objectContaining({ id: 4, completed: false })
			]);
		});
	});
});

describe("Customer order lines", () => {
	describe("addBooksToCustomer should", () => {
		it("add books to a customer order (in pending state as default)", async () => {
			const db = await getRandomDb();

			await upsertCustomer(db, { id: 1, displayId: "1" });

			await addBooksToCustomer(db, 1, ["9780000000000", "9title780000000000"]);

			expect(await getCustomerOrderLines(db, 1)).toEqual([
				expect.objectContaining({
					id: expect.any(Number),
					isbn: "9780000000000",
					created: expect.any(Date),
					placed: undefined,
					received: undefined,
					collected: undefined
				}),
				expect.objectContaining({
					id: expect.any(Number),
					isbn: "9title780000000000",
					created: expect.any(Date),
					placed: undefined,
					received: undefined,
					collected: undefined
				})
			]);
		});

		it("add two lines with the same isbn if multiple instances of isbn are added", async () => {
			const db = await getRandomDb();

			await upsertCustomer(db, { id: 1, displayId: "1" });

			await addBooksToCustomer(db, 1, ["1", "1"]);

			const orderLines = await getCustomerOrderLines(db, 1);
			expect(orderLines).toEqual([expect.objectContaining({ isbn: "1" }), expect.objectContaining({ isbn: "1" })]);
			expect(orderLines[0].id).not.toEqual(orderLines[1].id);
		});

		it("timestamp customer order lines' 'created' with ms precision", async () => {
			const db = await getRandomDb();

			await upsertCustomer(db, { fullname: "John Doe", id: 1, displayId: "1" });

			await addBooksToCustomer(db, 1, ["1"]);
			const [orderLine1] = await getCustomerOrderLines(db, 1);
			expect(Date.now() - orderLine1.created.getTime()).toBeLessThan(300);

			await addBooksToCustomer(db, 1, ["2"]);
			const [, orderLine2] = await getCustomerOrderLines(db, 1);
			expect(Date.now() - orderLine2.created.getTime()).toBeLessThan(300);
		});

		it("timestamp respective customer's 'updated_at' with ms precision each time a line is added", async () => {
			const db = await getRandomDb();
			let customer: Customer;

			await upsertCustomer(db, { fullname: "John Doe", id: 1, displayId: "1" });

			await addBooksToCustomer(db, 1, ["1"]);
			customer = await getCustomerDetails(db, 1);
			expect(Date.now() - customer.updatedAt.getTime()).toBeLessThan(300);

			const oldUpdatedAt = customer.updatedAt;
			await addBooksToCustomer(db, 1, ["2"]);
			customer = await getCustomerDetails(db, 1);

			expect(Date.now() - customer.updatedAt.getTime()).toBeLessThan(300);
			expect(customer.updatedAt > oldUpdatedAt).toBe(true);
		});
	});

	describe("removeBooksFromCustomer should", () => {
		it("remove a book from customer order", async () => {
			const db = await getRandomDb();

			await upsertCustomer(db, { id: 1, displayId: "1" });
			await addBooksToCustomer(db, 1, ["1", "2", "3"]);

			const [, line2] = await getCustomerOrderLines(db, 1);
			await removeBooksFromCustomer(db, 1, [line2.id]);

			expect(await getCustomerOrderLines(db, 1)).toEqual([
				expect.objectContaining({ id: expect.any(Number), isbn: "1" }),
				expect.objectContaining({ id: expect.any(Number), isbn: "3" })
			]);
		});

		it("remove multiple books from customer order", async () => {
			const db = await getRandomDb();

			await upsertCustomer(db, { id: 1, displayId: "1" });
			await addBooksToCustomer(db, 1, ["1", "2", "3"]);

			const [line1, line2] = await getCustomerOrderLines(db, 1);
			await removeBooksFromCustomer(db, 1, [line1.id, line2.id]);

			expect(await getCustomerOrderLines(db, 1)).toEqual([expect.objectContaining({ id: expect.any(Number), isbn: "3" })]);
		});

		it("timestamp customer's 'updated_at' with ms precision each time a line is removed", async () => {
			const db = await getRandomDb();

			await upsertCustomer(db, { id: 1, displayId: "1" });
			await addBooksToCustomer(db, 1, ["1", "2", "3"]);
			const { updatedAt: oldUpdatedAt } = await getCustomerDetails(db, 1);

			const [line1] = await getCustomerOrderLines(db, 1);
			await removeBooksFromCustomer(db, 1, [line1.id]);

			const { updatedAt } = await getCustomerDetails(db, 1);
			expect(Date.now() - updatedAt.getTime()).toBeLessThan(300);
			expect(updatedAt > oldUpdatedAt).toBe(true);
		});
	});

	describe("markCustomerOrderLinesAsCollected should", () => {
		it("mark received order lines as collected", async () => {
			const db = await getRandomDb();

			await addBooksToCustomer(db, 1, ["1", "2"]);

			const [{ id: l1 }, { id: l2 }] = await getCustomerOrderLines(db, 1);

			await markCustomerOrderLinesAsCollected(db, [l1, l2]);

			expect(await getCustomerOrderLines(db, 1)).toEqual([
				expect.objectContaining({ collected: expect.any(Date) }),
				expect.objectContaining({ collected: expect.any(Date) })
			]);
		});

		it("mark only the required lines (not the whole order)", async () => {
			const db = await getRandomDb();

			await addBooksToCustomer(db, 1, ["1", "2", "3"]);

			const [{ id: l1 }, { id: l2 }] = await getCustomerOrderLines(db, 1);

			await markCustomerOrderLinesAsCollected(db, [l1, l2]);

			expect(await getCustomerOrderLines(db, 1)).toEqual([
				expect.objectContaining({ collected: expect.any(Date) }),
				expect.objectContaining({ collected: expect.any(Date) }),
				expect.objectContaining({ collected: undefined })
			]);
		});

		it("not confuse the lines with the same ISBN", async () => {
			const db = await getRandomDb();

			await addBooksToCustomer(db, 1, ["1", "1", "1"]);

			const [{ id: l1 }, { id: l2 }] = await getCustomerOrderLines(db, 1);

			await markCustomerOrderLinesAsCollected(db, [l1, l2]);

			expect(await getCustomerOrderLines(db, 1)).toEqual([
				expect.objectContaining({ collected: expect.any(Date) }),
				expect.objectContaining({ collected: expect.any(Date) }),
				expect.objectContaining({ collected: undefined })
			]);
		});

		it("not interfere with other customer orders", async () => {
			const db = await getRandomDb();

			await addBooksToCustomer(db, 1, ["1"]);
			await addBooksToCustomer(db, 2, ["1"]);

			const [{ id: l1 }] = await getCustomerOrderLines(db, 1);

			await markCustomerOrderLinesAsCollected(db, [l1]);

			expect(await getCustomerOrderLines(db, 1)).toEqual([expect.objectContaining({ collected: expect.any(Date) })]);
			expect(await getCustomerOrderLines(db, 2)).toEqual([expect.objectContaining({ collected: undefined })]);
		});

		it("timestamp customer order lines' 'collected' with ms precision", async () => {
			const db = await getRandomDb();

			await addBooksToCustomer(db, 1, ["1", "2"]);

			const [{ id: l1 }] = await getCustomerOrderLines(db, 1);
			await markCustomerOrderLinesAsCollected(db, [l1]);

			const [line1] = await getCustomerOrderLines(db, 1);
			expect(Date.now() - line1.collected.getTime()).toBeLessThan(300);

			const [{ id: l2 }] = await getCustomerOrderLines(db, 1);
			await markCustomerOrderLinesAsCollected(db, [l2]);

			const [line2] = await getCustomerOrderLines(db, 1);
			expect(Date.now() - line2.collected.getTime()).toBeLessThan(300);
		});
	});

	describe("getCustomerOrderLines should", () => {
		it("retrieve a list of order lines for the customer", async () => {
			const db = await getRandomDb();

			await upsertCustomer(db, { id: 1, displayId: "1" });
			await addBooksToCustomer(db, 1, ["1", "2"]);

			expect(await getCustomerOrderLines(db, 1)).toEqual([
				expect.objectContaining({ id: expect.any(Number), isbn: "1" }),
				expect.objectContaining({ id: expect.any(Number), isbn: "2" })
			]);
		});

		it("not confuse lines belonging to different customer orders", async () => {
			const db = await getRandomDb();

			await upsertCustomer(db, { id: 1, displayId: "1" });
			await addBooksToCustomer(db, 1, ["1", "2"]);

			await upsertCustomer(db, { id: 2, displayId: "2" });
			await addBooksToCustomer(db, 2, ["3", "4"]);

			expect(await getCustomerOrderLines(db, 1)).toEqual([
				expect.objectContaining({ id: expect.any(Number), isbn: "1" }),
				expect.objectContaining({ id: expect.any(Number), isbn: "2" })
			]);

			expect(await getCustomerOrderLines(db, 2)).toEqual([
				expect.objectContaining({ id: expect.any(Number), isbn: "3" }),
				expect.objectContaining({ id: expect.any(Number), isbn: "4" })
			]);
		});

		it("retrieve book data (if available) for a particular line", async () => {
			const db = await getRandomDb();

			await upsertBook(db, { isbn: "1", title: "Book 1", authors: "Author 1", price: 10 });

			await upsertCustomer(db, { id: 1, displayId: "1" });
			await addBooksToCustomer(db, 1, ["1"]);

			expect(await getCustomerOrderLines(db, 1)).toEqual([
				{
					id: expect.any(Number),
					isbn: "1",
					title: "Book 1",
					authors: "Author 1",
					price: 10,
					created: expect.any(Date),
					placed: undefined,
					received: undefined,
					collected: undefined,
					customer_id: expect.any(Number),
					status: expect.any(Number)
				}
			]);
		});

		it("coalesce unavailable book data (to default values) for customer lines", async () => {
			const db = await getRandomDb();

			await upsertCustomer(db, { id: 1, displayId: "1" });
			await addBooksToCustomer(db, 1, ["1"]);

			expect(await getCustomerOrderLines(db, 1)).toEqual([
				{
					id: expect.any(Number),
					isbn: "1",
					title: "N/A",
					authors: "N/A",
					price: 0,
					created: expect.any(Date),
					placed: undefined,
					received: undefined,
					collected: undefined,
					customer_id: expect.any(Number),
					status: expect.any(Number)
				}
			]);
		});

		it("correctly infer order line state", async () => {
			const db = await getRandomDb();

			await upsertCustomer(db, { id: 1, displayId: "1" });

			// Add one line to customer order - pending
			await addBooksToCustomer(db, 1, ["1"]);
			expect(await getCustomerOrderLines(db, 1)).toEqual([expect.objectContaining({ isbn: "1", status: OrderLineStatus.Draft })]);

			// Order the line with the supplier - placed
			await db.exec("UPDATE customer_order_lines SET placed = ? WHERE customer_id = 1", [Date.now()]);
			expect(await getCustomerOrderLines(db, 1)).toEqual([expect.objectContaining({ isbn: "1", status: OrderLineStatus.Placed })]);

			// Reconcile the order line - received
			await db.exec("UPDATE customer_order_lines SET received = ? WHERE customer_id = 1", [Date.now()]);
			expect(await getCustomerOrderLines(db, 1)).toEqual([expect.objectContaining({ isbn: "1", status: OrderLineStatus.Received })]);

			// Mark the line as collected - collected
			await db.exec("UPDATE customer_order_lines SET collected = ? WHERE customer_id = 1", [Date.now()]);
			expect(await getCustomerOrderLines(db, 1)).toEqual([expect.objectContaining({ isbn: "1", status: OrderLineStatus.Collected })]);
		});

		it("consider order line received even if not placed (edge case: in case of overdelivery of previous order)", async () => {
			const db = await getRandomDb();

			await upsertCustomer(db, { id: 1, displayId: "1" });

			await addBooksToCustomer(db, 1, ["1"]);
			expect(await getCustomerOrderLines(db, 1)).toEqual([
				expect.objectContaining({ id: expect.any(Number), isbn: "1", status: OrderLineStatus.Draft })
			]);
			await db.exec("UPDATE customer_order_lines SET received = ? WHERE customer_id = 1", [Date.now()]);
		});

		it("not confuse states for different order lines", async () => {
			const db = await getRandomDb();

			await upsertCustomer(db, { id: 1, displayId: "1" });
			await addBooksToCustomer(db, 1, ["1", "2", "3"]);
			const [line1, line2] = await getCustomerOrderLines(db, 1);

			// Mark line 1 as placed and line 2 as received (line 3 is pending)
			await db.exec("UPDATE customer_order_lines SET placed = ? WHERE id = ?", [Date.now(), line1.id]);
			await db.exec("UPDATE customer_order_lines SET received = ? WHERE id = ?", [Date.now(), line2.id]);

			expect(await getCustomerOrderLines(db, 1)).toEqual([
				expect.objectContaining({ id: expect.any(Number), isbn: "1", status: OrderLineStatus.Placed }),
				expect.objectContaining({ id: expect.any(Number), isbn: "2", status: OrderLineStatus.Received }),
				expect.objectContaining({ id: expect.any(Number), isbn: "3", status: OrderLineStatus.Draft })
			]);
		});

		it("not confuse states for order lines with same isbn (different customer)", async () => {
			const db = await getRandomDb();

			await upsertCustomer(db, { id: 1, displayId: "1" });
			await addBooksToCustomer(db, 1, ["1"]);

			await upsertCustomer(db, { id: 2, displayId: "2" });
			await addBooksToCustomer(db, 2, ["1"]);

			const [c1line] = await getCustomerOrderLines(db, 1);
			const [c2line] = await getCustomerOrderLines(db, 2);

			// Mark customer 1 line as placed and customer 2 line as received
			await db.exec("UPDATE customer_order_lines SET placed = ? WHERE id = ?", [Date.now(), c1line.id]);
			await db.exec("UPDATE customer_order_lines SET received = ? WHERE id = ?", [Date.now(), c2line.id]);

			expect(await getCustomerOrderLines(db, 1)).toEqual([
				expect.objectContaining({ id: expect.any(Number), isbn: "1", status: OrderLineStatus.Placed })
			]);
			expect(await getCustomerOrderLines(db, 2)).toEqual([
				expect.objectContaining({ id: expect.any(Number), isbn: "1", status: OrderLineStatus.Received })
			]);
		});

		it("not confuse states for order lines with same isbn (same customer)", async () => {
			const db = await getRandomDb();

			await upsertCustomer(db, { id: 1, displayId: "1" });
			await addBooksToCustomer(db, 1, ["1", "1"]);
			const [line1, line2] = await getCustomerOrderLines(db, 1);

			// Mark line 1 as placed and line 2 as received (line 3 is pending)
			await db.exec("UPDATE customer_order_lines SET placed = ? WHERE id = ?", [Date.now(), line1.id]);
			await db.exec("UPDATE customer_order_lines SET received = ? WHERE id = ?", [Date.now(), line2.id]);

			expect(await getCustomerOrderLines(db, 1)).toEqual([
				expect.objectContaining({ id: expect.any(Number), isbn: "1", status: OrderLineStatus.Placed }),
				expect.objectContaining({ id: expect.any(Number), isbn: "1", status: OrderLineStatus.Received })
			]);
		});
	});
});

// NOTE: This shouldn't be taken as a gospel:
// - if it fails, by a small margin - think about the changes you've introduced that might be causing it, and extend the time limit
// - if it fails by a large margin, really think about the changes introduced :)
describe("Stress tests", () => {
	it("can add ten books to a customer 10 times and not take more than 800ms", async () => {
		const db = await getRandomDb();
		await upsertCustomer(db, { fullname: "John Doe", id: 1, displayId: "1" });
		const howMany = 10;
		const startTime = Date.now();
		for (let i = 0; i < howMany; i++) {
			// NOTE: this was wrapped in a transaction, but 'addBooksToCustomer'
			// already runs inside a transaction (internally)
			await addBooksToCustomer(db as DB, 1, [
				"9780000000000",
				"9780000000001",
				"9780000000002",
				"9780000000003",
				"9780000000004",
				"9780000000005",
				"9780000000006",
				"9780000000007",
				"9780000000008",
				"9780000000009"
			]);
		}
		const duration = Date.now() - startTime;
		const books = await getCustomerOrderLines(db, 1);
		expect(books.length).toBe(10 * howMany);
		expect(duration).toBeLessThanOrEqual(800);
	});
<<<<<<< HEAD
});

describe("Customer order Collection", () => {
	let db: DB;

	beforeEach(async () => (db = await getRandomDb()));

	it("should mark received order lines as collected", async () => {
		await addBooksToCustomer(db, 1, ["9780000000001", "9780000000001"]);
		await upsertBook(db, { isbn: "9780000000001", publisher: "pub1", title: "title1", authors: "author1", price: 10 });
		await upsertSupplier(db, { id: 1 });
		await associatePublisher(db, 1, "pub1");

		await createSupplierOrder(db, 1, 1, [{ isbn: "9780000000001", quantity: 2, supplier_id: 1 }]);

		const customerOrderLines = await getCustomerOrderLines(db, 1);
		const customerOrderLineIds = customerOrderLines.map((order) => order.id);

		// Mark the books as received
		// await markCustomerOrderAsReceived(db, orderLineIds);
		await createReconciliationOrder(db, 1, [1]);
		await upsertReconciliationOrderLines(db, 1, [
			{ isbn: "9780000000001", quantity: 1 },
			{ isbn: "9780000000001", quantity: 1 }
		]);
		await finalizeReconciliationOrder(db, 1);

		// Mark as collected
		await markCustomerOrderAsCollected(db, customerOrderLineIds);

		const updatedLines = await getCustomerOrderLines(db, 1);

		expect(updatedLines[0].collected).toBeInstanceOf(Date);
		expect(updatedLines[1].collected).toBeInstanceOf(Date);
	});
	it("should mark received order lines as collected", async () => {
		await addBooksToCustomer(db, 1, ["9780000000001", "9780000000001"]);
		await upsertBook(db, { isbn: "9780000000001", publisher: "pub1", title: "title1", authors: "author1", price: 10 });
		await upsertSupplier(db, { id: 1 });
		await associatePublisher(db, 1, "pub1");

		await createSupplierOrder(db, 1, 1, [{ isbn: "9780000000001", quantity: 2, supplier_id: 1 }]);

		const customerOrderLines = await getCustomerOrderLines(db, 1);
		const orderLineIds = customerOrderLines.map((order) => order.id);

		// Mark the books as received
		await markCustomerOrderAsReceived(db, orderLineIds);

		// Mark as collected
		await markCustomerOrderAsCollected(db, orderLineIds);

		const updatedLines = await getCustomerOrderLines(db, 1);

		expect(updatedLines[0].collected).toBeInstanceOf(Date);
		expect(updatedLines[1].collected).toBeInstanceOf(Date);
	});

	it("should allow collecting specific customer orders when multiple customers order the same book", async () => {
		// Create two customers
		await upsertCustomer(db, { fullname: "Customer 1", id: 1, displayId: "1" });
		await upsertCustomer(db, { fullname: "Customer 2", id: 2, displayId: "2" });

		// Both customers order the same book
		await addBooksToCustomer(db, 1, ["9780000000001"]);
		await addBooksToCustomer(db, 2, ["9780000000001"]);

		// Set up book and supplier
		await upsertBook(db, {
			isbn: "9780000000001",
			publisher: "pub1",
			title: "title1",
			authors: "author1",
			price: 10
		});
		await upsertSupplier(db, { id: 1 });
		await associatePublisher(db, 1, "pub1");

		// Order books from supplier
		await createSupplierOrder(db, 1, 1, [
			{
				isbn: "9780000000001",
				quantity: 2, // Order enough for both customers
				supplier_id: 1
			}
		]);

		// Get order lines for both customers
		const customer1OrderLines = await getCustomerOrderLines(db, 1);
		const customer2OrderLines = await getCustomerOrderLines(db, 2);

		// Mark both orders as received
		await markCustomerOrderAsReceived(db, [customer1OrderLines[0].id, customer2OrderLines[0].id]);

		// Only mark customer 2's order as collected
		await markCustomerOrderAsCollected(db, [customer2OrderLines[0].id]);

		// Verify final state
		const finalCustomer1Lines = await getCustomerOrderLines(db, 1);
		const finalCustomer2Lines = await getCustomerOrderLines(db, 2);

		// Customer 1's order should be received but not collected
		expect(finalCustomer1Lines[0].received).toBeInstanceOf(Date);
		expect(finalCustomer1Lines[0].collected).toBeUndefined();

		// Customer 2's order should be both received and collected
		expect(finalCustomer2Lines[0].received).toBeInstanceOf(Date);
		expect(finalCustomer2Lines[0].collected).toBeInstanceOf(Date);
	});

	it("should only mark as collected if book is placed and received", async () => {
		await addBooksToCustomer(db, 1, ["9780000000001"]);

		const customerOrderLines = await getCustomerOrderLines(db, 1);
		const orderLineIds = customerOrderLines.map((order) => order.id);
		// Try to mark as collected without placing/receiving first
		await markCustomerOrderAsCollected(db, orderLineIds);

		const lines = await getCustomerOrderLines(db, 1);
		// Should not be marked as collected
		expect(lines[0].collected).toBeUndefined();
	});

	it("should not affect books that are already collected", async () => {
		await addBooksToCustomer(db, 1, ["9780000000001"]);

		const customerOrderLines = await getCustomerOrderLines(db, 1);
		const orderLineIds = customerOrderLines.map((order) => order.id);
		// Mark as received
		await markCustomerOrderAsReceived(db, orderLineIds);

		// Mark as collected first time
		await markCustomerOrderAsCollected(db, orderLineIds);
		const firstUpdate = await getCustomerOrderLines(db, 1);
		const firstCollectedDate = firstUpdate[0].collected;

		// Wait a moment to ensure timestamps would be different
		await new Promise((resolve) => setTimeout(resolve, 100));

		// Try to mark as collected again
		await markCustomerOrderAsCollected(db, orderLineIds);
		const secondUpdate = await getCustomerOrderLines(db, 1);

		// Collection date should not have changed
		expect(secondUpdate[0].collected).toEqual(firstCollectedDate);
	});
=======
>>>>>>> adb3684b
});<|MERGE_RESOLUTION|>--- conflicted
+++ resolved
@@ -17,10 +17,6 @@
 } from "../customers";
 
 import { upsertBook } from "../books";
-<<<<<<< HEAD
-import { upsertReconciliationOrderLines, createReconciliationOrder, finalizeReconciliationOrder } from "../order-reconciliation";
-=======
->>>>>>> adb3684b
 
 describe("Customer orders", () => {
 	describe("upsertCustomer should", () => {
@@ -719,153 +715,4 @@
 		expect(books.length).toBe(10 * howMany);
 		expect(duration).toBeLessThanOrEqual(800);
 	});
-<<<<<<< HEAD
-});
-
-describe("Customer order Collection", () => {
-	let db: DB;
-
-	beforeEach(async () => (db = await getRandomDb()));
-
-	it("should mark received order lines as collected", async () => {
-		await addBooksToCustomer(db, 1, ["9780000000001", "9780000000001"]);
-		await upsertBook(db, { isbn: "9780000000001", publisher: "pub1", title: "title1", authors: "author1", price: 10 });
-		await upsertSupplier(db, { id: 1 });
-		await associatePublisher(db, 1, "pub1");
-
-		await createSupplierOrder(db, 1, 1, [{ isbn: "9780000000001", quantity: 2, supplier_id: 1 }]);
-
-		const customerOrderLines = await getCustomerOrderLines(db, 1);
-		const customerOrderLineIds = customerOrderLines.map((order) => order.id);
-
-		// Mark the books as received
-		// await markCustomerOrderAsReceived(db, orderLineIds);
-		await createReconciliationOrder(db, 1, [1]);
-		await upsertReconciliationOrderLines(db, 1, [
-			{ isbn: "9780000000001", quantity: 1 },
-			{ isbn: "9780000000001", quantity: 1 }
-		]);
-		await finalizeReconciliationOrder(db, 1);
-
-		// Mark as collected
-		await markCustomerOrderAsCollected(db, customerOrderLineIds);
-
-		const updatedLines = await getCustomerOrderLines(db, 1);
-
-		expect(updatedLines[0].collected).toBeInstanceOf(Date);
-		expect(updatedLines[1].collected).toBeInstanceOf(Date);
-	});
-	it("should mark received order lines as collected", async () => {
-		await addBooksToCustomer(db, 1, ["9780000000001", "9780000000001"]);
-		await upsertBook(db, { isbn: "9780000000001", publisher: "pub1", title: "title1", authors: "author1", price: 10 });
-		await upsertSupplier(db, { id: 1 });
-		await associatePublisher(db, 1, "pub1");
-
-		await createSupplierOrder(db, 1, 1, [{ isbn: "9780000000001", quantity: 2, supplier_id: 1 }]);
-
-		const customerOrderLines = await getCustomerOrderLines(db, 1);
-		const orderLineIds = customerOrderLines.map((order) => order.id);
-
-		// Mark the books as received
-		await markCustomerOrderAsReceived(db, orderLineIds);
-
-		// Mark as collected
-		await markCustomerOrderAsCollected(db, orderLineIds);
-
-		const updatedLines = await getCustomerOrderLines(db, 1);
-
-		expect(updatedLines[0].collected).toBeInstanceOf(Date);
-		expect(updatedLines[1].collected).toBeInstanceOf(Date);
-	});
-
-	it("should allow collecting specific customer orders when multiple customers order the same book", async () => {
-		// Create two customers
-		await upsertCustomer(db, { fullname: "Customer 1", id: 1, displayId: "1" });
-		await upsertCustomer(db, { fullname: "Customer 2", id: 2, displayId: "2" });
-
-		// Both customers order the same book
-		await addBooksToCustomer(db, 1, ["9780000000001"]);
-		await addBooksToCustomer(db, 2, ["9780000000001"]);
-
-		// Set up book and supplier
-		await upsertBook(db, {
-			isbn: "9780000000001",
-			publisher: "pub1",
-			title: "title1",
-			authors: "author1",
-			price: 10
-		});
-		await upsertSupplier(db, { id: 1 });
-		await associatePublisher(db, 1, "pub1");
-
-		// Order books from supplier
-		await createSupplierOrder(db, 1, 1, [
-			{
-				isbn: "9780000000001",
-				quantity: 2, // Order enough for both customers
-				supplier_id: 1
-			}
-		]);
-
-		// Get order lines for both customers
-		const customer1OrderLines = await getCustomerOrderLines(db, 1);
-		const customer2OrderLines = await getCustomerOrderLines(db, 2);
-
-		// Mark both orders as received
-		await markCustomerOrderAsReceived(db, [customer1OrderLines[0].id, customer2OrderLines[0].id]);
-
-		// Only mark customer 2's order as collected
-		await markCustomerOrderAsCollected(db, [customer2OrderLines[0].id]);
-
-		// Verify final state
-		const finalCustomer1Lines = await getCustomerOrderLines(db, 1);
-		const finalCustomer2Lines = await getCustomerOrderLines(db, 2);
-
-		// Customer 1's order should be received but not collected
-		expect(finalCustomer1Lines[0].received).toBeInstanceOf(Date);
-		expect(finalCustomer1Lines[0].collected).toBeUndefined();
-
-		// Customer 2's order should be both received and collected
-		expect(finalCustomer2Lines[0].received).toBeInstanceOf(Date);
-		expect(finalCustomer2Lines[0].collected).toBeInstanceOf(Date);
-	});
-
-	it("should only mark as collected if book is placed and received", async () => {
-		await addBooksToCustomer(db, 1, ["9780000000001"]);
-
-		const customerOrderLines = await getCustomerOrderLines(db, 1);
-		const orderLineIds = customerOrderLines.map((order) => order.id);
-		// Try to mark as collected without placing/receiving first
-		await markCustomerOrderAsCollected(db, orderLineIds);
-
-		const lines = await getCustomerOrderLines(db, 1);
-		// Should not be marked as collected
-		expect(lines[0].collected).toBeUndefined();
-	});
-
-	it("should not affect books that are already collected", async () => {
-		await addBooksToCustomer(db, 1, ["9780000000001"]);
-
-		const customerOrderLines = await getCustomerOrderLines(db, 1);
-		const orderLineIds = customerOrderLines.map((order) => order.id);
-		// Mark as received
-		await markCustomerOrderAsReceived(db, orderLineIds);
-
-		// Mark as collected first time
-		await markCustomerOrderAsCollected(db, orderLineIds);
-		const firstUpdate = await getCustomerOrderLines(db, 1);
-		const firstCollectedDate = firstUpdate[0].collected;
-
-		// Wait a moment to ensure timestamps would be different
-		await new Promise((resolve) => setTimeout(resolve, 100));
-
-		// Try to mark as collected again
-		await markCustomerOrderAsCollected(db, orderLineIds);
-		const secondUpdate = await getCustomerOrderLines(db, 1);
-
-		// Collection date should not have changed
-		expect(secondUpdate[0].collected).toEqual(firstCollectedDate);
-	});
-=======
->>>>>>> adb3684b
 });