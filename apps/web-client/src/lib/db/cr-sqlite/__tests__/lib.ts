--- conflicted
+++ resolved
@@ -47,19 +47,11 @@
 	await db.exec(sql, params);
 
 	// Two customers order some books
-<<<<<<< HEAD
 	await upsertCustomer(db, { fullname: "John Doe", id: 1, displayId: "1" });
-	addBooksToCustomer(db, 1, [{ isbn: "1" }, { isbn: "2" }, { isbn: "3" }]);
+	addBooksToCustomer(db, 1, ["1", "2", "3"]);
 
 	await upsertCustomer(db, { fullname: "Jane Doe", id: 2, displayId: "2" });
-	addBooksToCustomer(db, 2, [{ isbn: "3" }]);
-=======
-	await upsertCustomer(db, { fullname: "John Doe", id: 1 });
-	addBooksToCustomer(db, 1, ["1", "2", "3"]);
-
-	await upsertCustomer(db, { fullname: "Jane Doe", id: 2 });
 	addBooksToCustomer(db, 2, ["3"]);
->>>>>>> b6731691
 
 	// We have two different suppliers
 	await upsertSupplier(db, { id: 1, name: "Science Books LTD" });
