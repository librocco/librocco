--- conflicted
+++ resolved
@@ -149,11 +149,7 @@
 				supplier_order_id: 1,
 				total_book_number: 6,
 				total_book_price: 60,
-<<<<<<< HEAD
-				price: 7
-=======
 				line_price: 21
->>>>>>> 51ed0a91
 			},
 			{
 				authors: "N/A",
@@ -166,11 +162,7 @@
 				supplier_order_id: 1,
 				total_book_number: 6,
 				total_book_price: 60,
-<<<<<<< HEAD
-				price: 13
-=======
 				line_price: 39
->>>>>>> 51ed0a91
 			}
 		]);
 	});
@@ -313,11 +305,7 @@
 
 		// The result should be as test above, but we should have the additional supplier_order 2 at the end
 		expect(orderLines.length).toBe(4);
-<<<<<<< HEAD
-		expect(orderLines[4].supplier_order_id).toBe("2");
-=======
 		expect(orderLines[3].supplier_order_id).toBe(2);
->>>>>>> 51ed0a91
 	});
 
 	it("should return empty array for non-existent order", async () => {
