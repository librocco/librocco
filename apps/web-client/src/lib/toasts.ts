import { createToaster, ToastType, type ToastData, BadgeColor } from "@librocco/ui";

import type { ReplicationState } from "./stores/replication";

export const defaultToaster = createToaster<ToastData>();

export const toastSuccess = (message) =>
	defaultToaster.push({
		duration: 2000,
		pausable: true,
		type: ToastType.Success,
		message
	});

export const toastError = (message) =>
	defaultToaster.push({
		duration: 2000,
		pausable: true,
		type: ToastType.Error,
		message
	});

<<<<<<< HEAD
export const toastWarning = (message) =>
	defaultToaster.push({
		duration: 2000,
		pausable: true,
		type: ToastType.Warning,
		message
	});

export const noteToastMessages = (noteName, warehouseName = "all") => ({
=======
export const noteToastMessages = (noteName: string, warehouseName = "all") => ({
>>>>>>> d5900433
	inNoteCreated: `${noteName} created in ${warehouseName}`,
	inNoteCommited: `${noteName} commited`,
	outNoteCreated: `${noteName} created`,
	outNoteCommited: `${noteName} commited to ${warehouseName}`,
	noteDeleted: `${noteName} deleted`,
	bookDataUpdated: (isbn: string) => `Updated book data for '${isbn}'`,
	volumeAdded: (isbn: string) => `${isbn} added to ${noteName}`,
	volumeRemoved: (qtn: number) => `Removed ${qtn} book${qtn === 1 ? "" : "s"} from ${noteName}`,
	volumeUpdated: (isbn: string) => `${isbn} quantitiy updated`
});

export const warehouseToastMessages = (warehouseName) => ({
<<<<<<< HEAD
	warehouseCreated: `${warehouseName} created`
});

// Aliging with BadgeColor enum here as it this color+message combo is used in the RemoteDb Description List
export const replicationStatusMessages = {
	INIT: { color: BadgeColor.Success, message: "Connecting to remote database" },
	"ACTIVE:REPLICATING": { color: BadgeColor.Success, message: "Syncing with database" },
	"ACTIVE:INDEXING": { color: BadgeColor.Success, message: "Building indexes" },
	COMPLETED: { color: BadgeColor.Success, message: "Sync complete" },
	PAUSED: { color: BadgeColor.Warning, message: "Sync paused. Status unknown" },
	"PAUSED:IDLE": { color: BadgeColor.Success, message: "Sync is up-to-date. Waiting for changes..." },
	"FAILED:CANCEL": { color: BadgeColor.Error, message: "Sync cancelled. Connection closed" },
	"FAILED:ERROR": { color: BadgeColor.Error, message: "Sync error. Connection closed" },
	"PAUSED:ERROR": { color: BadgeColor.Error, message: "Sync error. Retrying..." }
};

export const toastReplicationStatus = (state: ReplicationState) => {
	const { color, message } = replicationStatusMessages[state];

	const toastFn = color === BadgeColor.Success ? toastSuccess : color === BadgeColor.Error ? toastError : toastWarning;

	return toastFn(message);
};
=======
	warehouseCreated: `${warehouseName} created`,
	bookDataUpdated: (isbn: string) => `Updated book data for '${isbn}'`
});
>>>>>>> d5900433
<|MERGE_RESOLUTION|>--- conflicted
+++ resolved
@@ -20,7 +20,6 @@
 		message
 	});
 
-<<<<<<< HEAD
 export const toastWarning = (message) =>
 	defaultToaster.push({
 		duration: 2000,
@@ -29,10 +28,7 @@
 		message
 	});
 
-export const noteToastMessages = (noteName, warehouseName = "all") => ({
-=======
 export const noteToastMessages = (noteName: string, warehouseName = "all") => ({
->>>>>>> d5900433
 	inNoteCreated: `${noteName} created in ${warehouseName}`,
 	inNoteCommited: `${noteName} commited`,
 	outNoteCreated: `${noteName} created`,
@@ -45,8 +41,8 @@
 });
 
 export const warehouseToastMessages = (warehouseName) => ({
-<<<<<<< HEAD
-	warehouseCreated: `${warehouseName} created`
+	warehouseCreated: `${warehouseName} created`,
+	bookDataUpdated: (isbn: string) => `Updated book data for '${isbn}'`
 });
 
 // Aliging with BadgeColor enum here as it this color+message combo is used in the RemoteDb Description List
@@ -68,9 +64,4 @@
 	const toastFn = color === BadgeColor.Success ? toastSuccess : color === BadgeColor.Error ? toastError : toastWarning;
 
 	return toastFn(message);
-};
-=======
-	warehouseCreated: `${warehouseName} created`,
-	bookDataUpdated: (isbn: string) => `Updated book data for '${isbn}'`
-});
->>>>>>> d5900433
+};