--- conflicted
+++ resolved
@@ -73,11 +73,7 @@
 			{$selectedLabel === "not-found" ? t.default_option() : $selectedLabel}
 		</span>
 	{:else}
-<<<<<<< HEAD
-		<span class="truncate text-gray-400">{t.default_option()}</span>
-=======
-		<span class="truncate">Select a warehouse</span>
->>>>>>> ba882cbb
+		<span class="truncate">{t.default_option()}</span>
 	{/if}
 	<ChevronsUpDown size={18} class="ml-auto shrink-0 self-end" />
 </button>
