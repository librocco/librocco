--- conflicted
+++ resolved
@@ -13,24 +13,15 @@
 	actionLink: string;
 }
 
-<<<<<<< HEAD
-export type InventoryTableData = BookCoreRowData & {
-	publisher?: string;
-	year?: string;
-	editedBy?: string;
-	outOfPrint?: boolean;
-	category?: string;
-};
-=======
 export type InventoryTableData<K extends VolumeStockKind = VolumeStockKind> = K extends "book"
 	? BookCoreRowData & {
 			publisher?: string;
 			year?: string;
 			editedBy?: string;
 			outOfPrint?: boolean;
+			category?: string;
 	  } & { availableWarehouses?: Map<string, { displayName: string; quantity: number }> }
 	: VolumeStockClient<K>;
->>>>>>> ea1e2ec5
 
 export type BookCoreRowData = {
 	isbn: string;
