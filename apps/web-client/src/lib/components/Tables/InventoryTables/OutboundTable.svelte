<script lang="ts">
	import { createEventDispatcher } from "svelte";

	import type { NavEntry } from "@librocco/db";

	import type { OutboundTableData } from "../types";

	import type { createTable } from "$lib/actions";

	import { HeadCol } from "../Cells";

	import BookHeadCell from "./BookHeadCell.svelte";
	import BookPriceCell from "./BookPriceCell.svelte";
	import BookQuantityFormCell from "./BookQuantityFormCell.svelte";

	import WarehouseSelect from "$lib/components/WarehouseSelect/WarehouseSelect.svelte";

	import { createOutboundTableEvents, type OutboundTableEvents } from "./events";
<<<<<<< HEAD
	import type { OutboundTableData } from "../types";
=======
>>>>>>> f51d7916

	export let table: ReturnType<typeof createTable<OutboundTableData>>;
	export let warehouseList: Iterable<[string, NavEntry]>;

	const { table: tableAction } = table;
	$: ({ rows } = $table);

	// table rows + one header row
	$: rowCount = rows.length + 1;

	const dispatch = createEventDispatcher<OutboundTableEvents>();
	const { editQuantity, editWarehouse } = createOutboundTableEvents(dispatch);
</script>

<table id="inventory-table" class="table table-auto" use:tableAction={{ rowCount }}>
	<thead>
		<tr>
			<th scope="col">
				<span class="hidden lg:inline">ISBN</span>
				<span class="inline lg:hidden">Book</span>
			</th>
			<th scope="col" class="show-col-lg"> Title </th>
			<th scope="col" class="show-col-lg"> Authors </th>
			<th scope="col" class="table-cell-fit"> Price </th>
			<th scope="col" class="table-cell-fit"> Quantity </th>
			<th scope="col" class="show-col-md"> Publisher </th>
			<th scope="col" class="show-col-lg table-cell-fit"> Year </th>
			<th scope="col">Warehouse </th>
			{#if $$slots["row-actions"]}
				<th scope="col" class="table-cell-fit"> <HeadCol label="Row Actions" srOnly /> </th>
			{/if}
		</tr>
	</thead>
	<tbody>
		{#each rows as row (row.key)}
			{@const { rowIx, isbn, authors = "N/A", quantity, price, year = "N/A", title = "N/A", publisher = "", warehouseDiscount } = row}
			{@const { warehouseId, availableWarehouses } = row}
			{@const quantityInWarehouse = availableWarehouses?.get(warehouseId)?.quantity || 0}
			<!-- If a book is available in multiple warehouses (and no warehouse selected), we require action - bg is yellow -->
			{@const requiresAction = !warehouseId && availableWarehouses?.size > 1}
			<!-- If a book is out of stock in curren warehouse - paint the row red - this also catches books with no warehouse selected, but no stock in any warehouse -->
			{@const outOfStock = quantityInWarehouse < quantity}
			<!-- Require action takes precedence over out of stock -->
			<tr class={requiresAction ? "requires-action" : outOfStock ? "out-of-stock" : ""} use:table.tableRow={{ position: rowIx }}>
				<th scope="row" data-property="book" class="table-cell-max">
					<BookHeadCell data={{ isbn, title, authors, year }} />
				</th>

				<td data-property="title" class="show-col-lg table-cell-max">
					{title}
				</td>
				<td data-property="authors" class="show-col-lg table-cell-max">
					{authors}
				</td>
				<td data-property="price" class="table-cell-fit">
					<BookPriceCell data={{ price, warehouseDiscount }} />
				</td>
				<td data-property="quantity" class="table-cell-fit">
					<BookQuantityFormCell {rowIx} {quantity} on:submit={(event) => editQuantity(event, row)} />
				</td>
				<td data-property="publisher" class="show-col-md table-cell-max">
					{publisher}
				</td>
				<td data-property="year" class="show-col-lg table-cell-fit">
					{year}
				</td>
				<td data-property="warehouseName" class="table-cell-max">
					<WarehouseSelect {warehouseList} on:change={(event) => editWarehouse(event, row)} data={row} {rowIx} />
				</td>
				{#if $$slots["row-actions"]}
					<td class="table-cell-fit">
						<slot name="row-actions" {row} {rowIx} />
					</td>
				{/if}
			</tr>
		{/each}
	</tbody>
</table>

<style>
	@import "./table.css";
</style><|MERGE_RESOLUTION|>--- conflicted
+++ resolved
@@ -16,10 +16,7 @@
 	import WarehouseSelect from "$lib/components/WarehouseSelect/WarehouseSelect.svelte";
 
 	import { createOutboundTableEvents, type OutboundTableEvents } from "./events";
-<<<<<<< HEAD
 	import type { OutboundTableData } from "../types";
-=======
->>>>>>> f51d7916
 
 	export let table: ReturnType<typeof createTable<OutboundTableData>>;
 	export let warehouseList: Iterable<[string, NavEntry]>;
