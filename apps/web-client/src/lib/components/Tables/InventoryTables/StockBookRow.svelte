--- conflicted
+++ resolved
@@ -10,73 +10,18 @@
 
 	export let row: InventoryTableData;
 	export let rowIx: number;
-<<<<<<< HEAD
-
-	const {
-		isbn,
-		authors = "N/A",
-		quantity,
-		price,
-		year = "N/A",
-		title = "N/A",
-		publisher = "",
-		editedBy = "",
-		outOfPrint = false,
-		warehouseDiscount,
-		category = ""
-	} = row;
-</script>
-
-<th scope="row" class="table-cell-max">
-	<BookHeadCell data={{ isbn, title, authors, year }} />
-</th>
-
-<td data-property="title" class="show-col-lg table-cell-max">
-	{title}
-</td>
-<td data-property="authors" class="show-col-lg table-cell-max">
-	{authors}
-</td>
-<td data-property="price" class="">
-	<BookPriceCell data={{ price, warehouseDiscount }} />
-</td>
-<td data-property="quantity" class="">
-	<span class="badge badge-md badge-gray">
-		{quantity}
-	</span>
-</td>
-<td data-property="publisher" class="show-col-sm table-cell-max">
-	{publisher}
-</td>
-<td data-property="year" class="show-col-lg">
-	{year}
-</td>
-<td data-property="editedBy" class="show-col-xl table-cell-max">
-	{editedBy}
-</td>
-<td data-property="outOfPrint" class="show-col-xl">
-	<BookOutPrintCell {rowIx} {outOfPrint} />
-</td>
-<td data-property="category" class="show-col-xl table-cell-max">
-	{category}
-</td>
-{#if $$slots["row-actions"]}
-	<td class="table-cell-fit">
-		<slot name="row-actions" {row} {rowIx} />
-=======
 </script>
 
 {#if isBookRow(row)}
 	{@const isbn = row.isbn}
 	{@const authors = row.authors || "N/A"}
 	{@const quantity = row.quantity}
-	{@const price = row.price}
 	{@const year = row.year || "N/A"}
 	{@const title = row.title || "N/A"}
 	{@const publisher = row.publisher || ""}
 	{@const editedBy = row.editedBy || ""}
+	{@const category = row.category || ""}
 	{@const outOfPrint = row.outOfPrint || false}
-	{@const warehouseDiscount = row.warehouseDiscount}
 
 	<th scope="row" class="table-cell-max">
 		<BookHeadCell data={{ isbn, title, authors, year }} />
@@ -105,6 +50,9 @@
 	<td data-property="editedBy" class="show-col-xl table-cell-max">
 		{editedBy}
 	</td>
+	<td data-property="category" class="show-col-xl table-cell-max">
+		{category}
+	</td>
 	<td data-property="outOfPrint" class="show-col-xl">
 		<BookOutPrintCell {rowIx} {outOfPrint} />
 	</td>
@@ -122,7 +70,6 @@
 
 	<td data-property="title" class="show-col-lg table-cell-max">
 		{title}
->>>>>>> ef4d6716
 	</td>
 	<td />
 	<td data-property="price" class="table-cell-fit">
