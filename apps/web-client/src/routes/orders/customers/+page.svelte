<script lang="ts">
	import { onMount, onDestroy } from "svelte";
<<<<<<< HEAD
	import { Plus } from "lucide-svelte";
=======
	import Plus from "$lucide/plus";
>>>>>>> b97ba504
	import { createDialog } from "@melt-ui/svelte";
	import { defaults } from "sveltekit-superforms";
	import { zod } from "sveltekit-superforms/adapters";

	import LL from "@librocco/shared/i18n-svelte";

	import { invalidate } from "$app/navigation";
	import { racefreeGoto } from "$lib/utils/navigation";
	import { PageCenterDialog, defaultDialogConfig } from "$lib/components/Melt";
	import CustomerOrderMetaForm from "$lib/forms/CustomerOrderMetaForm.svelte";
	import { createCustomerOrderSchema, customerSearchSchema } from "$lib/forms";
	import { appPath, appHash } from "$lib/paths";

<<<<<<< HEAD
	import { getCustomerDisplayIdSeq, getCustomerOrderList, upsertCustomer } from "$lib/db/cr-sqlite/customers";
=======
	import { getCustomerDisplayIdSeq, upsertCustomer } from "$lib/db/cr-sqlite/customers";

>>>>>>> b97ba504
	import { Page } from "$lib/controllers";
	import type { Customer, CustomerOrderListItem } from "$lib/db/cr-sqlite/types";

	import type { PageData } from "./$types";

	import CustomerSearchForm from "$lib/forms/CustomerSearchForm.svelte";
	import { writable } from "svelte/store";
	import { createIntersectionObserver } from "$lib/actions";

	export let data: PageData;

	$: ({ customerOrders, plugins } = data);
	$: db = data.dbCtx?.db;

	let searchField: HTMLInputElement;
	const search = writable("");

	$: t = $LL.customer_orders_page;
	const tableStore = writable<CustomerOrderListItem[]>(customerOrders);

	const seeMore = () => {
		maxResults += 10;
	};
	const scroll = createIntersectionObserver(seeMore);
	let maxResults = 10;

	$: filteredOrders = customerOrders.filter(({ fullname, displayId }) => {
		if (!$search) return true;
		return fullname.toLowerCase().includes($search.toLowerCase()) || displayId.toLowerCase().includes($search.toLowerCase());
	});

	$: tableStore.set(filteredOrders.slice(0, maxResults));
	// #region reactivity
	let disposer: () => void;
	onMount(() => {
		// Reload all customer order/customer order line data dependants when the data changes
		disposer = data.dbCtx?.rx?.onRange(["customer", "customer_order_lines"], () => invalidate("customer:list"));
	});
	onDestroy(() => {
		// Unsubscribe on unmount
		disposer();
	});
	$: goto = racefreeGoto(disposer);

	const newOrderDialog = createDialog(defaultDialogConfig);
	const {
		states: { open: newOrderDialogOpen }
	} = newOrderDialog;

	const createCustomer = async (customer: Omit<Customer, "id" | "displayId">) => {
		/**@TODO replace randomId with incremented id */
		// get latest/biggest id and increment by 1

		// NOTE: dbCtx should always be defined on client
		const { db } = data.dbCtx;

		const id = Math.floor(Math.random() * 1000000); // Temporary ID generation
		const displayId = await getCustomerDisplayIdSeq(db).then(String);

		await upsertCustomer(db, { ...customer, id, displayId });

		newOrderDialogOpen.set(false);

		await goto(appHash("customers", id));
	};
</script>

<Page title="Customer Orders" view="orders/customers" {db} {plugins}>
	<div slot="main" class="flex flex-col gap-y-6 overflow-x-auto py-2">
		<div class="p-4">
			<CustomerSearchForm
				bind:input={searchField}
				placeholder="Search for customers by name"
				data={defaults(zod(customerSearchSchema))}
				options={{
					SPA: true,
					dataType: "json",
					validators: zod(customerSearchSchema),
					validationMethod: "submit-only",
					onUpdate: async ({ form }) => {
						const { fullname } = form?.data as CustomerOrderListItem;
						search.set(fullname);
					}
				}}
			/>
		</div>
		{#if !customerOrders.length}
			<div class="flex h-96 flex-col items-center justify-center gap-6 rounded-lg border-2 border-dashed border-base-300 p-6">
				<p class="text-center text-base-content/70">No customer orders yet. Create your first order to get started.</p>
				<button class="btn-primary btn gap-2" on:click={() => newOrderDialogOpen.set(true)}>
					<Plus size={20} />
					{t.labels.new_order()}
				</button>
			</div>
		{:else}
			<div class="flex justify-between gap-2 px-2" role="group" aria-label="Filter orders by status">
				<div class="flex gap-x-2">
					<button class="btn-primary btn gap-2" on:click={() => newOrderDialogOpen.set(true)}>
						<Plus size={20} />
						{t.labels.new_order()}
					</button>
				</div>
			</div>
			<div use:scroll.container={{ rootMargin: "50px" }} class="h-full overflow-y-auto" style="scrollbar-width: thin">
				<table class="table-lg table">
					<thead>
						<tr>
							<th scope="col">{t.table.customer()}</th>
							<th scope="col">{t.table.order_id()}</th>
							<th scope="col"> <span class="sr-only"> {t.labels.update_order()} </span></th>
						</tr>
					</thead>
					<tbody>
						{#each $tableStore as { id, fullname, email, displayId }}
							<tr class="hover focus-within:bg-base-200">
								<td>
									<dl class="flex flex-col gap-y-1">
										<dt class="sr-only">{t.table.customer_details()}</dt>
										<dd>{fullname}</dd>
										<dd class="text-sm">{email ?? ""}</dd>
									</dl>
								</td>
								<td>
									<span class="font-medium">{displayId}</span>
								</td>
								<td class="text-right">
									<a href={appPath("customers", id)} class="btn-outline btn-sm btn">{t.labels.update()}</a>
								</td>
							</tr>
						{/each}
					</tbody>
				</table>
				<!-- Trigger for the infinite scroll intersection observer -->
				{#if $tableStore?.length === maxResults && filteredOrders.length > maxResults}
					<div use:scroll.trigger></div>
				{/if}
			</div>
		{/if}
	</div>
	<!-- </div> -->
</Page>

<PageCenterDialog dialog={newOrderDialog} title="" description="">
	<CustomerOrderMetaForm
		heading="Create new order"
		saveLabel="Create"
		kind="create"
		data={defaults(zod(createCustomerOrderSchema("create")))}
		options={{
			SPA: true,
			validators: zod(createCustomerOrderSchema("create")),
			onUpdate: ({ form }) => {
				if (form.valid) {
					const phone = [form.data.phone1, form.data.phone2].join(",");
					createCustomer({ ...form.data, phone });
				}
			}
		}}
		onCancel={() => newOrderDialogOpen.set(false)}
	/>
</PageCenterDialog>

<style>
	.table-lg td {
		padding-top: 1rem;
		padding-bottom: 1rem;
	}
</style><|MERGE_RESOLUTION|>--- conflicted
+++ resolved
@@ -1,10 +1,6 @@
 <script lang="ts">
 	import { onMount, onDestroy } from "svelte";
-<<<<<<< HEAD
-	import { Plus } from "lucide-svelte";
-=======
 	import Plus from "$lucide/plus";
->>>>>>> b97ba504
 	import { createDialog } from "@melt-ui/svelte";
 	import { defaults } from "sveltekit-superforms";
 	import { zod } from "sveltekit-superforms/adapters";
@@ -18,12 +14,8 @@
 	import { createCustomerOrderSchema, customerSearchSchema } from "$lib/forms";
 	import { appPath, appHash } from "$lib/paths";
 
-<<<<<<< HEAD
-	import { getCustomerDisplayIdSeq, getCustomerOrderList, upsertCustomer } from "$lib/db/cr-sqlite/customers";
-=======
 	import { getCustomerDisplayIdSeq, upsertCustomer } from "$lib/db/cr-sqlite/customers";
 
->>>>>>> b97ba504
 	import { Page } from "$lib/controllers";
 	import type { Customer, CustomerOrderListItem } from "$lib/db/cr-sqlite/types";
 
