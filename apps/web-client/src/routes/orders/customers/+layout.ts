import type { LayoutLoad } from "./$types";

import { getAllCustomers, getAllCustomerOrderLines } from "$lib/db/cr-sqlite/customers";
import { dbNamePersisted } from "$lib/db";
import { get } from "svelte/store";

export const load: LayoutLoad = async ({ depends, parent }) => {
	depends("customer:data");
	depends("customer:books");

<<<<<<< HEAD
	const name = get(dbNamePersisted);

	const dbCtx = await getInitializedDB(name);
	const { db } = dbCtx;

	const customers = await getAllCustomers(db);

	const customerOrderLines = await getAllCustomerOrderLines(db);
=======
	const { dbCtx } = await parent();

	// We're not in browser, no need for further processing
	if (!dbCtx) {
		return { customers: [], customerOrderLines: [] };
	}

	const customers = await getAllCustomers(dbCtx.db);
	const customerOrderLines = await getAllCustomerOrderLines(dbCtx.db);
>>>>>>> c598c79a

	return { customers, customerOrderLines };
};

export const ssr = false;<|MERGE_RESOLUTION|>--- conflicted
+++ resolved
@@ -1,23 +1,11 @@
 import type { LayoutLoad } from "./$types";
 
 import { getAllCustomers, getAllCustomerOrderLines } from "$lib/db/cr-sqlite/customers";
-import { dbNamePersisted } from "$lib/db";
-import { get } from "svelte/store";
 
 export const load: LayoutLoad = async ({ depends, parent }) => {
 	depends("customer:data");
 	depends("customer:books");
 
-<<<<<<< HEAD
-	const name = get(dbNamePersisted);
-
-	const dbCtx = await getInitializedDB(name);
-	const { db } = dbCtx;
-
-	const customers = await getAllCustomers(db);
-
-	const customerOrderLines = await getAllCustomerOrderLines(db);
-=======
 	const { dbCtx } = await parent();
 
 	// We're not in browser, no need for further processing
@@ -27,7 +15,6 @@
 
 	const customers = await getAllCustomers(dbCtx.db);
 	const customerOrderLines = await getAllCustomerOrderLines(dbCtx.db);
->>>>>>> c598c79a
 
 	return { customers, customerOrderLines };
 };
