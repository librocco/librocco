<script lang="ts">
	import { Plus } from "lucide-svelte";
	import { createDialog } from "@melt-ui/svelte";
	import { defaults } from "sveltekit-superforms";
	import { zod } from "sveltekit-superforms/adapters";
	import { goto } from "$lib/utils/navigation";
	import { base } from "$app/paths";

	import type { PageData } from "./$types";
	import type { Customer } from "$lib/db/cr-sqlite/types";

	import { PageCenterDialog, defaultDialogConfig } from "$lib/components/Melt";
	import CustomerOrderMetaForm from "$lib/forms/CustomerOrderMetaForm.svelte";
	import { createCustomerOrderSchema } from "$lib/forms";

	import { supplierOrderFilterStatus, type SupplierOrderFilterStatus } from "$lib/stores/supplier-order-filters";
	import UnorderedTable from "$lib/components/supplier-orders/UnorderedTable.svelte";
	import ReconcilingTable from "$lib/components/supplier-orders/ReconcilingTable.svelte";
	import OrderedTable from "$lib/components/supplier-orders/OrderedTable.svelte";

	import { createReconciliationOrder } from "$lib/db/cr-sqlite/order-reconciliation";
	import { getCustomerDisplayIdSeq, upsertCustomer } from "$lib/db/cr-sqlite/customers";
	import { upsertBook } from "$lib/db/cr-sqlite/books";

	export let data: PageData;

	$: db = data?.dbCtx?.db;

	const newOrderDialog = createDialog(defaultDialogConfig);
	const {
		states: { open: newOrderDialogOpen }
	} = newOrderDialog;

	$: hasReconcilingOrders = data.reconcilingOrders.length;
	$: hasPlacedOrders = data.placedOrders.length;

	function setFilter(status: SupplierOrderFilterStatus) {
		supplierOrderFilterStatus.set(status);
	}

	async function handleReconcile(event: CustomEvent<{ supplierOrderIds: number[] }>) {
		const id = await createReconciliationOrder(db, event.detail.supplierOrderIds);
		goto(`${base}/orders/suppliers/reconcile/${id}`);
	}

	const createCustomer = async (customer: Omit<Customer, "id" | "displayId">) => {
		/**@TODO replace randomId with incremented id */
		// get latest/biggest id and increment by 1

		const id = Math.floor(Math.random() * 1000000); // Temporary ID generation
		const displayId = await getCustomerDisplayIdSeq(db).then(String);

		await upsertCustomer(db, { ...customer, id, displayId });

		newOrderDialogOpen.set(false);

		await goto(`${base}/orders/customers/${id}`);
	};
</script>

<header class="navbar mb-4 bg-neutral">
	<input type="checkbox" value="forest" class="theme-controller toggle" />
<<<<<<< HEAD
=======

	<button
		class="bg-white"
		disabled={publisherSupplierCreated}
		aria-label="CreateReconciliationOrder"
		on:click={async () => {
			await upsertBook(db, {
				isbn: "123456789",
				title: "Book 1",
				authors: "Author 1",
				price: 10,
				publisher: "abcPub"
			});

			await upsertCustomer(db, { id: 1, displayId: "1", email: "cus@tom.er", fullname: "cus tomer", deposit: 100 });
			await addBooksToCustomer(db, 1, ["123456789"]);
			await upsertSupplier(db, { id: 123, name: "abcSup" });
			await associatePublisher(db, 123, "abcPub");

			const possibleLines = await getPossibleSupplierOrderLines(db, 123);

			await createSupplierOrder(db, 123, possibleLines);

			publisherSupplierCreated = true;
		}}>Create publisher/supplier</button
	>
>>>>>>> 963aaad8
</header>

<main class="h-screen">
	<div class="mx-auto flex h-full max-w-5xl flex-col gap-y-10 px-4">
		<div class="flex items-center justify-between">
			<h1 class="prose text-2xl font-bold">Supplier Orders</h1>
		</div>

		<div class="flex flex-col gap-y-6 overflow-x-auto py-2">
			<div class="flex gap-2 px-2" role="group" aria-label="Filter orders by status">
				<button
					class="btn-sm btn {$supplierOrderFilterStatus === 'unordered' ? 'btn-primary' : 'btn-outline'}"
					on:click={() => setFilter("unordered")}
					aria-pressed={$supplierOrderFilterStatus === "unordered"}
				>
					Unordered
				</button>
				<button
					class="btn-sm btn {$supplierOrderFilterStatus === 'ordered' ? 'btn-primary' : 'btn-outline'}"
					on:click={() => setFilter("ordered")}
					aria-pressed={$supplierOrderFilterStatus === "ordered"}
					disabled={!hasPlacedOrders}
					data-testid="ordered-list"
				>
					Ordered
				</button>
				<button
					class="btn-sm btn {$supplierOrderFilterStatus === 'reconciling' ? 'btn-primary' : 'btn-outline'}"
					on:click={() => setFilter("reconciling")}
					aria-pressed={$supplierOrderFilterStatus === "reconciling"}
					disabled={!hasReconcilingOrders}
					data-testid="reconciling-list"
				>
					Reconciling
				</button>
				<button class="btn-outline btn-sm btn" disabled> Completed </button>
			</div>

			{#if $supplierOrderFilterStatus === "unordered"}
				{#if data?.possibleOrders.length === 0 && data?.placedOrders.length === 0}
					<div class="flex h-96 flex-col items-center justify-center gap-6 rounded-lg border-2 border-dashed border-base-300 p-6">
						<p class="text-center text-base-content/70">
							No unordered supplier orders available. Create a customer order first to generate supplier orders.
						</p>
						<button class="btn-primary btn gap-2" on:click={() => newOrderDialogOpen.set(true)}>
							<Plus size={20} />
							New Customer Order
						</button>
					</div>
				{:else}
					<UnorderedTable orders={data.possibleOrders} />
				{/if}
			{:else if $supplierOrderFilterStatus === "ordered"}
				<OrderedTable orders={data.placedOrders} on:reconcile={handleReconcile} />
			{:else}
				<ReconcilingTable orders={data.reconcilingOrders} />
			{/if}
		</div>
	</div>
</main>

<PageCenterDialog dialog={newOrderDialog} title="" description="">
	<CustomerOrderMetaForm
		heading="Create new order"
		saveLabel="Create"
		kind="create"
		data={defaults(zod(createCustomerOrderSchema("create")))}
		options={{
			SPA: true,
			validators: zod(createCustomerOrderSchema("create")),
			onUpdate: ({ form }) => {
				if (form.valid) {
					createCustomer(form.data);
				}
			}
		}}
		onCancel={() => newOrderDialogOpen.set(false)}
	/>
</PageCenterDialog><|MERGE_RESOLUTION|>--- conflicted
+++ resolved
@@ -60,35 +60,6 @@
 
 <header class="navbar mb-4 bg-neutral">
 	<input type="checkbox" value="forest" class="theme-controller toggle" />
-<<<<<<< HEAD
-=======
-
-	<button
-		class="bg-white"
-		disabled={publisherSupplierCreated}
-		aria-label="CreateReconciliationOrder"
-		on:click={async () => {
-			await upsertBook(db, {
-				isbn: "123456789",
-				title: "Book 1",
-				authors: "Author 1",
-				price: 10,
-				publisher: "abcPub"
-			});
-
-			await upsertCustomer(db, { id: 1, displayId: "1", email: "cus@tom.er", fullname: "cus tomer", deposit: 100 });
-			await addBooksToCustomer(db, 1, ["123456789"]);
-			await upsertSupplier(db, { id: 123, name: "abcSup" });
-			await associatePublisher(db, 123, "abcPub");
-
-			const possibleLines = await getPossibleSupplierOrderLines(db, 123);
-
-			await createSupplierOrder(db, 123, possibleLines);
-
-			publisherSupplierCreated = true;
-		}}>Create publisher/supplier</button
-	>
->>>>>>> 963aaad8
 </header>
 
 <main class="h-screen">
