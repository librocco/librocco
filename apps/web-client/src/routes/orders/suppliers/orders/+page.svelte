--- conflicted
+++ resolved
@@ -83,73 +83,6 @@
 	$: t = $LL.supplier_orders_page;
 </script>
 
-<<<<<<< HEAD
-<div class="mx-auto flex h-full max-w-5xl flex-col gap-y-10 px-4">
-	<div class="flex items-center justify-between p-4">
-		<h1 class="prose text-2xl font-bold">Supplier Orders</h1>
-		<button class="btn-outline btn-sm btn gap-2" on:click={() => goto(`${base}/orders/suppliers/`)}>
-			Suppliers
-			<Settings size={20} />
-		</button>
-	</div>
-
-	<div class="flex flex-col gap-y-6 overflow-x-auto py-2">
-		<div class="flex gap-2 px-2" role="group" aria-label="Filter orders by status">
-			<button
-				class="btn-sm btn {orderStatusFilter === 'unordered' ? 'btn-primary' : 'btn-outline'}"
-				on:click={() => (orderStatusFilter = "unordered")}
-				aria-pressed={orderStatusFilter === "unordered"}
-			>
-				Unordered
-			</button>
-
-			<button
-				class="btn-sm btn {orderStatusFilter === 'ordered' ? 'btn-primary' : 'btn-outline'}"
-				on:click={() => (orderStatusFilter = "ordered")}
-				aria-pressed={orderStatusFilter === "ordered"}
-				disabled={!hasPlacedOrders}
-				data-testid="ordered-list"
-			>
-				Ordered
-			</button>
-
-			<button
-				class="btn-sm btn {orderStatusFilter === 'reconciling' ? 'btn-primary' : 'btn-outline'}"
-				on:click={() => (orderStatusFilter = "reconciling")}
-				aria-pressed={orderStatusFilter === "reconciling"}
-				disabled={!hasReconcilingOrders}
-				data-testid="reconciling-list"
-			>
-				Reconciling
-			</button>
-
-			<button
-				class="btn-sm btn {orderStatusFilter === 'completed' ? 'btn-primary' : 'btn-outline'}"
-				on:click={() => (orderStatusFilter = "completed")}
-				aria-pressed={orderStatusFilter === "completed"}
-				disabled={!hasCompletedOrders}
-				data-testid="reconciling-list"
-			>
-				Completed
-			</button>
-		</div>
-
-		{#if orderStatusFilter === "unordered"}
-			{#if data?.possibleOrders.length === 0 && data?.placedOrders.length === 0}
-				<div class="flex h-96 flex-col items-center justify-center gap-6 rounded-lg border-2 border-dashed border-base-300 p-6">
-					<p class="text-center text-base-content/70">
-						No unordered supplier orders available. Create a customer order first to generate supplier orders.
-					</p>
-					<button class="btn-primary btn gap-2" on:click={() => newOrderDialogOpen.set(true)}>
-						<Plus size={20} />
-						New Customer Order
-					</button>
-				</div>
-=======
-<header class="navbar mb-4 bg-neutral">
-	<input type="checkbox" value="forest" class="theme-controller toggle" />
-</header>
-
 <main class="h-screen">
 	<div class="mx-auto flex h-full max-w-5xl flex-col gap-y-10 px-4">
 		<div class="flex items-center justify-between">
@@ -219,19 +152,12 @@
 				<OrderedTable orders={data.placedOrders} on:reconcile={handleReconcile} />
 			{:else if orderStatusFilter === "reconciling"}
 				<ReconcilingTable orders={data.reconcilingOrders} />
->>>>>>> d4577e69
 			{:else}
-				<UnorderedTable orders={data.possibleOrders} />
+				<CompletedTable orders={data.completedOrders} />
 			{/if}
-		{:else if orderStatusFilter === "ordered"}
-			<OrderedTable orders={data.placedOrders} on:reconcile={handleReconcile} />
-		{:else if orderStatusFilter === "reconciling"}
-			<ReconcilingTable orders={data.reconcilingOrders} />
-		{:else}
-			<CompletedTable orders={data.completedOrders} />
-		{/if}
+		</div>
 	</div>
-</div>
+</main>
 
 <PageCenterDialog dialog={newOrderDialog} title="" description="">
 	<CustomerOrderMetaForm
