<script lang="ts">
	import { onDestroy, onMount } from "svelte";
	import { ArrowRight, ListTodo } from "lucide-svelte";
	import { base } from "$app/paths";

	import type { PageData } from "./$types";

	import { createReconciliationOrder } from "$lib/db/cr-sqlite/order-reconciliation";

	import { racefreeGoto } from "$lib/utils/navigation";
	import { invalidate } from "$app/navigation";
	import LL from "@librocco/shared/i18n-svelte";

	export let data: PageData;

	// #region reactivity
	let disposer: () => void;

	onMount(() => {
		// NOTE: dbCtx should always be defined on client
		const { rx } = data.dbCtx;

		const disposer1 = rx.onRange(["reconciliation_order"], () => invalidate("reconciliation:orders"));
		const disposer2 = rx.onRange(["book"], () => invalidate("book:data"));
		disposer = () => (disposer1(), disposer2());
	});

	onDestroy(() => {
		// Unsubscribe on unmount
		disposer?.();
	});
	// #endregion reactivity
	$: goto = racefreeGoto(disposer);

	$: db = data?.dbCtx?.db;

	$: id = data?.id;
	$: ({ orderLines } = data);

	// Supplier order meta data is returned per row. We just need one copy of it
	$: ({ supplier_order_id, supplier_name, total_book_number, total_book_price, created } = orderLines?.[0] ?? {
		supplier_order_id: 0,
		supplier_name: "",
		total_book_number: 0,
		total_book_price: 0,
		created: 0
	});

	$: createdDate = new Date(created);
	$: reconciliation_order_id = data.reconciliation_order_id;
	$: reconciled = reconciliation_order_id !== null && reconciliation_order_id !== undefined;

<<<<<<< HEAD
	$: t = $LL.suppliers_page.orders_page.orderId;
=======
	$: t = $LL.suppliers_page.orders_page;
>>>>>>> c66f7e9a
	async function handlePrintOrder() {
		/**@TODO implement print functionality */
	}

	async function handleReconcileSelf() {
		/**@TODO replace randomId with incremented id */
		// get latest/biggest id and increment by 1
		const reconOrderId = Math.floor(Math.random() * 1000000); // Temporary ID generation

		await createReconciliationOrder(db, reconOrderId, [id]);
		goto(`${base}/orders/suppliers/reconcile/${reconOrderId}`);
	}

	function handleViewReconcileOrder(id: number) {
		goto(`${base}/orders/suppliers/reconcile/${id}`);
	}
</script>

<header class="navbar mb-4 bg-neutral">
	<input type="checkbox" value="forest" class="theme-controller toggle" />
</header>

<main class="h-screen">
	<div class="flex h-full flex-col gap-y-10 px-4 max-md:overflow-y-auto md:flex-row md:divide-x">
		<div class="min-w-fit md:basis-96 md:overflow-y-auto">
			<div class="card">
				<div class="card-body gap-y-2 p-0">
					<div class="sticky top-0 flex gap-2 bg-base-100 pb-3 md:flex-col">
						<h1 class="prose card-title">{supplier_order_id}</h1>

						{#if reconciled}
							<button
								class="btn-outline btn-sm btn flex-nowrap gap-x-2.5"
								on:click={() => handleViewReconcileOrder(reconciliation_order_id)}
							>
								<ListTodo aria-hidden focusable="false" size={20} />
								{t.reconciled_list.view_reconciliation()}
							</button>
						{:else}
							<button class="btn-primary btn-sm btn flex-nowrap gap-x-2.5" on:click={handleReconcileSelf}>
								<ListTodo aria-hidden focusable="false" size={20} />
								{t.reconciled_list.reconcile()}
							</button>
						{/if}

						<div class="flex flex-row items-center justify-between gap-y-2 md:flex-col md:items-start">
							<h2 class="prose">#{supplier_name}</h2>
						</div>
					</div>
					<dl class="flex flex-col">
						<div class="stats md:stats-vertical">
							<div class="stat md:px-1">
								<dt class="stat-title">{t.reconciled_list.total_books()}</dt>
								<dd class="stat-value text-2xl">{total_book_number}</dd>
							</div>
							<div class="stat md:px-1">
								<dt class="stat-title">{t.reconciled_list.total_value()}</dt>
								<dd class="stat-value text-2xl">€{total_book_price.toFixed(2)}</dd>
							</div>
							<div class="stat md:px-1">
								<dt class="stat-title">{t.reconciled_list.ordered()}</dt>
								<dd class="stat-value text-2xl">
									<time dateTime={createdDate.toString()}>{createdDate.toLocaleDateString()}</time>
								</dd>
							</div>
						</div>
					</dl>
					<div class="card-actions border-t py-6 md:mb-20">
						<button class="btn-secondary btn-outline btn-sm btn" type="button" disabled on:click={handlePrintOrder}>
							{t.reconciled_list.print_order()}
							<ArrowRight aria-hidden size={20} />
						</button>
					</div>
				</div>
			</div>
		</div>

		<div class="relative mb-20 flex h-full w-full flex-col gap-y-6 md:px-4">
			<div class="prose flex w-full max-w-full flex-col gap-y-3">
				<h3 class="max-md:divider-start max-md:divider">{t.reconciled_list.books()}</h3>
			</div>

			<div class="relative h-full overflow-x-auto">
				<table class="table-pin-rows table pb-20">
					<thead>
						<tr>
							<th>{t.reconciled_list.isbn()}</th>
							<th>{t.reconciled_list.title()}</th>
							<th>{t.reconciled_list.authors()}</th>
							<th>{t.reconciled_list.quantity()}</th>
							<th>{t.reconciled_list.total_price()}</th>
						</tr>
					</thead>
					<tbody>
						{#each orderLines as orderLine}
							{@const { isbn, title, authors, line_price, quantity } = orderLine}
							<tr>
								<th>{isbn}</th>
								<td>{title}</td>
								<td>{authors}</td>
								<td>{quantity}</td>
								<td>€{line_price}</td>
							</tr>
						{/each}
					</tbody>
				</table>
			</div>
		</div>
	</div>
</main><|MERGE_RESOLUTION|>--- conflicted
+++ resolved
@@ -50,11 +50,7 @@
 	$: reconciliation_order_id = data.reconciliation_order_id;
 	$: reconciled = reconciliation_order_id !== null && reconciliation_order_id !== undefined;
 
-<<<<<<< HEAD
-	$: t = $LL.suppliers_page.orders_page.orderId;
-=======
 	$: t = $LL.suppliers_page.orders_page;
->>>>>>> c66f7e9a
 	async function handlePrintOrder() {
 		/**@TODO implement print functionality */
 	}
