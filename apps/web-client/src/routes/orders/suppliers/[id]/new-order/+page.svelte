<script lang="ts">
	import { onDestroy, onMount } from "svelte";
	import Truck from "$lucide/truck";

	import { invalidate } from "$app/navigation";

	import { appHash } from "$lib/paths";
	import { createSupplierOrder } from "$lib/db/cr-sqlite/suppliers";
	import { Page } from "$lib/controllers";

	import { racefreeGoto } from "$lib/utils/navigation";

	import type { PageData } from "./$types";
	import LL from "@librocco/shared/i18n-svelte";
	import { generateLinesForDownload, downloadAsTextFile } from "$lib/utils/misc";
	import { TooltipWrapper } from "$lib/components";
	import { testId } from "@librocco/shared";
	import { SquareArrowUpRight } from "$lucide";
	export let data: PageData;

	let disposer: () => void;
	onMount(() => {
		const disposer1 = data.dbCtx?.rx?.onRange(["book"], () => invalidate("books:data"));
		const disposer2 = data.dbCtx?.rx?.onRange(["supplier", "supplier_publisher"], () => invalidate("suppliers:data"));
		const disposer3 = data.dbCtx?.rx?.onRange(["customer_order_lines"], () => invalidate("customers:order_lines"));

		disposer = () => (disposer1(), disposer2(), disposer3());
	});
	onDestroy(() => {
		// Unsubscribe on unmount
		disposer();
	});

	$: goto = racefreeGoto(disposer);

	$: db = data?.dbCtx?.db;
	$: ({ orderLines, plugins, supplier } = data);

	$: order_format = supplier.orderFormat;

	// Supplier meta data is returned per row. We just need one copy of it
	$: [orderLine] = orderLines;
	$: ({ supplier_id, supplier_name } = orderLine);

	// Initialize with all books selected
	let selectedBooksLookup: { [isbn: string]: boolean } = {};

	// Initialize all books as selected by default
	$: if (orderLines && Object.keys(selectedBooksLookup).length === 0) {
		selectedBooksLookup = orderLines.reduce(
			(acc, { isbn }) => {
				acc[isbn] = true;
				return acc;
			},
			{} as { [isbn: string]: boolean }
		);
	}

	$: linesWithSelection = orderLines.map((line) => ({
		...line,
		selectedQuantity: selectedBooksLookup[line.isbn] ? line.quantity : 0,
		selected_line_price: selectedBooksLookup[line.isbn] ? line.line_price : 0
	}));

	$: totalPossiblePrice = orderLines.reduce((acc, { line_price }) => acc + line_price, 0);
	$: totalSelectedPrice = linesWithSelection.reduce((acc, { selected_line_price }) => acc + selected_line_price, 0);

	$: totalPossibleBooks = orderLines.reduce((acc, { quantity }) => acc + quantity, 0);
	$: totalSelectedBooks = linesWithSelection.reduce((acc, { selectedQuantity }) => acc + selectedQuantity, 0);

	$: canPlaceOrder = totalSelectedBooks > 0;

	$: t = $LL.new_order_page;

	async function handlePlaceOrder() {
		/**@TODO replace randomId with incremented id */
		// get latest/biggest id and increment by 1

		if (!canPlaceOrder) {
			return;
		}

		const selection = linesWithSelection
			.filter(({ selectedQuantity }) => Boolean(selectedQuantity))
			.map(({ isbn, selectedQuantity }) => ({ isbn, quantity: selectedQuantity, supplier_id }));

		const id = Math.floor(Math.random() * 1000000); // Temporary ID generation
		await createSupplierOrder(db, id, supplier_id, selection);

		const generatedLines = generateLinesForDownload(supplier.customerId, supplier?.orderFormat, selection);

		downloadAsTextFile(generatedLines, `${id}-${supplier.name}-${supplier.orderFormat}`);
		// TODO: We could either go to the new supplier order "placed" view when it's created
		// or we could make sure we go to the "placed" list on the suppliers view "/suppliers?s=placed"
<<<<<<< HEAD
		await goto(appHash("supplier_orders", id));
=======
		await goto(appHash("supplier_orders", "?filter=unordered"));
>>>>>>> 7243e087
	}

	function selectPortion(portion: number) {
		let budget = Math.floor(totalPossiblePrice * portion);
		const selected: { [isbn: string]: boolean } = {};

		// Initialize all as unselected
		for (const line of orderLines) {
			selected[line.isbn] = false;
		}

		// Select books within budget
		for (const line of orderLines) {
			// If this line fits in the budget, select it
			if (line.line_price <= budget) {
				selected[line.isbn] = true;
				budget -= line.line_price;
			} else {
				// If this line doesn't fit, skip it
				selected[line.isbn] = false;
			}
		}

		selectedBooksLookup = selected;
	}
</script>

<Page title={t.title()} view="orders/suppliers/id/new-order" {db} {plugins}>
	<div slot="main" class="flex h-full flex-col gap-y-4 max-md:overflow-y-auto md:flex-row md:divide-x">
		<div class="min-w-fit md:basis-96 md:overflow-y-auto">
			<div class="card md:h-full">
				<div class="card-body gap-y-2 p-0">
					<div class="flex flex-col gap-y-2 border-b bg-base-100 px-4 py-2.5 max-md:sticky max-md:top-0">
						<div class="flex flex-row items-center justify-between gap-y-4 pb-2 md:flex-col md:items-start">
							<h2 class="text-2xl font-medium">{supplier_name}</h2>

							<div class="mt-2 flex flex-row items-center justify-between">
								<span class="badge-outline badge-lg badge badge-md mr-2 gap-x-2">
									#{supplier_id}
								</span>
								<button
									class="badge-primary badge-lg badge gap-x-2 hover:badge-outline"
									on:click={() => goto(appHash("suppliers", supplier_id))}
								>
									aaaaa{t.stats.go_to_supplier()}
									<SquareArrowUpRight size={12} />
								</button>
							</div>
						</div>
					</div>

					<dl class="flex w-full border-b px-4 md:flex-col">
						<div class="stats stats-horizontal w-full bg-base-100 md:stats-vertical">
							<div class="stat max-md:p-2 md:px-1">
								<dt class="stat-title">{t.stats.total_books()}</dt>
								<dd class="stat-value text-2xl">{totalPossibleBooks}</dd>
							</div>
							<div class="stat bg-base-100 max-md:py-2 md:px-1">
								<dt class="stat-title">{t.stats.total_value()}</dt>
								<dd class="stat-value text-2xl">€{totalPossiblePrice.toFixed(2)}</dd>
							</div>
						</div>
						<div class="stat bg-base-100 max-md:py-2 md:px-1">
							<dt class="stat-title">{t.stats.order_format()}</dt>
							{#if order_format}
								<p class="stat-value text-xl">{order_format}</p>
							{:else}
								<!-- <p class="stat-desc">{t.stats.no_order_format()}</p> -->
								<a class="badge-primary badge-lg badge gap-x-2 hover:badge-outline" href={appHash("suppliers", supplier_id)}>
									{t.stats.no_order_format()}
								</a>
							{/if}
						</div>
					</dl>
				</div>
			</div>
		</div>

		<div class="flex h-full w-full flex-col gap-y-6 px-4 md:overflow-y-auto">
			<div class="sticky top-0 flex w-full max-w-full flex-col gap-y-3">
				<div class="flex flex-col items-start justify-between gap-y-2 pb-2 pt-4">
					<h3 class="text-xl font-medium">{t.table.books()}</h3>
					<div class="flex flex-wrap items-center gap-4">
						<div class="flex flex-wrap gap-2">
							<button class="btn-outline btn-sm btn border-dotted" on:click={() => selectPortion(0.25)}>{t.labels.select()} 1/4</button>
							<button class="btn-outline btn-sm btn border-dashed" on:click={() => selectPortion(0.5)}>{t.labels.select()} 1/2</button>
							<button class="btn-outline btn-sm btn" on:click={() => selectPortion(0.75)}>{t.labels.select()} 3/4</button>
						</div>
					</div>
				</div>
			</div>

			<div class="relative h-full overflow-x-auto">
				<table class="table-sm table">
					<thead>
						<tr>
							<th scope="col" class="sr-only"> {t.labels.select()} </th>
							<th>{t.table.isbn()}</th>
							<th>{t.table.title()}</th>
							<th>{t.table.authors()}</th>
							<th>{t.table.quantity()}</th>
							<th>{t.table.total()}</th>
						</tr>
					</thead>

					<tbody>
						{#each linesWithSelection as orderLine}
							{@const { isbn, title, authors, line_price, quantity, selectedQuantity } = orderLine}
							{@const isChecked = selectedBooksLookup[isbn]}
							<tr>
								<td>
									<input
										type="checkbox"
										class="checkbox checkbox-sm"
										checked={isChecked}
										on:change={() => {
											selectedBooksLookup[isbn] = !isChecked;
											// eslint-disable-next-line no-self-assign
											selectedBooksLookup = selectedBooksLookup;
										}}
									/>
								</td>
								<th>{isbn}</th>
								<td>{title}</td>
								<td>{authors}</td>

								<td>{quantity}</td>
								<td>€{line_price.toFixed(2)}</td>
							</tr>
						{/each}
					</tbody>
				</table>

				{#if canPlaceOrder}
					<div class="card absolute bottom-4 left-0 z-10 flex w-full flex-row bg-transparent">
						<div class="mx-2 flex w-full flex-row justify-between bg-base-300 px-4 py-2 shadow-lg">
							<dl class="stats flex">
								<div class="stat flex shrink flex-row place-items-center bg-base-300 py-2 max-md:px-4">
									<div class="stat-title">{t.stats.selected_books()}:</div>
									<div class="stat-value text-lg">
										{totalSelectedBooks}
									</div>
								</div>
								<div class="stat flex place-items-center bg-base-300 py-2 max-md:px-4">
									<div class="stat-title sr-only">{t.table.total()}</div>
									<div class="stat-value text-lg">€{totalSelectedPrice.toFixed(2)}</div>
								</div>
							</dl>

							{#if !order_format}
								<TooltipWrapper
									options={{
										positioning: {
											placement: "top-start"
										},
										openDelay: 0,
										closeDelay: 0,
										closeOnPointerDown: true,
										forceVisible: true,
										disableHoverableContent: true
									}}
									let:trigger={tooltipTrigger}
								>
									<span {...tooltipTrigger} use:tooltipTrigger.action data-testid={testId("tooltip-trigger")}>
										<button disabled class="btn-primary btn">
											{t.labels.place_order()}
											<Truck aria-hidden size={20} class="hidden md:block" />
										</button>
									</span>

									<div slot="tooltip-content" data-testid={testId("tooltip-container")}>
										<p class="px-4 py-1 text-white">{t.labels.no_format_tooltip()}</p>
									</div>
								</TooltipWrapper>
							{:else}
								<button class="btn-primary btn" on:click={handlePlaceOrder}>
									{t.labels.place_order()}
									<Truck aria-hidden size={20} class="hidden md:block" />
								</button>
							{/if}
						</div>
					</div>
				{/if}
			</div>
		</div>
	</div>
</Page><|MERGE_RESOLUTION|>--- conflicted
+++ resolved
@@ -92,11 +92,7 @@
 		downloadAsTextFile(generatedLines, `${id}-${supplier.name}-${supplier.orderFormat}`);
 		// TODO: We could either go to the new supplier order "placed" view when it's created
 		// or we could make sure we go to the "placed" list on the suppliers view "/suppliers?s=placed"
-<<<<<<< HEAD
-		await goto(appHash("supplier_orders", id));
-=======
 		await goto(appHash("supplier_orders", "?filter=unordered"));
->>>>>>> 7243e087
 	}
 
 	function selectPortion(portion: number) {
