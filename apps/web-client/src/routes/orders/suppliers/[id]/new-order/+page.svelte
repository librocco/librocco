--- conflicted
+++ resolved
@@ -62,11 +62,7 @@
 
 	$: canPlaceOrder = totalSelectedBooks > 0;
 
-<<<<<<< HEAD
-	$: t = $LL.suppliers_page.supplierId.new_order_page;
-=======
 	$: t = $LL.suppliers_page.new_order_page;
->>>>>>> c66f7e9a
 
 	async function handlePlaceOrder() {
 		/**@TODO replace randomId with incremented id */
