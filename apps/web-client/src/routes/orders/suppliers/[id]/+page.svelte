--- conflicted
+++ resolved
@@ -97,21 +97,6 @@
 	};
 </script>
 
-<<<<<<< HEAD
-<div class="flex h-full flex-col gap-y-10 px-4 max-md:overflow-y-auto md:flex-row md:divide-x">
-	<div class="min-w-fit md:basis-96 md:overflow-y-auto">
-		<div class="card h-full">
-			<div class="card-body gap-y-2 p-0">
-				<div class="sticky top-0 flex flex-col gap-y-2 bg-base-100 pb-3">
-					<h1 class="prose card-title">Supplier page</h1>
-
-					<div class="flex flex-row items-center justify-between gap-y-2 md:flex-col md:items-start">
-						<h2 class="prose">#{supplier?.id}</h2>
-=======
-<header class="navbar mb-4 bg-neutral">
-	<input type="checkbox" value="forest" class="theme-controller toggle" />
-</header>
-
 <main class="h-screen">
 	<div class="flex h-full flex-col gap-y-10 px-4 max-md:overflow-y-auto md:flex-row md:divide-x">
 		<div class="min-w-fit md:basis-96 md:overflow-y-auto">
@@ -123,23 +108,8 @@
 						<div class="flex flex-row items-center justify-between gap-y-2 md:flex-col md:items-start">
 							<h2 class="prose">#{supplier?.id}</h2>
 						</div>
->>>>>>> c56cd073
 					</div>
-				</div>
-
-<<<<<<< HEAD
-				{#if supplier}
-					<dl class="flex flex-col">
-						<div class="flex w-full flex-col gap-y-4 py-6">
-							<div class="flex w-full flex-wrap justify-between gap-y-4 md:flex-col">
-								<div class="max-w-96 flex flex-col gap-y-4">
-									<div class="flex gap-x-3">
-										<dt>
-											<span class="sr-only">Supplier name</span>
-											<UserCircle aria-hidden="true" class="h-6 w-5 text-gray-400" />
-										</dt>
-										<dd class="truncate">{supplier.name}</dd>
-=======
+
 					{#if supplier}
 						<dl class="flex flex-col">
 							<div class="flex w-full flex-col gap-y-4 py-6">
@@ -168,92 +138,39 @@
 											</dt>
 											<dd class="truncate">{supplier.address || "N/A"}</dd>
 										</div>
->>>>>>> c56cd073
-									</div>
-
-									<div class="flex gap-x-3">
-										<dt>
-											<span class="sr-only">Supplier email</span>
-											<Mail aria-hidden="true" class="h-6 w-5 text-gray-400" />
-										</dt>
-										<dd class="truncate">{supplier.email || "N/A"}</dd>
-									</div>
-
-									<div class="flex gap-x-3">
-										<dt>
-											<span class="sr-only">Supplier address</span>
-											<Mail aria-hidden="true" class="h-6 w-5 text-gray-400" />
-										</dt>
-										<dd class="truncate">{supplier.address || "N/A"}</dd>
 									</div>
 								</div>
+
+								<div class="w-full pr-2">
+									<button
+										class="btn-secondary btn-outline btn-xs btn w-full"
+										type="button"
+										aria-label="Edit supplier name, email or address"
+										on:click={() => dialogOpen.set(true)}
+									>
+										<PencilLine aria-hidden size={16} />
+									</button>
+								</div>
 							</div>
-
-<<<<<<< HEAD
-							<div class="w-full pr-2">
-								<button
-									class="btn-secondary btn-outline btn-xs btn w-full"
-									type="button"
-									aria-label="Edit supplier name, email or address"
-									on:click={() => dialogOpen.set(true)}
-								>
-									<PencilLine aria-hidden size={16} />
-								</button>
-							</div>
-=======
+						</dl>
+
 						<div class="card-actions border-t py-6 md:mb-20">
 							<a href={appPath("suppliers", supplier.id, "new-order")} class="btn-secondary btn-outline btn-sm btn" type="button">
 								{t.labels.create_new_order()}
 								<Plus aria-hidden size={20} />
 							</a>
->>>>>>> c56cd073
 						</div>
-					</dl>
-
-					<div class="card-actions border-t py-6 md:mb-20">
-						<a href={appPath("suppliers", supplier.id, "new-order")} class="btn-secondary btn-outline btn-sm btn" type="button">
-							Create new order
-							<Plus aria-hidden size={20} />
-						</a>
-					</div>
-				{/if}
+					{/if}
+				</div>
 			</div>
 		</div>
-	</div>
-
-<<<<<<< HEAD
-	<div class="mb-20 flex h-full w-full flex-col gap-y-6 md:overflow-y-auto">
-		<div class="prose flex w-full max-w-full flex-row gap-x-8 md:px-4">
-			<div class="w-full">
-				<h2 class="text-lg">Assigned publishers</h2>
-				<div class="relative max-h-[208px] w-full overflow-y-auto rounded border border-gray-200">
-					<table class="!my-0 flex-col items-stretch overflow-y-auto">
-						<thead class="sticky left-0 right-0 top-0 bg-white shadow">
-							<tr>
-								<th scope="col" class="px-2 py-2">Publisher name</th>
-							</tr>
-						</thead>
-						<tbody>
-							{#each assignedPublishers as publisher}
-								<tr class="hover flex w-full justify-between focus-within:bg-base-200">
-									<td class="px-2">{publisher}</td>
-									<td class="px-2 text-end"
-										><button on:click={handleUnassignPublisher(publisher)} class="btn-primary btn-xs btn flex-nowrap gap-x-2.5 rounded-lg"
-											>Remove publisher</button
-										></td
-									>
-								</tr>
-							{/each}
-						</tbody>
-					</table>
-=======
 		<div class="mb-20 flex h-full w-full flex-col gap-y-6 md:overflow-y-auto">
 			<div class="prose flex w-full max-w-full flex-row gap-x-8 md:px-4">
 				<div class="w-full">
 					<h2 class="text-lg">{$LL.new_order_page.stats.selected_books()}</h2>
 					<div class="relative max-h-[208px] w-full overflow-y-auto rounded border border-gray-200">
 						<table class="!my-0 flex-col items-stretch overflow-y-auto">
-							<thead class="sticky top-0 left-0 right-0 bg-white shadow">
+							<thead class="sticky left-0 right-0 top-0 bg-white shadow">
 								<tr>
 									<th scope="col" class="px-2 py-2">{t.table.publisher_name()}</th>
 								</tr>
@@ -272,39 +189,13 @@
 							</tbody>
 						</table>
 					</div>
->>>>>>> c56cd073
-				</div>
-			</div>
-
-<<<<<<< HEAD
-			<div class="w-full">
-				<h2 class="text-lg">Unassigned publishers</h2>
-				<div class="relative max-h-[208px] w-full overflow-y-auto rounded border border-gray-200">
-					<table class="!my-0 flex-col items-stretch overflow-y-auto">
-						<thead class="sticky left-0 right-0 top-0 bg-white shadow">
-							<tr>
-								<th scope="col" class="px-2 py-2">Publisher name</th>
-							</tr>
-						</thead>
-						<tbody>
-							{#each unassignedPublishers as publisher}
-								<tr class="hover flex w-full justify-between focus-within:bg-base-200">
-									<td class="px-2">{publisher}</td>
-									<td class="px-2 text-end"
-										><button on:click={handleAssignPublisher(publisher)} class="btn-primary btn-xs btn flex-nowrap gap-x-2.5 rounded-lg"
-											>Add to supplier</button
-										></td
-									>
-								</tr>
-							{/each}
-						</tbody>
-					</table>
-=======
+				</div>
+
 				<div class="w-full">
 					<h2 class="text-lg">{t.table.unassigned_publishers()}</h2>
 					<div class="relative max-h-[208px] w-full overflow-y-auto rounded border border-gray-200">
 						<table class="!my-0 flex-col items-stretch overflow-y-auto">
-							<thead class="sticky top-0 left-0 right-0 bg-white shadow">
+							<thead class="sticky left-0 right-0 top-0 bg-white shadow">
 								<tr>
 									<th scope="col" class="px-2 py-2">{t.table.publisher_name()}</th>
 								</tr>
@@ -352,7 +243,95 @@
 							</tbody>
 						</table>
 					</div>
->>>>>>> c56cd073
+				</div>
+			</div>
+
+			<div class="h-full overflow-x-auto">
+				<div class="h-full">
+					<OrderedTable orders={data.orders} on:reconcile={handleReconcile} />
+				</div>
+			</div>
+		</div>
+	</div>
+
+	<div class="mb-20 flex h-full w-full flex-col gap-y-6 md:overflow-y-auto">
+		<div class="prose flex w-full max-w-full flex-row gap-x-8 md:px-4">
+			<div class="w-full">
+				<h2 class="text-lg">{$LL.new_order_page.stats.selected_books()}</h2>
+				<div class="relative max-h-[208px] w-full overflow-y-auto rounded border border-gray-200">
+					<table class="!my-0 flex-col items-stretch overflow-y-auto">
+						<thead class="sticky left-0 right-0 top-0 bg-white shadow">
+							<tr>
+								<th scope="col" class="px-2 py-2">{t.table.publisher_name()}</th>
+							</tr>
+						</thead>
+						<tbody>
+							{#each assignedPublishers as publisher}
+								<tr class="hover flex w-full justify-between focus-within:bg-base-200">
+									<td class="px-2">{publisher}</td>
+									<td class="px-2 text-end"
+										><button on:click={handleUnassignPublisher(publisher)} class="btn-primary btn-xs btn flex-nowrap gap-x-2.5 rounded-lg"
+											>{t.labels.remove_publisher()}</button
+										></td
+									>
+								</tr>
+							{/each}
+						</tbody>
+					</table>
+				</div>
+			</div>
+
+			<div class="w-full">
+				<h2 class="text-lg">{t.table.unassigned_publishers()}</h2>
+				<div class="relative max-h-[208px] w-full overflow-y-auto rounded border border-gray-200">
+					<table class="!my-0 flex-col items-stretch overflow-y-auto">
+						<thead class="sticky left-0 right-0 top-0 bg-white shadow">
+							<tr>
+								<th scope="col" class="px-2 py-2">{t.table.publisher_name()}</th>
+							</tr>
+						</thead>
+						<tbody>
+							{#each publishersUnassignedToSuppliers as publisher}
+								<tr class="hover focus-within:bg-base-200">
+									<td class="px-2">{publisher}</td>
+									<td class="px-2 text-end"
+										><button on:click={handleAssignPublisher(publisher)} class="btn-primary btn-xs btn flex-nowrap gap-x-2.5 rounded-lg"
+											>{t.labels.add_to_supplier()}</button
+										></td
+									>
+								</tr>
+							{/each}
+						</tbody>
+					</table>
+				</div>
+			</div>
+
+			<div class="w-full">
+				<h2 class="text-lg">Other Supplier Publishers</h2>
+				<div class="relative max-h-[208px] w-full overflow-y-auto rounded border border-gray-200">
+					<table class="!my-0 flex-col items-stretch overflow-hidden">
+						<thead>
+							<tr>
+								<th scope="col" class="px-2 py-2">Publisher name</th>
+							</tr>
+						</thead>
+						<tbody>
+							{#each publishersAssignedToOtherSuppliers as publisher}
+								<tr class="hover focus-within:bg-base-200">
+									<td class="px-2">{publisher}</td>
+									<td class="px-2 text-end"
+										><button
+											on:click={() => {
+												confirmationPublisher = publisher;
+												confirmationDialogOpen.set(true);
+											}}
+											class="btn-primary btn-xs btn flex-nowrap gap-x-2.5 rounded-lg">Re-assign to supplier</button
+										></td
+									>
+								</tr>
+							{/each}
+						</tbody>
+					</table>
 				</div>
 			</div>
 		</div>
@@ -363,7 +342,7 @@
 			</div>
 		</div>
 	</div>
-</div>
+</main>
 
 <PageCenterDialog {dialog} title="" description="">
 	<SupplierMetaForm
