<<<<<<< HEAD
import { getPossibleSupplierOrderLines } from "$lib/db/orders/suppliers";
import type { BookEntry } from "@librocco/db";
=======
import { getPossibleSupplierOrderLines } from "$lib/db/cr-sqlite/suppliers";
>>>>>>> 79551d4e
import type { PageLoad } from "./$types";

export const load: PageLoad = async ({ parent, params }) => {
	const { ordersDb } = await parent();

<<<<<<< HEAD
	const lines = await getPossibleSupplierOrderLines(ordersDb, parseInt(params.id));
	const isbns = lines.map((book) => book.isbn);
	const bookData = (await ordersDb.execO(`SELECT * FROM book WHERE isbn IN (${isbns.join(", ")})`)) as BookEntry[];

	const bookDataMap = new Map<string, BookEntry>();
	bookData.forEach((book) => {
		bookDataMap.set(book.isbn, book);
	});
=======
	const orderLines = await getPossibleSupplierOrderLines(ordersDb, parseInt(params.id));
>>>>>>> 79551d4e

	return { orderLines };
};

export const ssr = false;<|MERGE_RESOLUTION|>--- conflicted
+++ resolved
@@ -1,26 +1,9 @@
-<<<<<<< HEAD
-import { getPossibleSupplierOrderLines } from "$lib/db/orders/suppliers";
-import type { BookEntry } from "@librocco/db";
-=======
 import { getPossibleSupplierOrderLines } from "$lib/db/cr-sqlite/suppliers";
->>>>>>> 79551d4e
 import type { PageLoad } from "./$types";
 
 export const load: PageLoad = async ({ parent, params }) => {
 	const { ordersDb } = await parent();
-
-<<<<<<< HEAD
-	const lines = await getPossibleSupplierOrderLines(ordersDb, parseInt(params.id));
-	const isbns = lines.map((book) => book.isbn);
-	const bookData = (await ordersDb.execO(`SELECT * FROM book WHERE isbn IN (${isbns.join(", ")})`)) as BookEntry[];
-
-	const bookDataMap = new Map<string, BookEntry>();
-	bookData.forEach((book) => {
-		bookDataMap.set(book.isbn, book);
-	});
-=======
 	const orderLines = await getPossibleSupplierOrderLines(ordersDb, parseInt(params.id));
->>>>>>> 79551d4e
 
 	return { orderLines };
 };
