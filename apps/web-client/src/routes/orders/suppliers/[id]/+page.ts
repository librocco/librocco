--- conflicted
+++ resolved
@@ -55,7 +55,6 @@
 		reconciled: true
 	}));
 
-<<<<<<< HEAD
 	return {
 		supplier,
 		assignedPublishers,
@@ -64,9 +63,5 @@
 		orders: [...unreconciledOrders, ...reconciledOrders]
 	};
 };
-=======
-	return { supplier, assignedPublishers, unassignedPublishers, orders: [...unreconciledOrders, ...reconciledOrders] };
-};
 
-export const load: PageLoad = timed(_load);
->>>>>>> 9ab578bb
+export const load: PageLoad = timed(_load);