<script lang="ts">
<<<<<<< HEAD
	import { ArrowRight, ClockArrowUp, QrCode, Check, MinusCircle, PlusCircle, Trash } from "lucide-svelte";
=======
	import { filter, scan } from "rxjs";
	import { onDestroy, onMount } from "svelte";
	import { ArrowRight, ClockArrowUp, Check, MinusCircle, PlusCircle, Delete } from "lucide-svelte";
>>>>>>> 6b75438b
	import { createDialog } from "@melt-ui/svelte";

	import { asc } from "@librocco/shared";

	import { page } from "$app/stores";
	import { invalidate } from "$app/navigation";

	import { PageCenterDialog, defaultDialogConfig } from "$lib/components/Melt";
	import ComparisonTable from "$lib/components/supplier-orders/ComparisonTable.svelte";
	import CommitDialog from "$lib/components/supplier-orders/CommitDialog.svelte";
	import ConfirmDialog from "$lib/components/Dialogs/ConfirmDialog.svelte";
	import DaisyUiScannerForm from "$lib/forms/DaisyUIScannerForm.svelte";
	import { processOrderDelivery } from "$lib/components/supplier-orders/utils";

	import type { PageData } from "./$types";

	import { getBookData, upsertBook } from "$lib/db/cr-sqlite/books";
	import {
		upsertReconciliationOrderLines,
		deleteOrderLineFromReconciliationOrder,
		finalizeReconciliationOrder,
		deleteReconciliationOrder
	} from "$lib/db/cr-sqlite/order-reconciliation";

	import { racefreeGoto } from "$lib/utils/navigation";

	import { appPath } from "$lib/paths";

	// implement order reactivity/sync
	export let data: PageData;

	let disposer: () => void;
	onMount(() => {
		// NOTE: dbCtx should always be defined on client
		const { rx } = data.dbCtx;

		const disposer1 = rx.onPoint("reconciliationOrder", BigInt($page.params.id), () => invalidate("reconciliationOrder:data"));
		const disposer2 = rx.onRange(["reconciliation_order", "reconciliation_order_lines"], () => invalidate("reconciliationOrder:data"));
		disposer = () => (disposer1(), disposer2());
	});
	onDestroy(async () => {
		// Unsubscribe on unmount
		disposer();
	});
	$: goto = racefreeGoto(disposer);

	$: db = data?.dbCtx?.db;

	$: books = data?.reconciliationOrderLines || [];

	$: plugins = data.plugins;

	async function handleIsbnSubmit(isbn: string) {
		await upsertReconciliationOrderLines(db, parseInt($page.params.id), [{ isbn, quantity: 1 }]);

		// First check if there exists a book entry in the db, if not, fetch book data using external sources
		//
		// Note: this is not terribly efficient, but it's the least ambiguous behaviour to implement
		const localBookData = await getBookData(db, isbn);

		// If book data exists and has 'updatedAt' field - this means we've fetched the book data already
		// no need for further action
		if (localBookData?.updatedAt) {
			return;
		}

		// If local book data doesn't exist at all, create an isbn-only entry
		if (!localBookData) {
			await upsertBook(db, { isbn });
		}

		// At this point there is a simple (isbn-only) book entry, but we should try and fetch the full book data
		plugins
			.get("book-fetcher")
			.fetchBookData(isbn)
			.stream()
			.pipe(
				filter((data) => Boolean(data)),
				// Here we're prefering the latest result to be able to observe the updates as they come in
				scan((acc, next) => ({ ...acc, ...next }))
			)
			.subscribe((b) => upsertBook(db, b));
	}

	$: processedOrderDelivery = processOrderDelivery(data?.reconciliationOrderLines, data?.placedOrderLines);
	// Extract different orders from placedOrderLines
	$: placedOrders = [...new Map(data.placedOrderLines?.map((l) => [l.supplier_order_id, l.supplier_name])).entries()].sort(
		asc(([, supplier_name]) => supplier_name)
	);

	$: totalDelivered = processedOrderDelivery.processedLines.reduce((acc, { deliveredQuantity }) => acc + deliveredQuantity, 0);
	$: totalUnmatched = processedOrderDelivery.unmatchedBooks.reduce((acc, { deliveredQuantity }) => acc + deliveredQuantity, 0);
	$: totalOrdered = data?.placedOrderLines?.reduce((acc, { quantity }) => acc + quantity, 0);

	const handleScanIsbn = (isbn: string) => upsertReconciliationOrderLines(db, parseInt($page.params.id), [{ isbn, quantity: 1 }]);

	const handleEditQuantity = async (isbn: string, quantity: number) => {
		if (quantity === 0) {
			await deleteOrderLineFromReconciliationOrder(db, parseInt($page.params.id), isbn);
			return;
		}
		await upsertReconciliationOrderLines(db, parseInt($page.params.id), [{ isbn, quantity: quantity }]);
	};

	let currentStep = 1;
	const commitDialog = createDialog(defaultDialogConfig);
	const {
		states: { open: commitDialogOpen }
	} = commitDialog;

	const deleteDialog = createDialog(defaultDialogConfig);
	const {
		states: { open: deleteDialogOpen }
	} = deleteDialog;

	$: canCompare = books.length > 0;

	async function handleCommit() {
		// TODO: Implement actual commit logic
		commitDialogOpen.set(false);
		await finalizeReconciliationOrder(db, parseInt($page.params.id));
		await goto(appPath("supplier_orders"));
	}

	const confirmDeleteDialogHeading = "Delete Reconciliation Order";
	const confirmDeleteDialogDescription =
		"Are you sure you want to delete this reconciliation order? This action will delete all the scanned lines.";

	const handleConfirmDeleteDialog = () => {
		deleteDialogOpen.set(true);
	};

	async function handleDelete() {
		deleteDialogOpen.set(false);

		await deleteReconciliationOrder(db, parseInt($page.params.id));

		await goto(appPath("supplier_orders"));
	}
</script>

<header class="navbar mb-4 bg-neutral">
	<input type="checkbox" value="forest" class="theme-controller toggle" />
</header>

<main class="h-screen">
	<div class="flex h-full flex-col gap-y-10 px-4 max-md:overflow-y-auto md:flex-row md:divide-x">
		<div class="min-w-fit md:basis-96 md:overflow-y-auto">
			<div class="card">
				<div class="card-body gap-y-2 p-0">
					<div class="sticky top-0 flex flex-col gap-y-2 bg-base-100 pb-3">
						<h1 class="prose card-title">Reconcile Deliveries</h1>

						<div class="flex flex-row items-center justify-between gap-y-2 md:flex-col md:items-start">
							<h2 class="prose">#{data?.reconciliationOrder.id}</h2>

							<span class="badge-accent badge-outline badge badge-md gap-x-2 py-2.5">
								<span class="sr-only">Created</span>
								<ClockArrowUp size={16} aria-hidden />
								<time dateTime={new Date(data?.reconciliationOrder.created).toISOString()}
									>{new Date(data?.reconciliationOrder.created).toLocaleString()}</time
								>
							</span>
							<span class="badge-accent badge-outline badge badge-md gap-x-2 py-2.5">
								<span class="sr-only">Last updated</span>
								<ClockArrowUp size={16} aria-hidden />
								<time dateTime={new Date(data?.reconciliationOrder.updatedAt).toISOString()}
									>{new Date(data?.reconciliationOrder.updatedAt).toLocaleString()}</time
								>
							</span>
							{#if data?.reconciliationOrder.finalized}
								<span class="badge-accent badge-outline badge badge-md gap-x-2 py-2.5">
									<span class="sr-only">Finalized At</span>
									<ClockArrowUp size={16} aria-hidden />
									<time dateTime={new Date(data?.reconciliationOrder.updatedAt).toISOString()}
										>{new Date(data?.reconciliationOrder.updatedAt).toLocaleString()}</time
									>
								</span>
							{/if}
						</div>
					</div>

					<dl class="prose flex flex-col">
						<div class="md:px-1">
							<dt class="mt-0">Includes supplier orders:</dt>
							<div class="flex flex-wrap gap-x-4 md:flex-col">
								{#each placedOrders as [order_id, supplier_name]}
									<dd class="badge-accent badge-outline badge badge-md gap-x-2">
										#{order_id}
										<span class="text-sm font-light">({supplier_name})</span>
									</dd>
								{/each}
							</div>
						</div>
						<div class="mt-2 w-full pr-2">
							<button
								class={`btn-secondary btn-outline btn-xs btn w-full ${data?.reconciliationOrder.finalized ? "cursor-default text-gray-400" : ""}`}
								type="button"
								aria-label="Delete reconciliation order"
								on:click={handleConfirmDeleteDialog}
								disabled={data?.reconciliationOrder.finalized}
							>
								<Trash aria-hidden size={16} />
							</button>
						</div>
					</dl>
				</div>
			</div>
		</div>

		<div class="relative mb-20 flex h-full w-full flex-col gap-y-6 md:px-4">
			<div class="prose flex w-full max-w-full flex-col gap-y-3">
				<nav aria-label="Progress">
					<ol role="list" class="flex list-none items-center justify-between divide-x border pl-0">
						{#each [{ title: "Populate", description: "Delivered books" }, { title: "Compare", description: "To ordered" }, { title: "Commit", description: "Notify customers" }] as { title, description }, index}
							{@const step = index + 1}
							{@const isCompleted = step < currentStep}
							{@const isCurrent = step === currentStep}

							<li class="flex-grow">
								<button
									class="flex w-full items-center gap-x-2 px-4 py-2 text-sm {data?.reconciliationOrder.finalized &&
										'cursor-default'} {!isCompleted && !isCurrent ? 'text-base-content/50' : ''}"
									disabled={isCurrent || step === 3 || data?.reconciliationOrder.finalized}
									on:click={async () => {
										!data?.reconciliationOrder.finalized ? (currentStep = step) : null;
									}}
								>
									{#if isCompleted}
										<span class="flex shrink-0 items-center justify-center rounded-full bg-primary p-1">
											<Check aria-hidden="true" class="text-white" size={22} />
										</span>
									{:else}
										<span
											class="flex shrink-0 items-center justify-center rounded-full border-2 px-2.5 py-1 {!isCurrent
												? 'border-base-content/50'
												: 'border-base-content'}"
										>
											<span>{step}</span>
										</span>
									{/if}
									<span class="inline-flex flex-col items-start text-start">
										<span class="font-medium">{title}</span>
										<span class="font-light max-lg:text-xs max-md:sr-only">{description}</span>
									</span>
								</button>
							</li>
						{/each}
					</ol>
				</nav>

				{#if currentStep === 1}
					<DaisyUiScannerForm onSubmit={handleScanIsbn} />
				{/if}
			</div>

			<div class="relative h-full overflow-x-auto">
				{#if currentStep === 1}
					{#if books.length === 0}
						<div class="flex h-96 flex-col items-center justify-center gap-6 rounded-lg border-2 border-dashed border-base-300 p-6">
							<p class="text-center text-base-content/70">Scan or enter the ISBNs of the delivered books to begin reconciliation.</p>
						</div>
					{:else}
						<div class="relative h-full overflow-x-auto">
							<table class="table-pin-rows table pb-20">
								<thead>
									<tr>
										<th>ISBN</th>
										<th>Title</th>
										<th>Authors</th>
										<th>Price</th>
										<th class="w-0"></th>
										<th class="w-2 px-0">Quantity</th>
										<th class="w-0"></th>
									</tr>
								</thead>

								<tbody>
									{#each books as { isbn, title, authors, price, quantity }}
										<tr>
											<th>{isbn}</th>
											<td>{title || "-"}</td>
											<td>{authors || "-"}</td>
											<td>€{price || 0}</td>
											<td>
												<button
													class={`${data?.reconciliationOrder.finalized ? "cursor-default text-gray-400" : ""}`}
													on:click={() => {
														if (quantity === 1) {
															handleEditQuantity(isbn, 0);
															return;
														}
														handleEditQuantity(isbn, -1);
													}}
													aria-label="Decrease quantity for isbn: {isbn}"
													disabled={data?.reconciliationOrder.finalized}
												>
													<MinusCircle /></button
												>
											</td>
											<td>
												{quantity}
											</td>
											<td>
												<button
													class={`${data?.reconciliationOrder.finalized ? "cursor-default text-gray-400" : ""}`}
													disabled={data?.reconciliationOrder.finalized}
													aria-label="Increase quantity for isbn: {isbn}"
													on:click={() => handleEditQuantity(isbn, 1)}><PlusCircle /></button
												>
											</td>
										</tr>
									{/each}
								</tbody>
							</table>
						</div>
					{/if}
				{:else if currentStep > 1}
					<ComparisonTable reconciledBooks={processedOrderDelivery} />
				{/if}

<<<<<<< HEAD
				{#if canCompare || currentStep > 1}
					<div class="card fixed bottom-4 left-0 z-10 flex w-screen flex-row bg-transparent md:absolute md:bottom-24 md:mx-2 md:w-full">
						<div class="mx-2 flex w-full flex-row justify-between bg-base-300 px-4 py-2 shadow-lg">
							{#if currentStep > 1}
								<dl class="stats flex">
									<div class="stat flex shrink flex-row place-items-center py-2 max-md:px-4">
										<dt class="stat-title">Total delivered:</dt>
										<dd class="stat-value text-lg">
											{totalDelivered} / {totalOrdered}
										</dd>
									</div>
								</dl>
							{/if}
							<button
								disabled={data.reconciliationOrder.finalized}
								class="btn-primary btn ml-auto"
								on:click={async () => {
									if (currentStep === 1 && !data.reconciliationOrder.finalized) {
										currentStep = 2;
									} else if (!data.reconciliationOrder.finalized) {
										commitDialogOpen.set(true);
									}
								}}
							>
								{currentStep === 1 ? "Compare" : "Commit"}
								<ArrowRight aria-hidden size={20} class="hidden md:block" />
							</button>
						</div>
=======
				<div class="card fixed bottom-4 left-0 z-10 flex w-screen flex-row bg-transparent md:absolute md:bottom-24 md:mx-2 md:w-full">
					<div class="mx-2 flex w-full flex-row justify-between bg-base-300 px-4 py-2 shadow-lg">
						{#if currentStep > 1}
							<dl class="stats flex">
								<div class="stat flex shrink flex-row place-items-center py-2 max-md:px-4">
									<dt class="stat-title">Total delivered:</dt>
									<dd class="stat-value text-lg">
										{totalDelivered} / {totalOrdered}
									</dd>
								</div>
							</dl>
						{/if}
						<button
							class="btn-primary btn ml-auto"
							on:click={async () => {
								if (currentStep === 1) {
									currentStep = 2;
								} else {
									commitDialogOpen.set(true);
								}
							}}
						>
							{currentStep === 1 ? "Compare" : "Commit"}
							<ArrowRight aria-hidden size={20} class="hidden md:block" />
						</button>
>>>>>>> 6b75438b
					</div>
				</div>
			</div>
		</div>
	</div>
</main>

<PageCenterDialog dialog={commitDialog} title="" description="">
	<CommitDialog
		deliveredBookCount={totalDelivered + totalUnmatched}
		rejectedBookCount={totalOrdered - totalDelivered}
		on:cancel={() => commitDialogOpen.set(false)}
		on:confirm={handleCommit}
	/>
</PageCenterDialog>

<PageCenterDialog dialog={deleteDialog} title="" description="">
	<ConfirmDialog
		on:confirm={handleDelete}
		on:cancel={() => deleteDialogOpen.set(false)}
		heading={confirmDeleteDialogHeading}
		description={confirmDeleteDialogDescription}
		labels={{ confirm: "Confirm", cancel: "Cancel" }}
	/>
</PageCenterDialog><|MERGE_RESOLUTION|>--- conflicted
+++ resolved
@@ -1,11 +1,8 @@
 <script lang="ts">
-<<<<<<< HEAD
-	import { ArrowRight, ClockArrowUp, QrCode, Check, MinusCircle, PlusCircle, Trash } from "lucide-svelte";
-=======
+	import { ArrowRight, ClockArrowUp, Check, MinusCircle, PlusCircle, Trash } from "lucide-svelte";
 	import { filter, scan } from "rxjs";
 	import { onDestroy, onMount } from "svelte";
-	import { ArrowRight, ClockArrowUp, Check, MinusCircle, PlusCircle, Delete } from "lucide-svelte";
->>>>>>> 6b75438b
+
 	import { createDialog } from "@melt-ui/svelte";
 
 	import { asc } from "@librocco/shared";
@@ -230,9 +227,7 @@
 									class="flex w-full items-center gap-x-2 px-4 py-2 text-sm {data?.reconciliationOrder.finalized &&
 										'cursor-default'} {!isCompleted && !isCurrent ? 'text-base-content/50' : ''}"
 									disabled={isCurrent || step === 3 || data?.reconciliationOrder.finalized}
-									on:click={async () => {
-										!data?.reconciliationOrder.finalized ? (currentStep = step) : null;
-									}}
+									on:click={async () => (!data?.reconciliationOrder.finalized ? (currentStep = step) : null)}
 								>
 									{#if isCompleted}
 										<span class="flex shrink-0 items-center justify-center rounded-full bg-primary p-1">
@@ -327,36 +322,6 @@
 					<ComparisonTable reconciledBooks={processedOrderDelivery} />
 				{/if}
 
-<<<<<<< HEAD
-				{#if canCompare || currentStep > 1}
-					<div class="card fixed bottom-4 left-0 z-10 flex w-screen flex-row bg-transparent md:absolute md:bottom-24 md:mx-2 md:w-full">
-						<div class="mx-2 flex w-full flex-row justify-between bg-base-300 px-4 py-2 shadow-lg">
-							{#if currentStep > 1}
-								<dl class="stats flex">
-									<div class="stat flex shrink flex-row place-items-center py-2 max-md:px-4">
-										<dt class="stat-title">Total delivered:</dt>
-										<dd class="stat-value text-lg">
-											{totalDelivered} / {totalOrdered}
-										</dd>
-									</div>
-								</dl>
-							{/if}
-							<button
-								disabled={data.reconciliationOrder.finalized}
-								class="btn-primary btn ml-auto"
-								on:click={async () => {
-									if (currentStep === 1 && !data.reconciliationOrder.finalized) {
-										currentStep = 2;
-									} else if (!data.reconciliationOrder.finalized) {
-										commitDialogOpen.set(true);
-									}
-								}}
-							>
-								{currentStep === 1 ? "Compare" : "Commit"}
-								<ArrowRight aria-hidden size={20} class="hidden md:block" />
-							</button>
-						</div>
-=======
 				<div class="card fixed bottom-4 left-0 z-10 flex w-screen flex-row bg-transparent md:absolute md:bottom-24 md:mx-2 md:w-full">
 					<div class="mx-2 flex w-full flex-row justify-between bg-base-300 px-4 py-2 shadow-lg">
 						{#if currentStep > 1}
@@ -382,7 +347,6 @@
 							{currentStep === 1 ? "Compare" : "Commit"}
 							<ArrowRight aria-hidden size={20} class="hidden md:block" />
 						</button>
->>>>>>> 6b75438b
 					</div>
 				</div>
 			</div>
