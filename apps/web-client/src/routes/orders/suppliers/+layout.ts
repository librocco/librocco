<<<<<<< HEAD
import { getUnreconciledSupplierOrders } from "$lib/db/cr-sqlite/order-reconciliation";
=======
import { getInitializedDB } from "$lib/db/cr-sqlite";
>>>>>>> 042e33a6

import { getUnreconciledSupplierOrders, getAllReconciliationOrders } from "$lib/db/cr-sqlite/order-reconciliation";
import { getPossibleSupplierOrders } from "$lib/db/cr-sqlite/suppliers";
<<<<<<< HEAD
import type { PlacedSupplierOrder, PossibleSupplierOrder } from "$lib/db/cr-sqlite/types";
=======

>>>>>>> 042e33a6
import type { LayoutLoad } from "./$types";

export const load: LayoutLoad = async ({ depends, parent }) => {
	depends("suppliers:data");

<<<<<<< HEAD
	const { dbCtx } = await parent();

	// We're not in browser, no need for further processing
	if (!dbCtx) {
		return { placedOrders: [] as PlacedSupplierOrder[], possibleOrders: [] as PossibleSupplierOrder[] };
	}

	const possibleOrders = await getPossibleSupplierOrders(dbCtx.db);
	const placedOrders = await getUnreconciledSupplierOrders(dbCtx.db);

	return { placedOrders, possibleOrders };
=======
	const { db, rx } = await getInitializedDB("librocco-current-db");
	const possibleOrdersInfo = await getPossibleSupplierOrders(db);
	const placedOrders = await getUnreconciledSupplierOrders(db);
	const reconcilingOrders = await getAllReconciliationOrders(db, false);

	return { placedOrders, possibleOrders: possibleOrdersInfo, ordersDb: db, rx, reconcilingOrders };
>>>>>>> 042e33a6
};

export const ssr = false;<|MERGE_RESOLUTION|>--- conflicted
+++ resolved
@@ -1,22 +1,12 @@
-<<<<<<< HEAD
-import { getUnreconciledSupplierOrders } from "$lib/db/cr-sqlite/order-reconciliation";
-=======
-import { getInitializedDB } from "$lib/db/cr-sqlite";
->>>>>>> 042e33a6
-
 import { getUnreconciledSupplierOrders, getAllReconciliationOrders } from "$lib/db/cr-sqlite/order-reconciliation";
 import { getPossibleSupplierOrders } from "$lib/db/cr-sqlite/suppliers";
-<<<<<<< HEAD
+
 import type { PlacedSupplierOrder, PossibleSupplierOrder } from "$lib/db/cr-sqlite/types";
-=======
-
->>>>>>> 042e33a6
 import type { LayoutLoad } from "./$types";
 
 export const load: LayoutLoad = async ({ depends, parent }) => {
 	depends("suppliers:data");
 
-<<<<<<< HEAD
 	const { dbCtx } = await parent();
 
 	// We're not in browser, no need for further processing
@@ -24,18 +14,13 @@
 		return { placedOrders: [] as PlacedSupplierOrder[], possibleOrders: [] as PossibleSupplierOrder[] };
 	}
 
+	const { db } = dbCtx;
+
 	const possibleOrders = await getPossibleSupplierOrders(dbCtx.db);
 	const placedOrders = await getUnreconciledSupplierOrders(dbCtx.db);
-
-	return { placedOrders, possibleOrders };
-=======
-	const { db, rx } = await getInitializedDB("librocco-current-db");
-	const possibleOrdersInfo = await getPossibleSupplierOrders(db);
-	const placedOrders = await getUnreconciledSupplierOrders(db);
 	const reconcilingOrders = await getAllReconciliationOrders(db, false);
 
-	return { placedOrders, possibleOrders: possibleOrdersInfo, ordersDb: db, rx, reconcilingOrders };
->>>>>>> 042e33a6
+	return { possibleOrders, placedOrders, reconcilingOrders };
 };
 
 export const ssr = false;