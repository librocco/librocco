<script lang="ts">
	import { onMount, onDestroy } from "svelte";
	import { createDialog } from "@melt-ui/svelte";
	import { defaults } from "sveltekit-superforms";
	import { zod } from "sveltekit-superforms/adapters";
	import { racefreeGoto } from "$lib/utils/navigation";
	import { invalidate } from "$app/navigation";

	import type { PageData } from "./$types";

	import { PageCenterDialog, defaultDialogConfig } from "$lib/components/Melt";
	import { supplierSchema } from "$lib/forms";

	import { upsertSupplier } from "$lib/db/cr-sqlite/suppliers";
	import { SupplierTable } from "$lib/components";
	import { writable } from "svelte/store";
	import SupplierMetaForm from "$lib/forms/SupplierMetaForm.svelte";
	import type { Supplier } from "$lib/db/cr-sqlite/types";
	import { base } from "$app/paths";
	import { Plus } from "lucide-svelte";
	import { appPath } from "$lib/paths";
	import LL from "@librocco/shared/i18n-svelte";

	export let data: PageData;

	// #region reactivity
	let disposer: () => void;
	onMount(() => {
		// NOTE: dbCtx should always be defined on client
		const { rx } = data.dbCtx;

		// Reload when note
		// Reload when entries (book/custom item) change
		disposer = rx.onRange(["supplier", "supplier_publisher"], () => invalidate("suppliers:list"));
	});
	onDestroy(() => {
		// Unsubscribe on unmount
		disposer?.();
	});

	$: goto = racefreeGoto(disposer);

	$: db = data?.dbCtx?.db;

	$: suppliers = data?.suppliers;

	// #region table
	const suppliersStore = writable(suppliers);
	$: suppliersStore.set(suppliers);
	// #endregion table

	$: t = $LL.suppliers_page;

	const dialog = createDialog(defaultDialogConfig);
	const {
		states: { open: dialogOpen }
	} = dialog;

	const createSupplier = async (supplier: Omit<Supplier, "id">) => {
		/**@TODO replace randomId with incremented id */
		// get latest/biggest id and increment by 1
		const id = Math.floor(Math.random() * 1000000); // Temporary ID generation

		await upsertSupplier(db, { ...supplier, id });

		dialogOpen.set(false);

		await goto(`${base}/orders/suppliers/${id}`);
	};
</script>

<header class="navbar mb-4 bg-neutral">
	<input type="checkbox" value="forest" class="theme-controller toggle" />
</header>

<main class="h-screen">
	<div class="mx-auto flex h-full max-w-5xl flex-col gap-y-10 px-4">
		<div class="flex items-center justify-between">
<<<<<<< HEAD
			<h1 class="prose mt-2 text-2xl font-bold">{t.suppliers()}</h1>
			<button class="btn-outline btn-sm btn gap-2" on:click={() => dialogOpen.set(true)}>
				{t.new_supplier()}
=======
			<h1 class="prose mt-2 text-2xl font-bold">{t.title.suppliers()}</h1>
			<button class="btn-outline btn-sm btn gap-2" on:click={() => dialogOpen.set(true)}>
				{t.labels.new_supplier()}
>>>>>>> c66f7e9a
				<Plus size={20} />
			</button>
		</div>

		<div class="flex flex-col gap-y-6 overflow-x-auto py-2">
			<SupplierTable data={suppliersStore}>
				<div class="flex gap-x-2" slot="row-actions" let:row>
<<<<<<< HEAD
					<button class="btn-outline btn-sm btn">{t.delete()}</button>
					<a href={appPath("suppliers", row.id)} class="btn-outline btn-sm btn">{t.edit()}</a>
=======
					<button class="btn-outline btn-sm btn">{t.supplier_table.delete()}</button>
					<a href={appPath("suppliers", row.id)} class="btn-outline btn-sm btn">{t.supplier_table.edit()}</a>
>>>>>>> c66f7e9a
				</div>
			</SupplierTable>
		</div>
	</div>
</main>

<PageCenterDialog {dialog} title="" description="">
	<SupplierMetaForm
		heading="Create new supplier"
		saveLabel="Create"
		data={defaults(zod(supplierSchema))}
		options={{
			SPA: true,
			validators: zod(supplierSchema),
			onUpdate: ({ form }) => {
				if (form.valid) {
					createSupplier(form.data);
				}
			}
		}}
		onCancel={() => dialogOpen.set(false)}
	/>
</PageCenterDialog><|MERGE_RESOLUTION|>--- conflicted
+++ resolved
@@ -76,15 +76,9 @@
 <main class="h-screen">
 	<div class="mx-auto flex h-full max-w-5xl flex-col gap-y-10 px-4">
 		<div class="flex items-center justify-between">
-<<<<<<< HEAD
-			<h1 class="prose mt-2 text-2xl font-bold">{t.suppliers()}</h1>
-			<button class="btn-outline btn-sm btn gap-2" on:click={() => dialogOpen.set(true)}>
-				{t.new_supplier()}
-=======
 			<h1 class="prose mt-2 text-2xl font-bold">{t.title.suppliers()}</h1>
 			<button class="btn-outline btn-sm btn gap-2" on:click={() => dialogOpen.set(true)}>
 				{t.labels.new_supplier()}
->>>>>>> c66f7e9a
 				<Plus size={20} />
 			</button>
 		</div>
@@ -92,13 +86,8 @@
 		<div class="flex flex-col gap-y-6 overflow-x-auto py-2">
 			<SupplierTable data={suppliersStore}>
 				<div class="flex gap-x-2" slot="row-actions" let:row>
-<<<<<<< HEAD
-					<button class="btn-outline btn-sm btn">{t.delete()}</button>
-					<a href={appPath("suppliers", row.id)} class="btn-outline btn-sm btn">{t.edit()}</a>
-=======
 					<button class="btn-outline btn-sm btn">{t.supplier_table.delete()}</button>
 					<a href={appPath("suppliers", row.id)} class="btn-outline btn-sm btn">{t.supplier_table.edit()}</a>
->>>>>>> c66f7e9a
 				</div>
 			</SupplierTable>
 		</div>
