<script lang="ts">
	import { Plus } from "lucide-svelte";
	import { createDialog } from "@melt-ui/svelte";
	import { defaults } from "sveltekit-superforms";
	import { zod } from "sveltekit-superforms/adapters";
	import { goto } from "$lib/utils/navigation";

	import { PageCenterDialog, defaultDialogConfig } from "$lib/components/Melt";
	import CustomerOrderMetaForm from "$lib/forms/CustomerOrderMetaForm.svelte";
	import { createCustomerOrderSchema } from "$lib/forms";
	import { base } from "$app/paths";
	import { supplierOrderFilterStatus, type SupplierOrderFilterStatus } from "$lib/stores/supplier-order-filters";
	import UnorderedTable from "$lib/components/supplier-orders/UnorderedTable.svelte";
	import OrderedTable from "$lib/components/supplier-orders/OrderedTable.svelte";
	import type { LayoutData } from "./$types";
	import { createReconciliationOrder } from "$lib/db/cr-sqlite/order-reconciliation";
	import {
		associatePublisher,
		createSupplierOrder,
		getPlacedSupplierOrders,
		getPossibleSupplierOrderLines,
		upsertSupplier
	} from "$lib/db/cr-sqlite/suppliers";
	import { addBooksToCustomer, upsertCustomer } from "$lib/db/cr-sqlite/customers";
	import { upsertBook } from "$lib/db/cr-sqlite/books";

	export let data: LayoutData;

	let publisherSupplierCreated = false;

	const newOrderDialog = createDialog(defaultDialogConfig);
	const {
		states: { open: newOrderDialogOpen }
	} = newOrderDialog;

	$: hasOrderedOrders = data.placedOrders.length;

	function setFilter(status: SupplierOrderFilterStatus) {
		supplierOrderFilterStatus.set(status);
	}

	async function handleReconcile(event: CustomEvent<{ supplierOrderIds: number[] }>) {
		if (!data || !data?.ordersDb) {
			console.error("Database connection not available");
			return;
		}

		const id = await createReconciliationOrder(data.ordersDb, event.detail.supplierOrderIds);
		goto(`${base}/orders/suppliers/reconcile/${id}`);
	}
</script>

<header class="navbar mb-4 bg-neutral">
	<input type="checkbox" value="forest" class="theme-controller toggle" />

	<button
		class="bg-white"
		disabled={publisherSupplierCreated}
		aria-label="CreateReconciliationOrder"
		on:click={async () => {
			await upsertBook(data?.ordersDb, {
				isbn: "123456789",
				title: "Book 1",
				authors: "Author 1",
				price: 10,
				publisher: "abcPub"
			});
<<<<<<< HEAD
			await upsertCustomer(data?.ordersDb, { id: 1, displayId: "1", email: "cus@tom.er", fullname: "cus tomer", deposit: 100 });
			await addBooksToCustomer(data?.ordersDb, 1, [
				{
					isbn: "123456789"
				}
			]);
=======
			await upsertCustomer(data?.ordersDb, { id: 1, email: "cus@tom.er", fullname: "cus tomer", deposit: 100 });
			await addBooksToCustomer(data?.ordersDb, 1, ["123456789"]);
>>>>>>> b6731691
			await upsertSupplier(data?.ordersDb, { id: 123, name: "abcSup" });
			await associatePublisher(data?.ordersDb, 123, "abcPub");
			const possibleLines = await getPossibleSupplierOrderLines(data?.ordersDb, 123);

			await createSupplierOrder(data?.ordersDb, possibleLines);

			const placed = await getPlacedSupplierOrders(data?.ordersDb);
			await createReconciliationOrder(data?.ordersDb, [placed[0].id]);

			publisherSupplierCreated = true;
		}}>Create publisher/supplier</button
	>
</header>

<main class="h-screen">
	<div class="mx-auto flex h-full max-w-5xl flex-col gap-y-10 px-4">
		<div class="flex items-center justify-between">
			<h1 class="prose text-2xl font-bold">Supplier Orders</h1>
		</div>

		<div class="flex flex-col gap-y-6 overflow-x-auto py-2">
			{#if data?.possibleOrders.length === 0 && data?.placedOrders.length === 0}
				<div class="flex h-96 flex-col items-center justify-center gap-6 rounded-lg border-2 border-dashed border-base-300 p-6">
					<p class="text-center text-base-content/70">
						No supplier orders available. Create a customer order first to generate supplier orders.
					</p>
					<button class="btn-primary btn gap-2" on:click={() => newOrderDialogOpen.set(true)}>
						<Plus size={20} />
						New Customer Order
					</button>
				</div>
			{:else}
				<div class="flex gap-2 px-2" role="group" aria-label="Filter orders by status">
					<button
						class="btn-sm btn {$supplierOrderFilterStatus === 'unordered' ? 'btn-primary' : 'btn-outline'}"
						on:click={() => setFilter("unordered")}
						aria-pressed={$supplierOrderFilterStatus === "unordered"}
					>
						Unordered
					</button>
					<button
						class="btn-sm btn {$supplierOrderFilterStatus === 'ordered' ? 'btn-primary' : 'btn-outline'}"
						on:click={() => setFilter("ordered")}
						aria-pressed={$supplierOrderFilterStatus === "ordered"}
						disabled={!hasOrderedOrders}
						data-testid="ordered-list"
					>
						Ordered
					</button>
					<button class="btn-outline btn-sm btn" disabled> Received </button>
					<button class="btn-outline btn-sm btn" disabled> Completed </button>
				</div>
				{#if $supplierOrderFilterStatus === "unordered"}
					<UnorderedTable orders={data.possibleOrders} />
				{:else}
					<OrderedTable orders={data.placedOrders} on:reconcile={handleReconcile} />
				{/if}
			{/if}
		</div>
	</div>
</main>

<PageCenterDialog dialog={newOrderDialog} title="" description="">
	<CustomerOrderMetaForm
		heading="Create new order"
		saveLabel="Create"
		kind="create"
		data={defaults(zod(createCustomerOrderSchema("create")))}
		options={{
			SPA: true,
			validators: zod(createCustomerOrderSchema("update")),
			onUpdate: ({ form }) => {
				if (form.valid) {
					// TODO: update data
				}
			},
			onUpdated: async ({ form }) => {
				if (form.valid) {
					const newCustomerId = Math.floor(Math.random() * 1000000); // Temporary ID generation
					newOrderDialogOpen.set(false);
					await goto(`${base}/orders/customers/${newCustomerId}`);
				}
			}
		}}
		onCancel={() => newOrderDialogOpen.set(false)}
	/>
</PageCenterDialog><|MERGE_RESOLUTION|>--- conflicted
+++ resolved
@@ -65,19 +65,12 @@
 				price: 10,
 				publisher: "abcPub"
 			});
-<<<<<<< HEAD
+
 			await upsertCustomer(data?.ordersDb, { id: 1, displayId: "1", email: "cus@tom.er", fullname: "cus tomer", deposit: 100 });
-			await addBooksToCustomer(data?.ordersDb, 1, [
-				{
-					isbn: "123456789"
-				}
-			]);
-=======
-			await upsertCustomer(data?.ordersDb, { id: 1, email: "cus@tom.er", fullname: "cus tomer", deposit: 100 });
 			await addBooksToCustomer(data?.ordersDb, 1, ["123456789"]);
->>>>>>> b6731691
 			await upsertSupplier(data?.ordersDb, { id: 123, name: "abcSup" });
 			await associatePublisher(data?.ordersDb, 123, "abcPub");
+
 			const possibleLines = await getPossibleSupplierOrderLines(data?.ordersDb, 123);
 
 			await createSupplierOrder(data?.ordersDb, possibleLines);
