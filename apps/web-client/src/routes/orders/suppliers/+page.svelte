<script lang="ts">
	import { onMount, onDestroy } from "svelte";
	import { createDialog } from "@melt-ui/svelte";
	import { defaults } from "sveltekit-superforms";
	import { zod } from "sveltekit-superforms/adapters";
	import { racefreeGoto } from "$lib/utils/navigation";
	import { invalidate } from "$app/navigation";

	import type { PageData } from "./$types";

	import { PageCenterDialog, defaultDialogConfig } from "$lib/components/Melt";
	import { supplierSchema } from "$lib/forms";

	import { upsertSupplier } from "$lib/db/cr-sqlite/suppliers";
	import { SupplierTable } from "$lib/components";
	import { writable } from "svelte/store";
	import SupplierMetaForm from "$lib/forms/SupplierMetaForm.svelte";
	import type { Supplier } from "$lib/db/cr-sqlite/types";
	import { base } from "$app/paths";
	import { Plus } from "lucide-svelte";
	import { appPath } from "$lib/paths";
	import LL from "@librocco/shared/i18n-svelte";

	export let data: PageData;

	// #region reactivity
	let disposer: () => void;
	onMount(() => {
		// NOTE: dbCtx should always be defined on client
		const { rx } = data.dbCtx;

		// Reload when note
		// Reload when entries (book/custom item) change
		disposer = rx.onRange(["supplier", "supplier_publisher"], () => invalidate("suppliers:list"));
	});
	onDestroy(() => {
		// Unsubscribe on unmount
		disposer?.();
	});

	$: goto = racefreeGoto(disposer);

	$: db = data?.dbCtx?.db;

	$: suppliers = data?.suppliers;

	// #region table
	const suppliersStore = writable(suppliers);
	$: suppliersStore.set(suppliers);
	// #endregion table

	$: t = $LL.suppliers_page;

	const dialog = createDialog(defaultDialogConfig);
	const {
		states: { open: dialogOpen }
	} = dialog;

	const createSupplier = async (supplier: Omit<Supplier, "id">) => {
		/**@TODO replace randomId with incremented id */
		// get latest/biggest id and increment by 1
		const id = Math.floor(Math.random() * 1000000); // Temporary ID generation

		await upsertSupplier(db, { ...supplier, id });

		dialogOpen.set(false);

		await goto(`${base}/orders/suppliers/${id}`);
	};
</script>

<<<<<<< HEAD
<div class="mx-auto flex h-full max-w-5xl flex-col gap-y-10 px-4">
	<div class="flex items-center justify-between p-4">
		<h1 class="prose mt-2 text-2xl font-bold">Suppliers</h1>
		<button class="btn-outline btn-sm btn gap-2" on:click={() => dialogOpen.set(true)}>
			New supplier
			<Plus size={20} />
		</button>
=======
<header class="navbar mb-4 bg-neutral">
	<input type="checkbox" value="forest" class="theme-controller toggle" />
</header>

<main class="h-screen">
	<div class="mx-auto flex h-full max-w-5xl flex-col gap-y-10 px-4">
		<div class="flex items-center justify-between">
			<h1 class="prose mt-2 text-2xl font-bold">{t.title.suppliers()}</h1>
			<button class="btn-outline btn-sm btn gap-2" on:click={() => dialogOpen.set(true)}>
				{t.labels.new_supplier()}
				<Plus size={20} />
			</button>
		</div>

		<div class="flex flex-col gap-y-6 overflow-x-auto py-2">
			<SupplierTable data={suppliersStore}>
				<div class="flex gap-x-2" slot="row-actions" let:row>
					<button class="btn-outline btn-sm btn">{t.table.delete()}</button>
					<a href={appPath("suppliers", row.id)} class="btn-outline btn-sm btn">{t.table.edit()}</a>
				</div>
			</SupplierTable>
		</div>
>>>>>>> d4577e69
	</div>

	<div class="flex flex-col gap-y-6 overflow-x-auto py-2">
		<SupplierTable data={suppliersStore}>
			<div class="flex gap-x-2" slot="row-actions" let:row>
				<button class="btn-outline btn-sm btn">Delete</button>
				<a href={appPath("suppliers", row.id)} class="btn-outline btn-sm btn">Edit</a>
			</div>
		</SupplierTable>
	</div>
</div>

<PageCenterDialog {dialog} title="" description="">
	<SupplierMetaForm
		heading="Create new supplier"
		saveLabel="Create"
		data={defaults(zod(supplierSchema))}
		options={{
			SPA: true,
			validators: zod(supplierSchema),
			onUpdate: ({ form }) => {
				if (form.valid) {
					createSupplier(form.data);
				}
			}
		}}
		onCancel={() => dialogOpen.set(false)}
	/>
</PageCenterDialog><|MERGE_RESOLUTION|>--- conflicted
+++ resolved
@@ -69,15 +69,6 @@
 	};
 </script>
 
-<<<<<<< HEAD
-<div class="mx-auto flex h-full max-w-5xl flex-col gap-y-10 px-4">
-	<div class="flex items-center justify-between p-4">
-		<h1 class="prose mt-2 text-2xl font-bold">Suppliers</h1>
-		<button class="btn-outline btn-sm btn gap-2" on:click={() => dialogOpen.set(true)}>
-			New supplier
-			<Plus size={20} />
-		</button>
-=======
 <header class="navbar mb-4 bg-neutral">
 	<input type="checkbox" value="forest" class="theme-controller toggle" />
 </header>
@@ -100,7 +91,6 @@
 				</div>
 			</SupplierTable>
 		</div>
->>>>>>> d4577e69
 	</div>
 
 	<div class="flex flex-col gap-y-6 overflow-x-auto py-2">
@@ -111,7 +101,7 @@
 			</div>
 		</SupplierTable>
 	</div>
-</div>
+</main>
 
 <PageCenterDialog {dialog} title="" description="">
 	<SupplierMetaForm
