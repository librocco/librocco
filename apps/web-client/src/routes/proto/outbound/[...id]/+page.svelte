<script lang="ts">
<<<<<<< HEAD
	import { fade, fly } from "svelte/transition";
	import { writable } from "svelte/store";

	import { createDialog, melt } from "@melt-ui/svelte";
	import { Printer, QrCode, Trash2, FileEdit, MoreVertical, X } from "lucide-svelte";
	import { map } from "rxjs";

	import { goto } from "$app/navigation";

	import { NoteState } from "@librocco/shared";
	import {
		Badge,
		BadgeColor,
		NewOutboundTable,
		createTable,
		TdWarehouseSelect,
		ProgressBar,
		BookDetailForm,
		type WarehouseChangeDetail
	} from "@librocco/ui";

=======
	import { Printer, QrCode, Trash2, Loader2 as Loader } from "lucide-svelte";
	import { writable } from "svelte/store";

	import { goto } from "$app/navigation";

	import { NoteState } from "@librocco/shared";
	import { Badge, BadgeColor, OutNoteTable, createTable, type TransactionUpdateDetail, type RemoveTransactionsDetail } from "@librocco/ui";
>>>>>>> 19ee67f2
	import type { BookEntry } from "@librocco/db";

	import type { PageData } from "./$types";

	import { getDB } from "$lib/db";

	import { Breadcrumbs, DropdownWrapper, Page, PlaceholderBox, createBreadcrumbs } from "$lib/components";

	import { toastSuccess, noteToastMessages } from "$lib/toasts";

	import { createNoteStores } from "$lib/stores/proto";
	import { newBookFormStore } from "$lib/stores/book_form";

	import { scan } from "$lib/actions/scan";
	import { createIntersectionObserver } from "$lib/actions";

	import { generateUpdatedAtString } from "$lib/utils/time";
	import { readableFromStream } from "$lib/utils/streams";

<<<<<<< HEAD
	import { Breadcrumbs, DropdownWrapper, PopoverWrapper, Page, PlaceholderBox, createBreadcrumbs } from "$lib/components";
=======
>>>>>>> 19ee67f2
	import { appPath } from "$lib/paths";

	export let data: PageData;

	// Db will be undefined only on server side. If in browser,
	// it will be defined immediately, but `db.init` is ran asynchronously.
	// We don't care about 'db.init' here (for nav stream), hence the non-reactive 'const' declaration.
	const db = getDB();

	const publisherListCtx = { name: "[PUBLISHER_LIST::INBOUND]", debug: false };
	const publisherList = readableFromStream(publisherListCtx, db?.books().streamPublishers(publisherListCtx), []);

	// We display loading state before navigation (in case of creating new note/warehouse)
	// and reset the loading state when the data changes (should always be truthy -> thus, loading false).
	$: loading = !data;

	$: note = data.note;

	$: noteStores = createNoteStores(note);

	$: displayName = noteStores.displayName;
	$: state = noteStores.state;
	$: updatedAt = noteStores.updatedAt;
	$: entries = noteStores.entries;

	$: toasts = noteToastMessages(note?.displayName);

	// #region note-actions
	//
	// When the note is committed or deleted, automatically redirect to 'outbound' page.
	$: {
		if ($state === NoteState.Committed || $state === NoteState.Deleted) {
			goto(appPath("outbound"));

			const message = $state === NoteState.Committed ? toasts.outNoteCommited : toasts.noteDeleted;

			toastSuccess(message);
		}
	}

	const handleCommitSelf = async () => {
		await note.commit({});
		toastSuccess(noteToastMessages("Note").inNoteCommited);
	};

	const handleDeleteSelf = async () => {
		await note.delete({});
		toastSuccess(noteToastMessages("Note").noteDeleted);
	};
	// #region note-actions

	// #region infinite-scroll
	let maxResults = 20;
	// Allow for pagination-like behaviour (rendering 20 by 20 results on see more clicks)
	const seeMore = () => (maxResults += 20);
	// We're using in intersection observer to create an infinite scroll effect
	const scroll = createIntersectionObserver(seeMore);
	// #endregion infinite-scroll

	// #region table
	const tableOptions = writable({
		data: $entries?.slice(0, maxResults)
	});

	const table = createTable(tableOptions);

	$: tableOptions.set({ data: $entries?.slice(0, maxResults) });
	// #endregion table

	// #region transaction-actions
	const handleAddTransaction = async (isbn: string) => {
		await note.addVolumes({ isbn, quantity: 1 });
		toastSuccess(toasts.volumeAdded(isbn));
		bookForm.close();
	};

	const updateRowWarehouse =
		(isbn: string, quantity: number, currentWarehouseId: string) => async (e: CustomEvent<WarehouseChangeDetail>) => {
			const { warehouseId: nextWarehouseId } = e.detail;
			// Number form control validation means this string->number conversion should yield a valid result

			const transaction = { isbn, warehouseId: nextWarehouseId, quantity };

			// Block identical updates (with respect to the existing state) as they might cause an feedback loop when connected to the live db.
			if (currentWarehouseId === nextWarehouseId) {
				return;
			}

			await note.updateTransaction(transaction, { ...transaction, warehouseId: nextWarehouseId });
			toastSuccess(toasts.volumeUpdated(isbn));
		};

	const updateRowQuantity = (isbn: string, warehouseId: string, currentQty: number) => async (e: Event) => {
		const data = new FormData(e.currentTarget as HTMLFormElement);
		// Number form control validation means this string->number conversion should yield a valid result
		const nextQty = Number(data.get("quantity"));

		const transaction = { isbn, warehouseId };

		if (currentQty == nextQty) {
			return;
		}

		await note.updateTransaction(transaction, { quantity: nextQty, ...transaction });
		toastSuccess(toasts.volumeUpdated(isbn));
	};

	const deleteRow = async (isbn: string, warehouseId: string) => {
		await note.removeTransactions({ isbn, warehouseId });
		toastSuccess(toasts.volumeRemoved(1));
	};
	// #region transaction-actions

	// #region book-form
	$: bookForm = newBookFormStore();

	const handleBookFormSubmit = async (book: BookEntry) => {
		await db.books().upsert([book]);
		toastSuccess(toasts.bookDataUpdated(book.isbn));
		bookForm.close();
	};
	// #endregion book-form

	$: breadcrumbs = note?._id ? createBreadcrumbs("outbound", { id: note._id, displayName: $displayName }) : [];

	// #region temp
	const handlePrint = () => {};
	// #endregion temp

	const {
		elements: { trigger: dialogTrigger, overlay, content, title, description, close, portalled },
		states: { open }
	} = createDialog({
		forceVisible: true
	});
</script>

<Page>
	<svelte:fragment slot="topbar" let:iconProps let:inputProps>
		<QrCode {...iconProps} />
		<input use:scan={handleAddTransaction} placeholder="Scan to add books" {...inputProps} />
	</svelte:fragment>

	<svelte:fragment slot="heading">
		<Breadcrumbs class="mb-3" links={breadcrumbs} />
		<div class="flex w-full items-center justify-between">
			<div>
				<h1 class="mb-2 text-2xl font-bold leading-7 text-gray-900">{$displayName}</h1>

				<div class="h-5">
					{#if $updatedAt}
						<Badge label="Last updated: {generateUpdatedAtString($updatedAt)}" color={BadgeColor.Success} />
					{/if}
				</div>
			</div>

			<div class="flex items-center gap-x-3">
				<button on:click={handleCommitSelf} class="button button-green">
					<span class="button-text">Commit</span>
				</button>

				<DropdownWrapper let:item>
					<div
						{...item}
						use:item.action
						on:m-click={handlePrint}
						class="data-[highlighted]:bg-gray-100 flex w-full items-center gap-2 px-4 py-3 text-sm font-normal leading-5"
					>
						<Printer class="text-gray-400" size={20} /><span class="text-gray-700">Print</span>
					</div>
					<div
						{...item}
						use:item.action
						on:m-click={handleDeleteSelf}
						class="data-[highlighted]:bg-red-500 flex w-full items-center gap-2 bg-red-400 px-4 py-3 text-sm font-normal leading-5"
					>
						<Trash2 class="text-white" size={20} /><span class="text-white">Delete</span>
					</div>
				</DropdownWrapper>
			</div>
		</div>
	</svelte:fragment>

	<svelte:fragment slot="main">
		{#if loading}
			<div class="center-absolute">
				<Loader strokeWidth={0.6} class="animate-[spin_0.5s_linear_infinite] text-teal-500 duration-300" size={70} />
			</div>
		{:else if !$entries.length}
			<PlaceholderBox title="Scan to add books" description="Plugin your barcode scanner and pull the trigger" class="center-absolute">
				<QrCode slot="icon" let:iconProps {...iconProps} />
			</PlaceholderBox>
		{:else}
<<<<<<< HEAD
			<NewOutboundTable {table}>
				<div slot="row-quantity" let:row={{ isbn, warehouseId, quantity }} let:rowIx>
					{@const handleQuantityUpdate = updateRowQuantity(isbn, warehouseId, quantity)}

					<form method="POST" id="row-{rowIx}-quantity-form" on:submit|preventDefault={handleQuantityUpdate}>
						<input
							name="quantity"
							id="quantity"
							value={quantity}
							class="w-full rounded border-2 border-gray-500 px-2 py-1.5 text-center focus:border-teal-500 focus:ring-0"
							type="number"
							min="1"
							required
						/>
					</form>
				</div>

				<svelte:fragment slot="row-warehouse" let:row let:rowIx>
					{@const handleWarehouseUpdate = updateRowWarehouse(row.isbn, row.quantity, row.warehouseId)}

					<TdWarehouseSelect on:change={handleWarehouseUpdate} data={row} {rowIx} />
				</svelte:fragment>

				<div slot="row-actions" let:row let:rowIx>
					<PopoverWrapper
						options={{
							forceVisible: true,
							positioning: {
								placement: "left"
							}
						}}
						let:trigger
						let:open
					>
						<button
							{...trigger}
							use:trigger.action
							on:mouseenter={() => open.set(true)}
							class="rounded p-3 text-gray-500 hover:bg-gray-50 hover:text-gray-900"
						>
							<span class="sr-only">Edit row {rowIx}</span>
							<span class="aria-hidden">
								<MoreVertical />
							</span>
						</button>

						<div slot="popover-content" class="rounded bg-gray-900" on:mouseleave={() => open.set(false)}>
							<button use:melt={$dialogTrigger} class="rounded p-3 text-white hover:text-teal-500 focus:outline-teal-500 focus:ring-0">
								<span class="sr-only">Edit row {rowIx}</span>
								<span class="aria-hidden">
									<FileEdit />
								</span>
							</button>
							<button
								on:click={() => deleteRow(row.isbn, row.warehouseId)}
								class="rounded p-3 text-white hover:text-teal-500 focus:outline-teal-500 focus:ring-0"
							>
								<span class="sr-only">Delete row {rowIx}</span>
								<span class="aria-hidden">
									<Trash2 />
								</span>
							</button>
						</div>
					</PopoverWrapper>
				</div>
			</NewOutboundTable>
=======
			<div use:scroll.container={{ rootMargin: "400px" }} class="h-full overflow-y-scroll">
				<OutNoteTable
					{table}
					onEdit={bookForm.open}
					on:transactionupdate={handleTransactionUpdate}
					on:removetransactions={handleRemoveTransactions}
				/>

				<!-- Trigger for the infinite scroll intersection observer -->
				{#if $entries?.length > maxResults}
					<div use:scroll.trigger />
				{/if}
			</div>
>>>>>>> 19ee67f2
		{/if}
	</svelte:fragment>
</Page>

<div use:melt={$portalled}>
	{#if $open}
		<div use:melt={$overlay} class="fixed inset-0 z-50 bg-black/50" transition:fade={{ duration: 150 }}>
			<div
				use:melt={$content}
				class="fixed right-0 top-0 z-50 flex h-full w-full max-w-xl flex-col gap-y-4 bg-white
				shadow-lg focus:outline-none"
				transition:fly={{
					x: 350,
					duration: 300,
					opacity: 1
				}}
			>
				<div class="flex w-full flex-row justify-between bg-gray-50 px-6 py-4">
					<div>
						<h2 use:melt={$title} class="mb-0 text-lg font-medium text-black">Edit book details</h2>
						<p use:melt={$description} class="mb-5 mt-2 leading-normal text-zinc-600">Manually edit book details</p>
					</div>
					<button use:melt={$close} aria-label="Close" class="self-start rounded p-3 text-gray-500 hover:text-gray-900">
						<X class="square-4" />
					</button>
				</div>
				<div class="px-6">
					<BookDetailForm
						publisherList={$publisherList}
						book={$bookForm.open ? $bookForm.book : {}}
						on:submit={({ detail }) => handleBookFormSubmit(detail)}
						on:cancel={() => open.set(false)}
					/>
				</div>
			</div>
		</div>
	{/if}
</div><|MERGE_RESOLUTION|>--- conflicted
+++ resolved
@@ -1,10 +1,9 @@
 <script lang="ts">
-<<<<<<< HEAD
 	import { fade, fly } from "svelte/transition";
 	import { writable } from "svelte/store";
 
 	import { createDialog, melt } from "@melt-ui/svelte";
-	import { Printer, QrCode, Trash2, FileEdit, MoreVertical, X } from "lucide-svelte";
+	import { Printer, QrCode, Trash2, FileEdit, MoreVertical, X, Loader2 as Loader } from "lucide-svelte";
 	import { map } from "rxjs";
 
 	import { goto } from "$app/navigation";
@@ -21,22 +20,13 @@
 		type WarehouseChangeDetail
 	} from "@librocco/ui";
 
-=======
-	import { Printer, QrCode, Trash2, Loader2 as Loader } from "lucide-svelte";
-	import { writable } from "svelte/store";
-
-	import { goto } from "$app/navigation";
-
-	import { NoteState } from "@librocco/shared";
-	import { Badge, BadgeColor, OutNoteTable, createTable, type TransactionUpdateDetail, type RemoveTransactionsDetail } from "@librocco/ui";
->>>>>>> 19ee67f2
 	import type { BookEntry } from "@librocco/db";
 
 	import type { PageData } from "./$types";
 
 	import { getDB } from "$lib/db";
 
-	import { Breadcrumbs, DropdownWrapper, Page, PlaceholderBox, createBreadcrumbs } from "$lib/components";
+	import { Breadcrumbs, DropdownWrapper, PopoverWrapper, Page, PlaceholderBox, createBreadcrumbs } from "$lib/components";
 
 	import { toastSuccess, noteToastMessages } from "$lib/toasts";
 
@@ -49,10 +39,6 @@
 	import { generateUpdatedAtString } from "$lib/utils/time";
 	import { readableFromStream } from "$lib/utils/streams";
 
-<<<<<<< HEAD
-	import { Breadcrumbs, DropdownWrapper, PopoverWrapper, Page, PlaceholderBox, createBreadcrumbs } from "$lib/components";
-=======
->>>>>>> 19ee67f2
 	import { appPath } from "$lib/paths";
 
 	export let data: PageData;
@@ -246,88 +232,79 @@
 				<QrCode slot="icon" let:iconProps {...iconProps} />
 			</PlaceholderBox>
 		{:else}
-<<<<<<< HEAD
-			<NewOutboundTable {table}>
-				<div slot="row-quantity" let:row={{ isbn, warehouseId, quantity }} let:rowIx>
-					{@const handleQuantityUpdate = updateRowQuantity(isbn, warehouseId, quantity)}
-
-					<form method="POST" id="row-{rowIx}-quantity-form" on:submit|preventDefault={handleQuantityUpdate}>
-						<input
-							name="quantity"
-							id="quantity"
-							value={quantity}
-							class="w-full rounded border-2 border-gray-500 px-2 py-1.5 text-center focus:border-teal-500 focus:ring-0"
-							type="number"
-							min="1"
-							required
-						/>
-					</form>
-				</div>
-
-				<svelte:fragment slot="row-warehouse" let:row let:rowIx>
-					{@const handleWarehouseUpdate = updateRowWarehouse(row.isbn, row.quantity, row.warehouseId)}
-
-					<TdWarehouseSelect on:change={handleWarehouseUpdate} data={row} {rowIx} />
-				</svelte:fragment>
-
-				<div slot="row-actions" let:row let:rowIx>
-					<PopoverWrapper
-						options={{
-							forceVisible: true,
-							positioning: {
-								placement: "left"
-							}
-						}}
-						let:trigger
-						let:open
-					>
-						<button
-							{...trigger}
-							use:trigger.action
-							on:mouseenter={() => open.set(true)}
-							class="rounded p-3 text-gray-500 hover:bg-gray-50 hover:text-gray-900"
+			<div use:scroll.container={{ rootMargin: "400px" }} class="h-full overflow-y-scroll">
+				<NewOutboundTable {table}>
+					<div slot="row-quantity" let:row={{ isbn, warehouseId, quantity }} let:rowIx>
+						{@const handleQuantityUpdate = updateRowQuantity(isbn, warehouseId, quantity)}
+
+						<form method="POST" id="row-{rowIx}-quantity-form" on:submit|preventDefault={handleQuantityUpdate}>
+							<input
+								name="quantity"
+								id="quantity"
+								value={quantity}
+								class="w-full rounded border-2 border-gray-500 px-2 py-1.5 text-center focus:border-teal-500 focus:ring-0"
+								type="number"
+								min="1"
+								required
+							/>
+						</form>
+					</div>
+
+					<svelte:fragment slot="row-warehouse" let:row let:rowIx>
+						{@const handleWarehouseUpdate = updateRowWarehouse(row.isbn, row.quantity, row.warehouseId)}
+
+						<TdWarehouseSelect on:change={handleWarehouseUpdate} data={row} {rowIx} />
+					</svelte:fragment>
+
+					<div slot="row-actions" let:row let:rowIx>
+						<PopoverWrapper
+							options={{
+								forceVisible: true,
+								positioning: {
+									placement: "left"
+								}
+							}}
+							let:trigger
+							let:open
 						>
-							<span class="sr-only">Edit row {rowIx}</span>
-							<span class="aria-hidden">
-								<MoreVertical />
-							</span>
-						</button>
-
-						<div slot="popover-content" class="rounded bg-gray-900" on:mouseleave={() => open.set(false)}>
-							<button use:melt={$dialogTrigger} class="rounded p-3 text-white hover:text-teal-500 focus:outline-teal-500 focus:ring-0">
+							<button
+								{...trigger}
+								use:trigger.action
+								on:mouseenter={() => open.set(true)}
+								class="rounded p-3 text-gray-500 hover:bg-gray-50 hover:text-gray-900"
+							>
 								<span class="sr-only">Edit row {rowIx}</span>
 								<span class="aria-hidden">
-									<FileEdit />
+									<MoreVertical />
 								</span>
 							</button>
-							<button
-								on:click={() => deleteRow(row.isbn, row.warehouseId)}
-								class="rounded p-3 text-white hover:text-teal-500 focus:outline-teal-500 focus:ring-0"
-							>
-								<span class="sr-only">Delete row {rowIx}</span>
-								<span class="aria-hidden">
-									<Trash2 />
-								</span>
-							</button>
-						</div>
-					</PopoverWrapper>
-				</div>
-			</NewOutboundTable>
-=======
-			<div use:scroll.container={{ rootMargin: "400px" }} class="h-full overflow-y-scroll">
-				<OutNoteTable
-					{table}
-					onEdit={bookForm.open}
-					on:transactionupdate={handleTransactionUpdate}
-					on:removetransactions={handleRemoveTransactions}
-				/>
+
+							<div slot="popover-content" class="rounded bg-gray-900" on:mouseleave={() => open.set(false)}>
+								<button use:melt={$dialogTrigger} class="rounded p-3 text-white hover:text-teal-500 focus:outline-teal-500 focus:ring-0">
+									<span class="sr-only">Edit row {rowIx}</span>
+									<span class="aria-hidden">
+										<FileEdit />
+									</span>
+								</button>
+								<button
+									on:click={() => deleteRow(row.isbn, row.warehouseId)}
+									class="rounded p-3 text-white hover:text-teal-500 focus:outline-teal-500 focus:ring-0"
+								>
+									<span class="sr-only">Delete row {rowIx}</span>
+									<span class="aria-hidden">
+										<Trash2 />
+									</span>
+								</button>
+							</div>
+						</PopoverWrapper>
+					</div>
+				</NewOutboundTable>
 
 				<!-- Trigger for the infinite scroll intersection observer -->
 				{#if $entries?.length > maxResults}
 					<div use:scroll.trigger />
 				{/if}
 			</div>
->>>>>>> 19ee67f2
 		{/if}
 	</svelte:fragment>
 </Page>
