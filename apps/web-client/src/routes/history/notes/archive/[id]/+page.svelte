--- conflicted
+++ resolved
@@ -17,16 +17,15 @@
 
 	import { racefreeGoto } from "$lib/utils/navigation";
 	import { appPath } from "$lib/paths";
-<<<<<<< HEAD
-=======
-	import { createOutboundNote, getNoteIdSeq } from "$lib/db/cr-sqlite/note";
+
 	import LL from "@librocco/shared/i18n-svelte";
->>>>>>> d4577e69
 
 	export let data: PageData;
 
 	$: ({ plugins, displayName, updatedAt } = data);
 	$: db = data.dbCtx?.db;
+
+	$: t = $LL.history_page.notes_tab.archive;
 
 	// #region reactivity
 	let disposer: () => void;
@@ -65,20 +64,6 @@
 	const table = createTable(tableOptions);
 	$: tableOptions.set({ data: entries?.slice(0, maxResults) });
 	// #endregion table
-<<<<<<< HEAD
-=======
-
-	$: t = $LL.history_page.notes_tab.archive;
-	/**
-	 * Handle create note is an `on:click` handler used to create a new outbound note
-	 * _(and navigate to the newly created note page)_.
-	 */
-	const handleCreateOutboundNote = async () => {
-		const id = await getNoteIdSeq(db);
-		await createOutboundNote(db, id);
-		await goto(appPath("outbound", id));
-	};
->>>>>>> d4577e69
 </script>
 
 <HistoryPage view="history/notes" {db} {plugins}>
