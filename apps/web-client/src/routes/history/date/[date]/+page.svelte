<script lang="ts">
	import { onMount, onDestroy } from "svelte";
	import { Library, ArrowLeft, ArrowRight } from "lucide-svelte";
	import { now, getLocalTimeZone, type DateValue } from "@internationalized/date";
	import { invalidate } from "$app/navigation";

	import { entityListView, testId } from "@librocco/shared";

	import { racefreeGoto } from "$lib/utils/navigation";
	import { browser } from "$app/environment";

	import type { PageData } from "./$types";

	import { PlaceholderBox, CalendarPicker } from "$lib/components";
	import { HistoryPage } from "$lib/controllers";

	import { appPath } from "$lib/paths";
	import { generateUpdatedAtString } from "$lib/utils/time";
	import { LL } from "@librocco/shared/i18n-svelte";

	export let data: PageData;

	$: ({ stats, bookList, dateValue, plugins } = data);
	$: db = data.dbCtx?.db;

	// #region reactivity
	let disposer: () => void;
	onMount(() => {
		// NOTE: dbCtx should always be defined on client
		const { rx } = data.dbCtx;

		// Reload when book data changes, or when a note "changes" (we're interested in committed change)
		// We don't subscribe to book_transaction as we're only interested in committed txns - and this is triggered by note change
		disposer = rx.onRange(["book", "note"], () => invalidate("history:transactions"));
	});
	onDestroy(() => {
		// Unsubscribe on unmount
		disposer?.();
	});
	$: goto = racefreeGoto(disposer);

<<<<<<< HEAD
=======
	$: stats = data.stats;
	$: bookList = data.bookList;

	$: t = $LL.history_page.date_tab;

>>>>>>> d4577e69
	// #region date picker
	const isEqualDateValue = (a?: DateValue, b?: DateValue): boolean => {
		if (!a || !b) return false;
		return a.toString().slice(0, 10) === b.toString().slice(0, 10);
	};
	const defaultDateValue = dateValue;
	const onDateValueChange = ({ next }) => {
		if (!next) return;
		// Redirect only in browser, if data value is different then the one in route param
		if (browser && !isEqualDateValue(dateValue, next)) {
			// The replaceState part allows us to have the date as part of the route (for sharing/reaload),
			// whilst keeping the date changes a single history entry (allowing for quick 'back' navigation)
			goto(appPath("history/date", next.toString().slice(0, 10)), { replaceState: true });
		}
		return next;
	};
	const isDateDisabled = (date: DateValue) => {
		return date > now(getLocalTimeZone());
	};
	// #endregion date picker
</script>

<HistoryPage view="history/date" {db} {plugins}>
	<svelte:fragment slot="heading">
		<div class="flex w-full justify-between">
			<div class="flex w-full flex-col items-center gap-3">
				<CalendarPicker onValueChange={onDateValueChange} defaultValue={defaultDateValue} {isDateDisabled} />
			</div>
		</div>
	</svelte:fragment>

	<svelte:fragment slot="main">
		<!-- Start entity list contaier -->

		<!-- 'entity-list-container' class is used for styling, as well as for e2e test selector(s). If changing, expect the e2e to break - update accordingly -->
		<div class={testId("entity-list-container")} data-view={entityListView("outbound-list")}>
			{#if !bookList?.length}
				<!-- Start entity list placeholder -->
				<PlaceholderBox title="No Books on that date" description="Try selecting a different date." class="center-absolute" />
				<!-- End entity list placeholder -->
			{:else}
				<h2 class="px-4 py-4 pt-8 text-xl font-semibold">{t.stats.title()}</h2>

				<div data-testid={testId("history-date-stats")}>
					<div class="flex flex-row text-sm">
						<div class="badge badge-green m-2 p-2 font-bold">
							{t.stats.total_inbound_book_count()}:
							<span data-property="inbound-count">{stats.totalInboundBookCount}</span>
						</div>
						<div class="badge badge-green m-2 p-2 font-bold">
							{t.stats.total_inbound_cover_price()}:
							<span data-property="inbound-cover-price">{stats.totalInboundCoverPrice.toFixed(2)}</span>
						</div>
						<div class="badge badge-green m-2 p-2 font-bold">
							{t.stats.total_inbound_cover_price()}:
							<span data-property="inbound-discounted-price">{stats.totalInboundDiscountedPrice.toFixed(2)}</span>
						</div>
					</div>

					<div class="flex flex-row text-sm">
						<div class="badge badge-red m-2 p-2 font-bold">
							{t.stats.total_outbound_book_count()}:
							<span data-property="outbound-count">{stats.totalOutboundBookCount}</span>
						</div>
						<div class="badge badge-red m-2 p-2 font-bold">
							{t.stats.total_outbound_cover_price()}:
							<span data-property="outbound-cover-price">{stats.totalOutboundCoverPrice.toFixed(2)}</span>
						</div>
						<div class="badge badge-red m-2 p-2 font-bold">
							{t.stats.total_outbound_discounted_price()}:
							<span data-property="outbound-discounted-price">{stats.totalOutboundDiscountedPrice.toFixed(2)}</span>
						</div>
					</div>
				</div>

				<h2 class="px-4 py-4 pt-8 text-xl font-semibold">
					{t.transactions.title()}: <span data-property="transactions">{stats.totalOutboundBookCount}</span>
				</h2>

				<div id="history-table" class="w-full">
					<ul class="w-full divide-y divide-gray-300">
						{#each bookList as { isbn, title, quantity, warehouseName, committedAt, noteType, noteName, noteId }}
							<!--<div class="w-full text-gray-700">
								<p class="mt-2 mb-1 text-sm font-semibold leading-none text-gray-900">{isbn}</p>
								<p class="mb-1 text-2xl">{title}</p>
							</div>-->

							<li
								class="entity-list-row grid w-full grid-cols-2 items-center gap-x-4 gap-y-3 py-6 text-gray-800 sm:grid-cols-3 lg:grid-cols-12 lg:gap-y-2 lg:py-4 xl:grid-cols-12"
							>
								<p data-property="isbn" class="text-xl font-medium leading-none text-gray-900 lg:col-span-3 xl:col-span-2">{isbn}</p>
								<p
									data-property="title"
									class="col-span-2 overflow-hidden whitespace-nowrap text-xl font-medium lg:col-span-5 xl:col-span-3"
								>
									{title || "Unknown Title"}
								</p>
								<p class="lg:order-4 xl:order-none xl:col-span-2">
									<span data-property="committedAt" class="badge badge-md {noteType === 'inbound' ? 'badge-green' : 'badge-red'}">
										{t.transactions.committed()}: {generateUpdatedAtString(committedAt)}
									</span>
								</p>

								<div class="col-span-2 flex items-center lg:col-span-4 lg:col-start-9 xl:col-span-4 xl:col-start-9">
									<div class="flex items-center">
										<Library class="mr-1" size={20} />
										<p data-property="warehouseName" class="entity-list-text-sm">{warehouseName}</p>
									</div>

									<a
										href={appPath("history/notes/archive", noteId)}
										class="{noteType === 'outbound'
											? 'text-red-700'
											: 'text-green-700'} mx-4 flex items-center rounded-sm border bg-gray-50 px-3 py-0.5 hover:font-semibold"
									>
										{#if noteType === "inbound"}
											<p><ArrowLeft size={16} /></p>
											<p data-property="quantity">{quantity}</p>
										{:else}
											<p data-property="quantity">{quantity}</p>
											<p><ArrowRight size={16} /></p>
										{/if}
										<p data-property="noteName" class="ml-2">{noteName}</p>
									</a>
								</div>
							</li>
						{/each}
					</ul>
				</div>
				<!-- End entity list -->
			{/if}
		</div>
		<!-- End entity list contaier -->
	</svelte:fragment>
</HistoryPage><|MERGE_RESOLUTION|>--- conflicted
+++ resolved
@@ -23,6 +23,8 @@
 	$: ({ stats, bookList, dateValue, plugins } = data);
 	$: db = data.dbCtx?.db;
 
+	$: t = $LL.history_page.date_tab;
+
 	// #region reactivity
 	let disposer: () => void;
 	onMount(() => {
@@ -39,14 +41,6 @@
 	});
 	$: goto = racefreeGoto(disposer);
 
-<<<<<<< HEAD
-=======
-	$: stats = data.stats;
-	$: bookList = data.bookList;
-
-	$: t = $LL.history_page.date_tab;
-
->>>>>>> d4577e69
 	// #region date picker
 	const isEqualDateValue = (a?: DateValue, b?: DateValue): boolean => {
 		if (!a || !b) return false;
