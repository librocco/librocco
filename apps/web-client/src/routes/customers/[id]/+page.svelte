<script lang="ts">
<<<<<<< HEAD
	import { fade } from "svelte/transition";
	import { type Writable, writable, get } from "svelte/store";
	import { onMount, onDestroy } from "svelte";

	import { createDialog, melt } from "@melt-ui/svelte";
	import { QrCode, Trash2, FileEdit, MoreVertical } from "lucide-svelte";
=======
	import { fade, fly } from "svelte/transition";
	import { writable, readable } from "svelte/store";

	import { createDialog, melt } from "@melt-ui/svelte";
	import { defaults, type SuperForm } from "sveltekit-superforms";
	import { zod } from "sveltekit-superforms/adapters";
	import { Printer, QrCode, Trash2, FileEdit, MoreVertical, X, Loader2 as Loader, FileCheck } from "lucide-svelte";
>>>>>>> 2a03133b

	import { testId } from "@librocco/shared";

	import type { PageData } from "./$types";
	import type { BookEntry } from "@librocco/db";

	import {
		Breadcrumbs,
		PopoverWrapper,
		Page,
		PlaceholderBox,
		createBreadcrumbs,
		Dialog,
		OrderLineTable,
		TextEditable,
		ExtensionAvailabilityToast
	} from "$lib/components";
<<<<<<< HEAD
	import { ScannerForm, scannerSchema } from "$lib/forms";
=======
	import { BookForm, bookSchema, ScannerForm, scannerSchema, customItemSchema } from "$lib/forms";
>>>>>>> 2a03133b

	import { type DialogContent } from "$lib/dialogs";

	import type { CustomerOrderLine } from "$lib/db/orders/types";
	import { createIntersectionObserver, createTable } from "$lib/actions";
	import { addBooksToCustomer, removeBooksFromCustomer, updateOrderLineQuantity, upsertCustomer } from "$lib/db/orders/customers";
	import { page } from "$app/stores";
<<<<<<< HEAD
	import { invalidate, invalidateAll } from "$app/navigation";
=======
	import { currentCustomer } from "$lib/stores/orders";
>>>>>>> 2a03133b

	export let data: PageData;

	const id = parseInt($page.params.id);

	// #region reactivity
	let disposer: () => void;
	onMount(() => {
		// Reload add customer data dependants when the data changes
		const disposer1 = data.ordersDb.rx.onPoint("customer", BigInt(id), () => invalidate("customer:data"));
		// Reload all customer order line/book data dependants when the data changes
		const disposer2 = data.ordersDb.rx.onRange(["customer_order_lines", "customer_supplier_order"], () => invalidate("customer:books"));

		disposer = () => (disposer1(), disposer2());
	});
	onDestroy(() => {
		// Unsubscribe on unmount
		disposer();
	});

	// #region infinite-scroll
	let maxResults = 20;
	// Allow for pagination-like behaviour (rendering 20 by 20 results on see more clicks)
	const seeMore = () => (maxResults += 20);
	// We're using in intersection observer to create an infinite scroll effect
	const scroll = createIntersectionObserver(seeMore);
	// #endregion infinite-scroll

	$: loading = !data;

	// I see the error of my ways: This is a terrible way to update a persisted value but is necessary for the time being bcs of the way TextEditable operates
	// TODO: replace with form sumission or, at least, an imperative update
	const createFieldStore = <T extends string | number>(init: T, onUpdate: (x: T) => Promise<any> | any): Writable<T> => {
		const internal = writable<T>(init);
		const set = (x: T) => x !== get(internal) && onUpdate(x);
		const update = (cb: (x: T) => T) => onUpdate(cb(get(internal)));
		const subscribe = internal.subscribe.bind(internal);
		return { set, update, subscribe };
	};
	$: name = createFieldStore(data.customerDetails.fullname || "", (fullname) =>
		upsertCustomer(data.ordersDb, { ...data.customerDetails, fullname })
	);
	$: deposit = createFieldStore(data.customerDetails.deposit || 0, (deposit) =>
		upsertCustomer(data.ordersDb, { ...data.customerDetails, deposit: Number(deposit) })
	);
	$: email = createFieldStore(data.customerDetails.email || "", (email) =>
		upsertCustomer(data.ordersDb, { ...data.customerDetails, email })
	);

	$: orderLines = data?.customerBooks;

	// #region table
	const tableOptions = writable<{ data: (CustomerOrderLine & BookEntry)[] }>({
		data: orderLines?.slice(0, maxResults) || []
	});
	const table = createTable(tableOptions);
	$: tableOptions.set({ data: orderLines?.slice(0, maxResults) || [] });
	// #endregion table

	/** @TODO updateQuantity */
	const updateRowQuantity = async (e: SubmitEvent, { isbn, quantity: currentQty, id: bookId }: CustomerOrderLine) => {
		const formData = new FormData(e.currentTarget as HTMLFormElement);

		// Number form control validation means this string->number conversion should yield a valid result
		const nextQty = Number(formData.get("quantity"));
		if (currentQty == nextQty) {
			return;
		}

		await updateOrderLineQuantity(data.ordersDb, bookId, nextQty);
	};

	const handleAddOrderLine = async (isbn: string) => {
		const newBook = {
			isbn,
			quantity: 1,
			id: parseInt($page.params.id),
			created: new Date(),
			/** @TODO provide supplierIds */
			supplierOrderIds: [],
			title: "",
			price: 0
		};
		await addBooksToCustomer(data.ordersDb, parseInt($page.params.id), [newBook]);
	};

	const handleRemoveOrderLine = async (bookId: number) => {
		await removeBooksFromCustomer(data.ordersDb, parseInt($page.params.id), [bookId]);
		open.set(false);
	};

	$: breadcrumbs = id ? createBreadcrumbs("customers", { id: id.toString(), displayName: $name }) : [];

	const dialog = createDialog({
		forceVisible: true
	});
	let dialogContent: DialogContent & { type: "commit" | "delete" };
	const {
		elements: { trigger: dialogTrigger, overlay, portalled },
		states: { open }
	} = dialog;
</script>

<Page view="orders/customers" loaded={!loading}>
	<svelte:fragment slot="heading">
		<Breadcrumbs class="mb-3" links={breadcrumbs} />
	</svelte:fragment>

	<svelte:fragment slot="topbar" let:iconProps>
		<QrCode {...iconProps} />
		<ScannerForm
			data={defaults(zod(scannerSchema))}
			options={{
				SPA: true,
				dataType: "json",
				validators: zod(scannerSchema),
				validationMethod: "submit-only",
				resetForm: true,
				onUpdated: async ({ form }) => {
					const { isbn } = form?.data;
					await handleAddOrderLine(isbn);
				}
			}}
		/>
	</svelte:fragment>

	<svelte:fragment slot="main">
		<div class="flex w-full flex-wrap items-start gap-2">
			<div class="flex max-w-md flex-col">
				<TextEditable
					name="fullname"
					textEl="h1"
					textClassName="text-2xl font-bold leading-7 text-gray-900"
<<<<<<< HEAD
					placeholder="FullName"
					bind:value={$name}
=======
					placeholder="Full Name"
					bind:value={name}
>>>>>>> 2a03133b
				/>
				<TextEditable
					name="deposit"
					textEl="h1"
					textClassName="text-2xl font-bold leading-7 text-gray-900"
					placeholder="Deposit"
<<<<<<< HEAD
					bind:value={$deposit}
				/>
=======
					{isEditing}
					value={deposit}
				>
					<input
						class="min-w-0 grow border-2 border-gray-500 bg-transparent p-0 text-gray-800 placeholder-gray-400 focus:border-teal-500 focus:ring-0"
						slot="input"
						bind:value={deposit}
						bind:this={inputEl}
						on:keydown={(e) =>
							e.key === "Enter"
								? (isEditing = false)
								: e.key === "Escape"
									? () => {
											isEditing = false;
											deposit = $currentCustomer.customerDetails.deposit;
										}
									: null}
						on:click={() => (isEditing = true)}
						on:focus={() => (isEditing = true)}
					/>
				</TextEditable>
>>>>>>> 2a03133b
				<TextEditable
					name="email"
					textEl="h1"
					textClassName="text-2xl font-bold leading-7 text-gray-900"
					placeholder="Email"
					bind:value={$email}
				/>
			</div>

			<button
				class="mx-2 my-2 rounded-md bg-teal-500 py-[9px] pl-[15px] pr-[17px]"
				on:click={() =>
					upsertCustomer(data.ordersDb, {
						...data.customerDetails,
						fullname: name,
						email,
						deposit: deposit
					})}>Save</button
			>
		</div>

		{#if orderLines?.length || $tableOptions.data.length}
			<div use:scroll.container={{ rootMargin: "400px" }} class="h-full overflow-y-auto" style="scrollbar-width: thin">
				<!-- This div allows us to scroll (and use intersecion observer), but prevents table rows from stretching to fill the entire height of the container -->
				<div>
					<OrderLineTable on:edit-order-line-quantity={({ detail: { event, row } }) => updateRowQuantity(event, row)} {table}>
						<div slot="row-actions" let:row let:rowIx>
							<PopoverWrapper
								options={{
									forceVisible: true,
									positioning: {
										placement: "left"
									}
								}}
								let:trigger
							>
								<button
									data-testid={testId("popover-control")}
									{...trigger}
									use:trigger.action
									class="rounded p-3 text-gray-500 hover:bg-gray-50 hover:text-gray-900"
								>
									<span class="sr-only">Edit row {rowIx}</span>
									<span class="aria-hidden">
										<MoreVertical />
									</span>
								</button>

								<!-- svelte-ignore a11y-no-static-element-interactions -->
								<div slot="popover-content" data-testid={testId("popover-container")} class="rounded bg-gray-900">
									<button
										class="rounded p-3 text-white hover:text-teal-500 focus:outline-teal-500 focus:ring-0"
										data-testid={testId("edit-row")}
									>
										<span class="sr-only">Edit row {rowIx}</span>
										<span class="aria-hidden">
											<FileEdit />
										</span>
									</button>

									<button
										use:melt={$dialogTrigger}
										on:m-click={() => {
											dialogContent = {
												onConfirm: () => handleRemoveOrderLine(row.id),
												title: "Delete Book",
												description: "Are you sure you want to delete this book?",
												type: "commit"
											};
										}}
										class="rounded p-3 text-white hover:text-teal-500 focus:outline-teal-500 focus:ring-0"
										data-testid={testId("delete-row")}
									>
										<span class="sr-only">Delete row {rowIx}</span>
										<span class="aria-hidden">
											<Trash2 />
										</span>
									</button>
								</div>
							</PopoverWrapper>
						</div>
					</OrderLineTable>
				</div>

				<!-- Trigger for the infinite scroll intersection observer -->
				{#if orderLines?.length > maxResults}
					<div use:scroll.trigger />
				{/if}
			</div>
		{:else}
			<PlaceholderBox title="Enter ISBN" description="Enter ISBN to add books" class="center-absolute">
				<QrCode slot="icon" let:iconProps {...iconProps} />
			</PlaceholderBox>
		{/if}
	</svelte:fragment>

	<svelte:fragment slot="footer">
		<ExtensionAvailabilityToast />
	</svelte:fragment>
</Page>

<div use:melt={$portalled}>
	{#if $open}
		{@const { type, title: dialogTitle, description: dialogDescription } = dialogContent}
		<div use:melt={$overlay} class="fixed inset-0 z-50 bg-black/50" transition:fade|global={{ duration: 100 }}>
			<div class="fixed left-[50%] top-[50%] z-50 translate-x-[-50%] translate-y-[-50%]">
				<Dialog {dialog} {type} onConfirm={dialogContent.onConfirm}>
					<svelte:fragment slot="title">{dialogTitle}</svelte:fragment>
					<svelte:fragment slot="description">{dialogDescription}</svelte:fragment>
				</Dialog>
			</div>
		</div>
	{/if}
</div><|MERGE_RESOLUTION|>--- conflicted
+++ resolved
@@ -1,20 +1,12 @@
 <script lang="ts">
-<<<<<<< HEAD
 	import { fade } from "svelte/transition";
-	import { type Writable, writable, get } from "svelte/store";
+	import { type Writable, get, writable, readable } from "svelte/store";
 	import { onMount, onDestroy } from "svelte";
-
-	import { createDialog, melt } from "@melt-ui/svelte";
-	import { QrCode, Trash2, FileEdit, MoreVertical } from "lucide-svelte";
-=======
-	import { fade, fly } from "svelte/transition";
-	import { writable, readable } from "svelte/store";
 
 	import { createDialog, melt } from "@melt-ui/svelte";
 	import { defaults, type SuperForm } from "sveltekit-superforms";
 	import { zod } from "sveltekit-superforms/adapters";
 	import { Printer, QrCode, Trash2, FileEdit, MoreVertical, X, Loader2 as Loader, FileCheck } from "lucide-svelte";
->>>>>>> 2a03133b
 
 	import { testId } from "@librocco/shared";
 
@@ -32,11 +24,7 @@
 		TextEditable,
 		ExtensionAvailabilityToast
 	} from "$lib/components";
-<<<<<<< HEAD
 	import { ScannerForm, scannerSchema } from "$lib/forms";
-=======
-	import { BookForm, bookSchema, ScannerForm, scannerSchema, customItemSchema } from "$lib/forms";
->>>>>>> 2a03133b
 
 	import { type DialogContent } from "$lib/dialogs";
 
@@ -44,11 +32,7 @@
 	import { createIntersectionObserver, createTable } from "$lib/actions";
 	import { addBooksToCustomer, removeBooksFromCustomer, updateOrderLineQuantity, upsertCustomer } from "$lib/db/orders/customers";
 	import { page } from "$app/stores";
-<<<<<<< HEAD
 	import { invalidate, invalidateAll } from "$app/navigation";
-=======
-	import { currentCustomer } from "$lib/stores/orders";
->>>>>>> 2a03133b
 
 	export let data: PageData;
 
@@ -182,45 +166,16 @@
 					name="fullname"
 					textEl="h1"
 					textClassName="text-2xl font-bold leading-7 text-gray-900"
-<<<<<<< HEAD
-					placeholder="FullName"
+					placeholder="Full Name"
 					bind:value={$name}
-=======
-					placeholder="Full Name"
-					bind:value={name}
->>>>>>> 2a03133b
 				/>
 				<TextEditable
 					name="deposit"
 					textEl="h1"
 					textClassName="text-2xl font-bold leading-7 text-gray-900"
 					placeholder="Deposit"
-<<<<<<< HEAD
 					bind:value={$deposit}
 				/>
-=======
-					{isEditing}
-					value={deposit}
-				>
-					<input
-						class="min-w-0 grow border-2 border-gray-500 bg-transparent p-0 text-gray-800 placeholder-gray-400 focus:border-teal-500 focus:ring-0"
-						slot="input"
-						bind:value={deposit}
-						bind:this={inputEl}
-						on:keydown={(e) =>
-							e.key === "Enter"
-								? (isEditing = false)
-								: e.key === "Escape"
-									? () => {
-											isEditing = false;
-											deposit = $currentCustomer.customerDetails.deposit;
-										}
-									: null}
-						on:click={() => (isEditing = true)}
-						on:focus={() => (isEditing = true)}
-					/>
-				</TextEditable>
->>>>>>> 2a03133b
 				<TextEditable
 					name="email"
 					textEl="h1"
@@ -235,9 +190,9 @@
 				on:click={() =>
 					upsertCustomer(data.ordersDb, {
 						...data.customerDetails,
-						fullname: name,
-						email,
-						deposit: deposit
+						fullname: $name,
+						email: $email,
+						deposit: $deposit
 					})}>Save</button
 			>
 		</div>
