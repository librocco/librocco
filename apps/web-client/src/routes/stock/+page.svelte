--- conflicted
+++ resolved
@@ -21,13 +21,6 @@
 	import { ExtensionAvailabilityToast, PopoverWrapper, StockTable, StockBookRow, TooltipWrapper } from "$lib/components";
 	import { BookForm, bookSchema, type BookFormSchema } from "$lib/forms";
 
-<<<<<<< HEAD
-	import { settingsStore } from "$lib/stores";
-=======
-	import { createFilteredEntriesStore } from "$lib/stores/proto/search";
-	import { createExtensionAvailabilityStore } from "$lib/stores";
->>>>>>> 94195af8
-
 	import { Page, PlaceholderBox } from "$lib/components";
 
 	import { createIntersectionObserver, createTable } from "$lib/actions";
@@ -35,16 +28,7 @@
 	import { getStock } from "$lib/db/cr-sqlite/stock";
 	import { upsertBook } from "$lib/db/cr-sqlite/books";
 
-<<<<<<< HEAD
-	// TODO: revisit
-	// if (!status) goto(appPath("settings"));
-=======
-	import { appPath } from "$lib/paths";
 	import { settingsStore } from "$lib/stores/app";
-
-	const { db, status } = getDB();
-	if (!status) goto(appPath("settings"));
->>>>>>> 94195af8
 
 	// TODO: develop publisher list functionality
 	// const publisherListCtx = { name: "[PUBLISHER_LIST::INBOUND]", debug: false };
