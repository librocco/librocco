<script lang="ts">
	// Import main.css in order to generate tailwind classes used in the app
	import "../main.css";
	import { onMount } from "svelte";
	import { pwaInfo } from "virtual:pwa-info";

	import { Toast } from "@librocco/ui";

<<<<<<< HEAD
	import { defaultToaster, toastSuccess } from "$lib/toasts";
	import { remoteDbStore } from "$lib/stores";

	// TODO: map state to toasts
	// We want replication state to be communicated wherever we are in the app
	$: ({ replicator } = $remoteDbStore);
	$: {
		if(replicator) {
			toastSuccess($replicator.status.state)
		}
	}
=======
	import type { LayoutData } from "./$types";

	import { defaultToaster } from "$lib/toasts";
>>>>>>> 9fb9f456

	export let data: LayoutData;

	const { db } = data;

	onMount(async () => {
		// Register the db to the window object.
		// This is used for e2e tests (easier setup through direct access to the db).
		// This is not a security concern as the db is in the user's browser anyhow.
		if (db) {
			window["_db"] = db;
		}

		if (pwaInfo) {
			const { registerSW } = await import("virtual:pwa-register");
			registerSW({
				immediate: true,
				onRegistered(r) {
					r &&
						setInterval(() => {
							r.update();
						}, 20000);
				},
				onRegisterError() {
					/**
					 * @TODO maybe display a toast
					 */
				}
			});
		}
	});

	$: webManifest = pwaInfo ? pwaInfo.webManifest.linkTag : "";
</script>

<svelte:head>
	{@html webManifest}
</svelte:head>

<slot />

<!--Toasts container-->
<div class="fixed bottom-12 right-4 z-[100] md:top-20 md:bottom-auto">
	<div class="flex flex-col gap-y-6">
		{#each $defaultToaster as toast (toast.id)}
			<Toast {toast} />
		{/each}
	</div>
</div>

<style global>
	:global(body) {
		height: 100%;
		padding: 0;
		margin: 0;
		overflow-y: hidden;
	}
</style><|MERGE_RESOLUTION|>--- conflicted
+++ resolved
@@ -6,9 +6,10 @@
 
 	import { Toast } from "@librocco/ui";
 
-<<<<<<< HEAD
 	import { defaultToaster, toastSuccess } from "$lib/toasts";
 	import { remoteDbStore } from "$lib/stores";
+
+	import type { LayoutData } from "./$types";
 
 	// TODO: map state to toasts
 	// We want replication state to be communicated wherever we are in the app
@@ -18,11 +19,6 @@
 			toastSuccess($replicator.status.state)
 		}
 	}
-=======
-	import type { LayoutData } from "./$types";
-
-	import { defaultToaster } from "$lib/toasts";
->>>>>>> 9fb9f456
 
 	export let data: LayoutData;
 
