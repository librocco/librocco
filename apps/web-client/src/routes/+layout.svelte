<script lang="ts">
	// Import main.css in order to generate tailwind classes used in the app
	import "$lib/main.css";
	import "./global.css";

	import { onMount } from "svelte";
	import { Subscription } from "rxjs";
	import { pwaInfo } from "virtual:pwa-info";
	import { browser } from "$app/environment";

	import type { LayoutData } from "./$types";

	import { IS_DEBUG, IS_E2E } from "$lib/constants";

	import * as books from "$lib/db/cr-sqlite/books";
	import * as customers from "$lib/db/cr-sqlite/customers";
	import * as note from "$lib/db/cr-sqlite/note";
	import * as reconciliation from "$lib/db/cr-sqlite/order-reconciliation";
	import * as suppliers from "$lib/db/cr-sqlite/suppliers";
	import * as warehouse from "$lib/db/cr-sqlite/warehouse";

	export let data: LayoutData & { status: boolean };

	const { dbCtx } = data;

<<<<<<< HEAD
	import { afterNavigate } from "$app/navigation";

	afterNavigate((nav) => {
		// Painful workaround: for some reasons sometimes navigating to a different route
		// yields a blank page. This is the lamest of possible workarounds
		const minimumDivs = 10; // Magic number empirically chosen: if there are at least 10 divs the
		// page did render
		if (document.getElementsByTagName("div").length < minimumDivs) {
			// eslint-disable-next-line no-self-assign
			location.href = location.href;
		}
	});

	$: if (browser) {
		if (dbCtx) {
			// Register (and update on each change) the db to the window object.
			// This is used for e2e tests (easier setup through direct access to the db).
			// This is not a security concern as the db is in the user's browser anyhow.
			window["db_ready"] = true;
			window["_db"] = dbCtx.db;
			window.dispatchEvent(new Event("db_ready"));
		} else {
			// This shouldn't affect much, but is here for the purpose of exhaustive handling
=======
	$: {
		// Register (and update on each change) the db and some db handlers to the window object.
		// This is used for e2e tests (easier setup through direct access to the db).
		// Additionally, we're doing this in debug mode - in case we want to interact with the DB directly (using dev console)
		if (browser && dbCtx && (IS_E2E || IS_DEBUG)) {
			window["db_ready"] = true;
			window["_db"] = dbCtx.db;
			window.dispatchEvent(new Event("db_ready"));

			window["books"] = books;
			window["customers"] = customers;
			window["note"] = note;
			window["reconciliation"] = reconciliation;
			window["suppliers"] = suppliers;
			window["warehouse"] = warehouse;
		}

		// This shouldn't affect much, but is here for the purpose of exhaustive handling
		if (browser && !dbCtx) {
>>>>>>> ab9227cb
			window["db_ready"] = false;
			window["_db"] = undefined;
		}
	}

	let availabilitySubscription: Subscription;

	onMount(async () => {
		// TODO: revisit
		// if (!status) {
		// 	await goto(appPath("settings"));
		// }

		if (pwaInfo) {
			const { registerSW } = await import("virtual:pwa-register");
			registerSW({
				immediate: true,
				onRegistered(r) {
					if (r) {
						setInterval(() => {
							r.update();
						}, 20000);
					}
				},
				onRegisterError() {
					/**
					 * @TODO maybe display a toast
					 */
				}
			});
		}
	});

	export function onDestroy() {
		if (availabilitySubscription) {
			availabilitySubscription.unsubscribe();
		}
	}

	$: webManifest = pwaInfo ? pwaInfo.webManifest.linkTag : "";
</script>

<svelte:head>
	{@html webManifest}
</svelte:head>

<slot /><|MERGE_RESOLUTION|>--- conflicted
+++ resolved
@@ -23,7 +23,6 @@
 
 	const { dbCtx } = data;
 
-<<<<<<< HEAD
 	import { afterNavigate } from "$app/navigation";
 
 	afterNavigate((nav) => {
@@ -37,17 +36,6 @@
 		}
 	});
 
-	$: if (browser) {
-		if (dbCtx) {
-			// Register (and update on each change) the db to the window object.
-			// This is used for e2e tests (easier setup through direct access to the db).
-			// This is not a security concern as the db is in the user's browser anyhow.
-			window["db_ready"] = true;
-			window["_db"] = dbCtx.db;
-			window.dispatchEvent(new Event("db_ready"));
-		} else {
-			// This shouldn't affect much, but is here for the purpose of exhaustive handling
-=======
 	$: {
 		// Register (and update on each change) the db and some db handlers to the window object.
 		// This is used for e2e tests (easier setup through direct access to the db).
@@ -67,7 +55,6 @@
 
 		// This shouldn't affect much, but is here for the purpose of exhaustive handling
 		if (browser && !dbCtx) {
->>>>>>> ab9227cb
 			window["db_ready"] = false;
 			window["_db"] = undefined;
 		}
