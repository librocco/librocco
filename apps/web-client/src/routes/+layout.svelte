<script lang="ts">
	// Import main.css in order to generate tailwind classes used in the app
	import "$lib/main.css";
	import "./global.css";

	import { onDestroy, onMount } from "svelte";
	import { get } from "svelte/store";
	import { fade, fly } from "svelte/transition";

	import { WorkerInterface } from "@vlcn.io/ws-client";
	import { Subscription } from "rxjs";
	import { createDialog, melt } from "@melt-ui/svelte";
	import { Menu } from "lucide-svelte";

	import { afterNavigate } from "$app/navigation";
	import { browser } from "$app/environment";

	import { Sidebar } from "$lib/components";

	import { IS_DEBUG, IS_E2E } from "$lib/constants";
	import { sync, syncConfig, syncActive } from "$lib/db";
	import SyncWorker from "$lib/workers/sync-worker.ts?worker";

	import * as books from "$lib/db/cr-sqlite/books";
	import * as customers from "$lib/db/cr-sqlite/customers";
	import * as note from "$lib/db/cr-sqlite/note";
	import * as reconciliation from "$lib/db/cr-sqlite/order-reconciliation";
	import * as suppliers from "$lib/db/cr-sqlite/suppliers";
	import * as warehouse from "$lib/db/cr-sqlite/warehouse";
	import { timeLogger } from "$lib/utils/timer";
	import { beforeNavigate } from "$app/navigation";

	import type { LayoutData } from "./$types";

	export let data: LayoutData;

	const { dbCtx } = data;

	beforeNavigate(({ to }) => {
		timeLogger.setCurrentRoute(to.route.id);
	});

	$: {
		// Register (and update on each change) the db and some db handlers to the window object.
		// This is used for e2e tests (easier setup through direct access to the db).
		// Additionally, we're doing this in debug mode - in case we want to interact with the DB directly (using dev console)
		if (browser && dbCtx && (IS_E2E || IS_DEBUG)) {
			window["db_ready"] = true;
			window["_db"] = dbCtx.db;
			window.dispatchEvent(new Event("db_ready"));

			window["books"] = books;
			window["customers"] = customers;
			window["note"] = note;
			window["reconciliation"] = reconciliation;
			window["suppliers"] = suppliers;
			window["warehouse"] = warehouse;

			window["sync"] = sync;
		}

		// This shouldn't affect much, but is here for the purpose of exhaustive handling
		if (browser && !dbCtx) {
			window["db_ready"] = false;
			window["_db"] = undefined;
		}
	}

	let availabilitySubscription: Subscription;

	// Update sync on each change to settings
	//
	// NOTE: This is safe even on server side as it will be a noop until
	// the worker is initialized
	$: if ($syncActive) {
		sync.sync($syncConfig);
	} else {
		sync.stop();
	}

	onMount(() => {
		// This helps us in e2e to know when the page is interactive, otherwise Playwright will start too early
		document.body.setAttribute("hydrated", "true");

		// Start the sync worker
		//
		// Init worker and sync interface
		const wkr = new WorkerInterface(new SyncWorker());
		sync.init(wkr);

		// Start the sync
		if (get(syncActive)) {
			sync.sync(get(syncConfig));
		}
	});

	onDestroy(() => {
		sync.stop(); // Safe and idempotent

		availabilitySubscription?.unsubscribe();
	});

	const {
		elements: { trigger, overlay, content, portalled, title, description },
		states: { open: mobileNavOpen }
	} = createDialog({
		forceVisible: true
	});

<<<<<<< HEAD
	afterNavigate(() => {
		if ($mobileNavOpen) {
			$mobileNavOpen = false;
		}
=======
	// Register time logger
	onMount(() => {
		window["timeLogger"] = timeLogger;
	});

	onDestroy(() => {
		availabilitySubscription?.unsubscribe();
>>>>>>> c56cd073
	});
</script>

<div class="bg-base-200 lg:divide-base-content flex h-full lg:divide-x">
	<div class="hidden h-full w-72 lg:block">
		<Sidebar />
	</div>

	<!-- flex flex-1 flex-col justify-items-center overflow-y-auto -->
	<main class="h-full w-full overflow-y-auto">
		{#if !$mobileNavOpen}
			<!--TODO:  add aria-label to dict-->
			<button use:melt={$trigger} class="btn-ghost btn-square btn fixed left-3 top-2 z-[200] lg:hidden">
				<Menu size={24} aria-hidden />
			</button>
		{/if}

		<slot />
	</main>
</div>

{#if $mobileNavOpen}
	<div use:melt={$portalled}>
		<div use:melt={$overlay} class="fixed inset-0 z-[100] bg-black/50" transition:fade|global={{ duration: 150 }}></div>

		<div
			use:melt={$content}
			class="bg-base-200 fixed bottom-0 left-0 top-0 z-[200] h-full w-2/3 max-w-md overflow-y-auto"
			transition:fly|global={{
				x: -350,
				duration: 300,
				opacity: 1
			}}
		>
			<h2 class="sr-only" use:melt={$title}>
				<!-- TODO: add dialog title to dict-->
			</h2>

			<p class="sr-only" use:melt={$description}>
				<!-- TODO: add dialog description to dict -->
			</p>
			<Sidebar />
		</div>
	</div>
{/if}

<style global>
	:global(html) {
		overflow-x: hidden;
		height: 100%;
		margin-right: calc(-1 * (100vw - 100%));
	}

	:global(body) {
		height: 100%;
		padding: 0;
	}
</style><|MERGE_RESOLUTION|>--- conflicted
+++ resolved
@@ -82,6 +82,8 @@
 		// This helps us in e2e to know when the page is interactive, otherwise Playwright will start too early
 		document.body.setAttribute("hydrated", "true");
 
+		window["timeLogger"] = timeLogger;
+
 		// Start the sync worker
 		//
 		// Init worker and sync interface
@@ -107,24 +109,14 @@
 		forceVisible: true
 	});
 
-<<<<<<< HEAD
 	afterNavigate(() => {
 		if ($mobileNavOpen) {
 			$mobileNavOpen = false;
 		}
-=======
-	// Register time logger
-	onMount(() => {
-		window["timeLogger"] = timeLogger;
-	});
-
-	onDestroy(() => {
-		availabilitySubscription?.unsubscribe();
->>>>>>> c56cd073
 	});
 </script>
 
-<div class="bg-base-200 lg:divide-base-content flex h-full lg:divide-x">
+<div class="flex h-full bg-base-200 lg:divide-x lg:divide-base-content">
 	<div class="hidden h-full w-72 lg:block">
 		<Sidebar />
 	</div>
@@ -148,7 +140,7 @@
 
 		<div
 			use:melt={$content}
-			class="bg-base-200 fixed bottom-0 left-0 top-0 z-[200] h-full w-2/3 max-w-md overflow-y-auto"
+			class="fixed bottom-0 left-0 top-0 z-[200] h-full w-2/3 max-w-md overflow-y-auto bg-base-200"
 			transition:fly|global={{
 				x: -350,
 				duration: 300,
