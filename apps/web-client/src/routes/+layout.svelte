<script lang="ts">
	// Import main.css in order to generate tailwind classes used in the app
	import "$lib/main.css";
	import "./global.css";

	import { onDestroy, onMount } from "svelte";
	import { get, writable } from "svelte/store";
	import { fade, fly } from "svelte/transition";

	import { Subscription } from "rxjs";
	import { createDialog, melt } from "@melt-ui/svelte";
	import Menu from "$lucide/menu";

	import { afterNavigate } from "$app/navigation";
	import { browser } from "$app/environment";
	import { beforeNavigate } from "$app/navigation";

	import type { LayoutData } from "./$types";

	import { DEMO_DB_NAME, DEMO_DB_URL, IS_DEBUG, IS_DEMO, IS_E2E } from "$lib/constants";

	import { Sidebar } from "$lib/components";

	import SyncWorker from "$lib/workers/sync-worker.ts?worker";
	import WorkerInterface from "$lib/workers/WorkerInterface";

	import { sync, syncConfig, syncActive, dbid, newSyncProgressStore } from "$lib/db";
	import { clearDb, getDB, schemaName, schemaContent, dbCache } from "$lib/db/cr-sqlite/db";
	import { ErrDBSchemaMismatch, ErrDemoDBNotInitialised } from "$lib/db/cr-sqlite/errors";
	import * as migrations from "$lib/db/cr-sqlite/debug/migrations";
	import * as books from "$lib/db/cr-sqlite/books";
	import * as customers from "$lib/db/cr-sqlite/customers";
	import * as note from "$lib/db/cr-sqlite/note";
	import * as reconciliation from "$lib/db/cr-sqlite/order-reconciliation";
	import * as suppliers from "$lib/db/cr-sqlite/suppliers";
	import * as warehouse from "$lib/db/cr-sqlite/warehouse";
	import * as stockCache from "$lib/db/cr-sqlite/stock_cache";
	import { timeLogger } from "$lib/utils/timer";

	import { LL } from "@librocco/shared/i18n-svelte";
	import { getRemoteDB } from "$lib/db/cr-sqlite/core/remote-db";
	import { deleteDBFromOPFS, checkOPFSFileExists, fetchAndStoreDBFile } from "$lib/db/cr-sqlite/core/utils";

	import { progressBar } from "$lib/actions";

	import { appPath } from "$lib/paths";

	export let data: LayoutData;

	$: dbCtx = data.dbCtx;
	$: error = data.error;

	beforeNavigate(({ to }) => {
		if (IS_DEBUG || IS_E2E) {
			timeLogger.setCurrentRoute(to?.route?.id);
		}

		// We're disabling updates to the stock cache whenever we navigate to prevent
		// invalidations (and requerying) choking up the DB for view that don't require it.
		//
		// NOTE: It is up to views that require the stock data to re-enable the cache (on load)
		//
		// NOTE: the cache will still be invalidated in the mean while, there will just be no requerying,
		// effectively turning the cache back to lazy mode
		stockCache.disableRefresh();
	});

	$: {
		// Register (and update on each change) the db and some db handlers to the window object.
		// This is used for e2e tests (easier setup through direct access to the db).
		// Additionally, we're doing this in debug mode - in case we want to interact with the DB directly (using dev console)
		if (browser && dbCtx) {
			window["db_ready"] = true;
			window["_db"] = dbCtx.db;
			window["_getRemoteDB"] = getRemoteDB;
			window.dispatchEvent(new Event("db_ready"));

			window["books"] = books;
			window["customers"] = customers;
			window["note"] = note;
			window["reconciliation"] = reconciliation;
			window["suppliers"] = suppliers;
			window["warehouse"] = warehouse;

			window["sync"] = sync;

			window["migrations"] = migrations;

			window["deleteDBFromOPFS"] = (dbname: string) => deleteDBFromOPFS({ dbname, dbCache, syncActiveStore: syncActive });
		}

		// This shouldn't affect much, but is here for the purpose of exhaustive handling
		if (browser && !dbCtx) {
			window["db_ready"] = false;
			window["_db"] = undefined;
		}
	}

	let availabilitySubscription: Subscription;

	// Update sync on each change to settings
	//
	// NOTE: This is safe even on server side as it will be a noop until
	// the worker is initialized
	$: if ($syncActive) {
		sync.sync($syncConfig);
	} else {
		sync.stop();
	}

	let disposer: () => void;

	onMount(() => {
		// Control the invalidation of the stock cache in central spot
		// On every 'book_transaction' change, we run 'maybeInvalidate', which, in turn checks for relevant changes
		// between the last cached value and the current one and invalidates the cache if needed
		disposer = dbCtx?.rx?.onRange(["book_transaction"], () => stockCache.maybeInvalidate(dbCtx.db));
	});

	// Sync
	const syncProgressStore = newSyncProgressStore();
	const { progress: syncProgress } = syncProgressStore;

	onMount(() => {
		// We currently don't support the sync in demo mode
		if (IS_DEMO) return;

		// This helps us in e2e to know when the page is interactive, otherwise Playwright will start too early
		document.body.setAttribute("hydrated", "true");

		if (IS_E2E || IS_DEBUG) {
			window["timeLogger"] = timeLogger;
		}

		// Start the sync worker
		//
		// Init worker and sync interface
		const wkr = new WorkerInterface(new SyncWorker());
		console.log("using vfs:", dbCtx.vfs);
		wkr.start(dbCtx.vfs); // Use the same VFS as the one in the main-thread-initialized DB
		sync.init(wkr);

		// Start the sync progress store (listen to sync events)
		syncProgressStore.start(wkr);

		// Start the sync
		if (get(syncActive)) {
			sync.sync(get(syncConfig));
		}

		// Prevent user from navigating away if sync is in progress (this would result in an invalid DB state)
		const preventUnloadIfSyncing = (e: BeforeUnloadEvent) => {
			if (get(syncProgress).active) {
				e.preventDefault();
				e.returnValue = "";
			}
		};
		window.addEventListener("beforeunload", preventUnloadIfSyncing);
	});

	onDestroy(() => {
		// Stop the sync (if active)
		sync.stop(); // Safe and idempotent
		syncProgressStore.stop(); // Safe and idempotent

		availabilitySubscription?.unsubscribe();

		disposer?.();
	});

	const {
		elements: {
			trigger: mobileNavTrigger,
			overlay: mobileNavOverlay,
			content: mobileNavContent,
			portalled: mobileNavPortalled,
			title: mobileNavTitle,
			description: mobileNavDescription
		},
		states: { open: mobileNavOpen }
	} = createDialog({
		forceVisible: true
	});

	afterNavigate(() => {
		if ($mobileNavOpen) {
			$mobileNavOpen = false;
		}
	});

	const {
		elements: {
			overlay: syncDialogOverlay,
			content: syncDialogContent,
			portalled: syncDialogPortalled,
			title: syncDialogTitle,
			description: syncDialogDescription
		},
		states: { open: syncDialogOpen }
	} = createDialog({
		forceVisible: true
	});
<<<<<<< HEAD

	// In order to prevent sync dialog flashing for moinor changes
	// we're delaying the showing of the dialog by some timeout (showSyncDebounce),
	// and cancelling in case the sync finishes before that
	const syncShowDebounce = 2000;
	let tSyncDialog: any = null;
	$: {
		if ($progress.active) {
			tSyncDialog = setTimeout(() => syncDialogOpen.set(true), syncShowDebounce);
		} else {
			if (tSyncDialog) {
				clearTimeout(tSyncDialog);
				tSyncDialog = null;
			}
			syncDialogOpen.set(false);
		}
	}

	/** An action used to (reactively) update the progress bar during sync */
	function progressBar(node?: HTMLElement, progress?: Readable<SyncProgress>) {
		progress.subscribe(({ nProcessed, nTotal }) => {
			const value = nTotal > 0 ? nProcessed / nTotal : 0;
			node?.style.setProperty("width", `${value * 100}%`);
		});
	}
=======
	$: $syncDialogOpen = $syncProgress.active;
>>>>>>> c9308714

	const {
		elements: {
			overlay: errorDialogOverlay,
			content: errorDialogContent,
			portalled: errorDialogPortalled,
			title: errorDialogTitle,
			description: errorDialogDescription
		},
		states: { open: errorDialogOpen }
	} = createDialog({
		forceVisible: true
	});

	$: $errorDialogOpen = Boolean(error);

	const nukeDB = async () => {
		// Stop the ongoing sync
		sync.stop();
		syncActive.set(false);

		// Clear all the data in CR-SQLite IndexedDB
		await clearDb();

		// Reload the window - to avoid a huge number of issues related to
		// having to account for DB not being available, but becoming available within the same lifetime
		window.location.reload();
	};

	const automigrateDB = async () => {
		// We need to retrieve the DB directly, as the broken DB won't be passed down from the load function
		const db = await getDB($dbid);

		console.log("automigrating db to latest versin....");
		await db.automigrateTo(schemaName, schemaContent);
		console.log("automigration done");

		// Reload the window - to avoid a huge number of issues related to
		// having to account for DB not being available, but becoming available within the same lifetime
		// NOTE: commented out so we can observe the errors before navigating away, TODO: uncomment when stable
		window.location.reload();
	};

	$: ({ layout: tLayout, common: tCommon } = $LL);

	// DEMO
	const demoFetchProgress = writable({ active: false, nProcessed: 0, nTotal: 0 });

	const handleFetchDemoDB = async () => {
		// Sanity check: this should be unreachable as we validate the DEMO_DB_URL at build time
		if (!DEMO_DB_URL) {
			throw new Error("DEMO_DB_URL is not set");
		}

		// Remove the existing DB (if any)
		if (await checkOPFSFileExists(DEMO_DB_NAME)) {
			await deleteDBFromOPFS({ dbname: DEMO_DB_NAME, dbCache, syncActiveStore: syncActive });
		}

		await fetchAndStoreDBFile(DEMO_DB_URL, DEMO_DB_NAME, demoFetchProgress);

		// Do a full reload as invalidation sometimes takes awhile (depending on VFS I guess...),
		// so it's nicer to show a loading state than have a feel of app hanging
		window.location.href = appPath("stock");
	};
</script>

<div class="flex h-full bg-base-100 lg:divide-x lg:divide-base-content">
	<div class="hidden h-full w-72 lg:block">
		<Sidebar />
	</div>

	<!-- flex flex-1 flex-col justify-items-center overflow-y-auto -->
	<main class="h-full w-full overflow-y-auto">
		{#if !$mobileNavOpen}
			<button
				use:melt={$mobileNavTrigger}
				class="btn-ghost btn-square btn fixed left-3 top-2 z-[200] lg:hidden"
				aria-label={tLayout.mobile_nav.trigger.aria_label()}
			>
				<Menu size={24} aria-hidden />
			</button>
		{/if}

		<slot />
	</main>
</div>

{#if $mobileNavOpen}
	<div use:melt={$mobileNavPortalled}>
		<div use:melt={$mobileNavOverlay} class="fixed inset-0 z-[100] bg-black/50" transition:fade|global={{ duration: 150 }}></div>

		<div
			use:melt={$mobileNavContent}
			class="fixed bottom-0 left-0 top-0 z-[200] h-full w-2/3 max-w-md overflow-y-auto bg-base-200"
			transition:fly|global={{
				x: -350,
				duration: 300,
				opacity: 1
			}}
		>
			<h2 class="sr-only" use:melt={$mobileNavTitle}>
				{tLayout.mobile_nav.dialog.title()}
			</h2>

			<p class="sr-only" use:melt={$mobileNavDescription}>
				{tLayout.mobile_nav.dialog.description()}
			</p>
			<Sidebar />
		</div>
	</div>
{/if}

{#if $syncDialogOpen}
	<div use:melt={$syncDialogPortalled}>
		<div
			on:click={(e) => e.preventDefault()}
			use:melt={$syncDialogOverlay}
			class="fixed inset-0 z-[100] bg-black/50"
			transition:fade|global={{ duration: 150 }}
		></div>

		<div
			class="fixed left-1/2 top-1/2 z-[200] max-h-screen w-full translate-x-[-50%] translate-y-[-50%] overflow-y-auto px-4 md:max-w-md md:px-0"
			transition:fade={{ duration: 250 }}
			use:melt={$syncDialogContent}
		>
			<div class="modal-box overflow-clip rounded-lg md:shadow-2xl">
				<h2 use:melt={$syncDialogTitle} class="mb-4 text-xl font-semibold leading-7 text-gray-900">{tLayout.sync_dialog.title()}</h2>

				<div class="mb-4 text-sm leading-6 text-gray-600" use:melt={$syncDialogDescription}>
					<p class="mb-8">{tLayout.sync_dialog.description.in_progress()}</p>

					<p class="mb-2">
						{tLayout.sync_dialog.description.progress({ nProcessed: $syncProgress.nProcessed, nTotal: $syncProgress.nTotal })}
					</p>
					<div class="mb-8 h-3 w-full overflow-hidden rounded">
						<div use:progressBar={syncProgress} class="h-full bg-cyan-300"></div>
					</div>

					<p>
						{tLayout.sync_dialog.description.warning()}
					</p>
				</div>
			</div>
		</div>
	</div>
{/if}

{#if $errorDialogOpen}
	<div use:melt={$errorDialogPortalled}>
		<div use:melt={$errorDialogOverlay} class="fixed inset-0 z-[100] bg-black/50" transition:fade|global={{ duration: 150 }}></div>

		<div
			class="fixed left-1/2 top-1/2 z-[200] max-h-screen w-full translate-x-[-50%] translate-y-[-50%] overflow-y-auto px-4 md:max-w-md md:px-0"
			transition:fade={{ duration: 250 }}
			use:melt={$errorDialogContent}
		>
			<div class="modal-box overflow-clip rounded-lg md:shadow-2xl">
				{#if error instanceof ErrDemoDBNotInitialised}
					<h2 use:melt={$errorDialogTitle} class="mb-4 text-xl font-semibold leading-7 text-gray-900">
						{tLayout.error_dialog.demo_db_not_initialised.title()}
					</h2>

					<p class="mb-4 text-sm leading-6 text-gray-600" use:melt={$errorDialogDescription}>
						<span class="mb-2 block">
							{tLayout.error_dialog.demo_db_not_initialised.call_to_action()}
						</span>
						<span class="mb-2 block">
							{tLayout.error_dialog.demo_db_not_initialised.description()}
						</span>
					</p>

					<div class="mb-8 h-3 w-full overflow-hidden rounded">
						<div use:progressBar={demoFetchProgress} class="h-full bg-cyan-300"></div>
					</div>

					<div class="w-full text-end">
						<button on:click={handleFetchDemoDB} type="button" class="btn-secondary btn">
							{tLayout.error_dialog.demo_db_not_initialised.button()}
						</button>
					</div>
				{:else if error instanceof ErrDBSchemaMismatch}
					<h2 use:melt={$errorDialogTitle} class="mb-4 text-xl font-semibold leading-7 text-gray-900">
						{tLayout.error_dialog.schema_mismatch.title()}
					</h2>

					<p class="mb-4 text-sm leading-6 text-gray-600" use:melt={$errorDialogDescription}>
						<span class="mb-2 block">
							{tLayout.error_dialog.schema_mismatch.description()}
						</span>
						<span class="ml-4 block">
							{tLayout.error_dialog.schema_mismatch.latest_version({ wantVersion: (error as ErrDBSchemaMismatch).wantVersion })}
						</span>
						<span class="ml-4 block">
							{tLayout.error_dialog.schema_mismatch.your_version({ gotVersion: (error as ErrDBSchemaMismatch).gotVersion })}
						</span>
					</p>

					<div class="w-full text-end">
						<button on:click={automigrateDB} type="button" class="btn-secondary btn">
							{tLayout.error_dialog.schema_mismatch.button()}
						</button>
					</div>
				{:else}
					<h2 use:melt={$errorDialogTitle} class="mb-4 text-xl font-semibold leading-7 text-gray-900">
						{tLayout.error_dialog.corrupted.title()}
					</h2>

					<p class="mb-2 text-sm leading-6 text-gray-600" use:melt={$errorDialogDescription}>
						<span class="mb-2 block">{tLayout.error_dialog.corrupted.description()}</span>
						<span class="mb-4 block">
							{tLayout.error_dialog.corrupted.note()}
						</span>
					</p>

					<div class="w-full text-end">
						<button on:click={nukeDB} type="button" class="btn-secondary btn">
							{tLayout.error_dialog.corrupted.button()}
						</button>
					</div>
				{/if}
			</div>
		</div>
	</div>
{/if}

<style global>
	:global(html) {
		overflow-x: hidden;
		height: 100%;
		margin-right: calc(-1 * (100vw - 100%));
	}

	:global(body) {
		height: 100%;
		padding: 0;
	}
	@media print {
		#mobile-nav-trigger {
			display: none;
		}
	}
</style><|MERGE_RESOLUTION|>--- conflicted
+++ resolved
@@ -200,15 +200,14 @@
 	} = createDialog({
 		forceVisible: true
 	});
-<<<<<<< HEAD
-
-	// In order to prevent sync dialog flashing for moinor changes
-	// we're delaying the showing of the dialog by some timeout (showSyncDebounce),
+
+	// In order to prevent sync dialog flashing for minor changes
+	// we're delaying the showing of the dialog by some timeout (syncShowDebounce),
 	// and cancelling in case the sync finishes before that
 	const syncShowDebounce = 2000;
 	let tSyncDialog: any = null;
 	$: {
-		if ($progress.active) {
+		if ($syncProgress.active) {
 			tSyncDialog = setTimeout(() => syncDialogOpen.set(true), syncShowDebounce);
 		} else {
 			if (tSyncDialog) {
@@ -218,17 +217,6 @@
 			syncDialogOpen.set(false);
 		}
 	}
-
-	/** An action used to (reactively) update the progress bar during sync */
-	function progressBar(node?: HTMLElement, progress?: Readable<SyncProgress>) {
-		progress.subscribe(({ nProcessed, nTotal }) => {
-			const value = nTotal > 0 ? nProcessed / nTotal : 0;
-			node?.style.setProperty("width", `${value * 100}%`);
-		});
-	}
-=======
-	$: $syncDialogOpen = $syncProgress.active;
->>>>>>> c9308714
 
 	const {
 		elements: {
