--- conflicted
+++ resolved
@@ -183,25 +183,12 @@
 					<span class="loading loading-spinner loading-lg text-primary"></span>
 				</div>
 			</div>
-<<<<<<< HEAD
-		{:else if !entries?.length}
-			<div class="flex grow justify-center">
-				<div class="mx-auto max-w-xl translate-y-1/2">
-					<!-- Start entity list placeholder -->
-					<PlaceholderBox title="Add new purchase note" description="Get started by adding a new note">
-						<FilePlus slot="icon" />
-						<button slot="actions" on:click={handleCreateInboundNote} class="btn-primary btn w-full">
-							{tLabels.new_note()}
-						</button>
-					</PlaceholderBox>
-					<!-- End entity list placeholder -->
-=======
 		{:then}
 			{#if !entries?.length}
 				<div class="flex grow justify-center">
 					<div class="mx-auto max-w-xl translate-y-1/2">
 						<!-- Start entity list placeholder -->
-						<PlaceholderBox title="Add new inbound note" description="Get started by adding a new note">
+						<PlaceholderBox title="Add new purchase note" description="Get started by adding a new note">
 							<FilePlus slot="icon" />
 							<button slot="actions" on:click={handleCreateInboundNote} class="btn-primary btn w-full">
 								{tLabels.new_note()}
@@ -209,7 +196,6 @@
 						</PlaceholderBox>
 						<!-- End entity list placeholder -->
 					</div>
->>>>>>> 668188bf
 				</div>
 			{:else}
 				<div use:scroll.container={{ rootMargin: "400px" }} class="h-full overflow-y-auto" style="scrollbar-width: thin">
