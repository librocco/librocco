--- conflicted
+++ resolved
@@ -24,11 +24,6 @@
 		StockBookRow
 	} from "$lib/components";
 	import { BookForm, bookSchema, type BookFormSchema } from "$lib/forms";
-<<<<<<< HEAD
-	import { settingsStore } from "$lib/stores";
-=======
-	import { createExtensionAvailabilityStore } from "$lib/stores";
->>>>>>> 74f71f77
 
 	import { racefreeGoto } from "$lib/utils/navigation";
 
@@ -41,12 +36,9 @@
 	import { mergeBookData } from "$lib/utils/misc";
 
 	import { appPath } from "$lib/paths";
-<<<<<<< HEAD
 	import { createInboundNote, getNoteIdSeq } from "$lib/db/cr-sqlite/note";
 	import { upsertBook } from "$lib/db/cr-sqlite/books";
-=======
 	import { settingsStore } from "$lib/stores/app";
->>>>>>> 74f71f77
 
 	export let data: PageData;
 
