--- conflicted
+++ resolved
@@ -72,14 +72,10 @@
 								disabled={[...Object.values(NoteTempState), NoteState.Committed].includes($state)}
 							/>
 							{#if $updatedAt}
-<<<<<<< HEAD
-								<Badge label="Last updated: {generateUpdatedAtString($updatedAt)}" color={BadgeColor.Success} />
-=======
 								<Badge
 									label="Last updated: {generateUpdatedAtString($updatedAt)}"
 									color={BadgeColor.Success}
 								/>
->>>>>>> 18473512
 							{/if}
 						</div>
 					</div>
