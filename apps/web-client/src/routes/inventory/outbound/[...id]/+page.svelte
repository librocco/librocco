--- conflicted
+++ resolved
@@ -1,13 +1,8 @@
 <script lang="ts">
-<<<<<<< HEAD
-	import { Search } from 'lucide-svelte';
-	import { page } from '$app/stores';
-	import { writable } from 'svelte/store';
-=======
 	import { Search } from "lucide-svelte";
 	import { page } from "$app/stores";
 	import { goto } from "$app/navigation";
->>>>>>> 06a9199b
+	import { writable } from "svelte/store";
 
 	import {
 		InventoryPage,
