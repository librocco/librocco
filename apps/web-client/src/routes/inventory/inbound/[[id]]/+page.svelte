<script lang="ts">
	import { Search } from 'lucide-svelte';
	import { goto } from '$app/navigation';
	import { page } from '$app/stores';

	import {
		InventoryPage,
		SidebarItemGroup,
		TextField,
		Pagination,
		Badge,
		BadgeColor,
		InventoryTable,
		InventoryTableRow,
		Header,
		SelectMenu,
		TextEditable
	} from '@librocco/ui';

	import { noteStates, NoteTempState } from '$lib/enums/inventory';
	import { NoteState } from '$lib/enums/db';

	import { createNoteStores } from '$lib/stores/inventory';

	import { db } from '$lib/db';

	import { generateUpdatedAtString } from '$lib/utils/time';

	const { inNoteList, findNote } = db().stream();

	$: currentNote = $page.params.id;

	// Navigate back to /inventory/inbound if the note doesn't exist (or is deleted)
	$: if (currentNote && (!$findNote(currentNote) || $findNote(currentNote)?.state === NoteState.Deleted)) {
		goto('/inventory/inbound');
	}

	$: currentNoteWarehouse = $findNote(currentNote)?.warehouse;
	$: noteStores = createNoteStores(db(), currentNote, currentNoteWarehouse);

	$: displayName = noteStores.displayName;
	$: state = noteStores.state;
	$: updatedAt = noteStores.updatedAt;
	$: entries = noteStores.entries;
	$: currentPage = noteStores.currentPage;
	$: paginationData = noteStores.paginationData;
</script>

<!-- svelte-ignore missing-declaration -->
<InventoryPage>
	<!-- Header slot -->
	<Header title="Inbound" currentLocation="/inventory/inbound" slot="header" />

	<!-- Sidebar slot -->
	<nav class="divide-y divide-gray-300" slot="sidebar">
		{#each $inNoteList as { id, displayName, notes }, index (id)}
			<SidebarItemGroup
				name={displayName || id}
				{index}
				items={notes?.map(({ id, displayName }) => ({
					name: displayName || id,
					href: `/inventory/inbound/${id}`,
					current: id === $page.params.id
				}))}
			/>
		{/each}
	</nav>

	<!-- Table header slot -->
	<svelte:fragment slot="tableHeader">
		{#if $state && $state !== NoteState.Deleted}
			<div class="flex w-full items-end justify-between">
				<div>
					<h2 class="cursor-normal mb-4 select-none text-lg font-medium text-gray-900">
						<TextEditable class="inline-block" bind:value={$displayName} />
						<span class="align-middle text-sm font-normal text-gray-500">in {currentNoteWarehouse}</span>
					</h2>
					<div class="flex items-center gap-1.5 whitespace-nowrap">
						<SelectMenu
							class="w-[138px]"
							options={noteStates}
							bind:value={$state}
							disabled={[...Object.values(NoteTempState), NoteState.Committed].includes($state)}
						/>
						{#if $updatedAt}
<<<<<<< HEAD
							<Badge label="Last updated: {generateUpdatedAtString($updatedAt)}" color={BadgeColor.Success} />
=======
							<Badge
								label="Last updated: {generateUpdatedAtString($updatedAt)}"
								color={BadgeColor.Success}
							/>
>>>>>>> 18473512
						{/if}
					</div>
				</div>
				<TextField name="search" placeholder="Serach">
					<Search slot="startAdornment" class="h-5 w-5" />
				</TextField>
			</div>
		{/if}
	</svelte:fragment>

	<!-- Table slot -->
	<svelte:fragment slot="table">
		{#if $entries.length}
			<InventoryTable>
				{#each $entries as data}
					<InventoryTableRow {data} />
				{/each}
			</InventoryTable>
		{/if}
	</svelte:fragment>

	<!-- Table footer slot -->
	<div class="flex h-full items-center justify-between" slot="tableFooter">
		{#if $paginationData.totalItems}
			<p class="cursor-normal select-none text-sm font-medium leading-5">
				Showing <strong>{$paginationData.firstItem}</strong> to <strong>{$paginationData.lastItem}</strong> of
				<strong>{$paginationData.totalItems}</strong> results
			</p>
		{/if}
		{#if $paginationData.numPages > 1}
			<Pagination maxItems={7} bind:value={$currentPage} numPages={$paginationData.numPages} />
		{/if}
	</div>
</InventoryPage><|MERGE_RESOLUTION|>--- conflicted
+++ resolved
@@ -83,14 +83,10 @@
 							disabled={[...Object.values(NoteTempState), NoteState.Committed].includes($state)}
 						/>
 						{#if $updatedAt}
-<<<<<<< HEAD
-							<Badge label="Last updated: {generateUpdatedAtString($updatedAt)}" color={BadgeColor.Success} />
-=======
 							<Badge
 								label="Last updated: {generateUpdatedAtString($updatedAt)}"
 								color={BadgeColor.Success}
 							/>
->>>>>>> 18473512
 						{/if}
 					</div>
 				</div>
