<script lang="ts">
	import { onMount } from "svelte";
	import { fade } from "svelte/transition";

	import { createDialog, melt } from "@melt-ui/svelte";
	import { Library, Loader2 as Loader, Trash } from "lucide-svelte";
	import { firstValueFrom, map } from "rxjs";

	import { entityListView, testId, wrapIter } from "@librocco/shared";

	import InventoryManagementPage from "$lib/components/InventoryManagementPage.svelte";
	import { PlaceholderBox, Dialog } from "$lib/components";

	import { getDB } from "$lib/db";
	import { goto } from "$app/navigation";

	import { type DialogContent, dialogTitle, dialogDescription } from "$lib/dialogs";

	import { generateUpdatedAtString } from "$lib/utils/time";
	import { readableFromStream } from "$lib/utils/streams";
	import { compareNotes } from "$lib/utils/misc";

	import { appPath } from "$lib/paths";

	// Db will be undefined only on server side. If in browser,
	// it will be defined immediately, but `db.init` is ran asynchronously.
	// We don't care about 'db.init' here (for nav stream), hence the non-reactive 'const' declaration.
	const { db, status } = getDB();

	const inNoteListCtx = { name: "[IN_NOTE_LIST]", debug: false };
	const inNoteListStream = db
		?.stream()
		.inNoteList(inNoteListCtx)
		.pipe(
			map((m) =>
				wrapIter(m)
					.filter(([warehouseId]) => !warehouseId.includes("0-all"))
					.flatMap(([warehouseId, { displayName, notes }]) => wrapIter(notes).map((note) => [displayName || warehouseId, note] as const))
					.array()
					.sort(([, [, a]], [, [, b]]) => compareNotes(a, b))
			)
		)!;
	const inNoteList = readableFromStream(inNoteListCtx, inNoteListStream, []);

	let initialized = false;
	onMount(() => {
<<<<<<< HEAD
		firstValueFrom(inNoteListStream).then((val) => (initialized = true));
=======
		if (status) firstValueFrom(inNoteListStream).then(() => (initialized = true));
		else {
			goto(appPath("settings"));
		}
>>>>>>> 10436198
	});

	// TODO: This way of deleting notes is rather slow - update the db interface to allow for more direct approach
	const handleDeleteNote = (noteId: string) => async (closeDialog: () => void) => {
		const result = await db?.findNote(noteId);

		if (!result) {
			return;
		}
		await result.note.delete({});
		closeDialog();
	};

	const dialog = createDialog({ forceVisible: true });
	const {
		elements: { portalled, overlay, trigger },
		states: { open }
	} = dialog;

	let dialogContent: DialogContent;
</script>

<InventoryManagementPage>
	{#if !initialized}
		<div class="center-absolute">
			<Loader strokeWidth={0.6} class="animate-[spin_0.5s_linear_infinite] text-teal-500 duration-300" size={70} />
		</div>
	{:else}
		<!-- Start entity list contaier -->

		<!-- 'entity-list-container' class is used for styling, as well as for e2e test selector(s). If changing, expect the e2e to break - update accordingly -->
		<ul class={testId("entity-list-container")} data-view={entityListView("inbound-list")} data-loaded={true}>
			{#if !$inNoteList.length}
				<!-- Start entity list placeholder -->
				<PlaceholderBox
					title="No open notes"
					description="Get started by adding a new note with the appropriate warehouse"
					class="center-absolute"
				>
					<a
						href={appPath("warehouses")}
						class="mx-auto inline-block items-center gap-2 rounded-md bg-teal-500  py-[9px] pl-[15px] pr-[17px]"
						><span class="text-green-50">Back to warehouses</span></a
					>
				</PlaceholderBox>
				<!-- End entity list placeholder -->
			{:else}
				<!-- Start entity list -->
				{#each $inNoteList as [warehouseName, [noteId, note]]}
					{@const noteName = note.displayName || noteId}
					{@const displayName = `${warehouseName} / ${noteName}`}
					{@const updatedAt = generateUpdatedAtString(note.updatedAt)}
					{@const totalBooks = note.totalBooks}
					{@const href = appPath("inbound", noteId)}

					<div class="entity-list-row group">
						<div class="flex flex-col gap-y-2">
							<a {href} class="entity-list-text-lg text-gray-900 hover:underline focus:underline">{displayName}</a>

							<div class="flex flex-col items-start gap-y-2">
								<div class="flex gap-x-0.5">
									<Library class="mr-1 text-gray-700" size={24} />
									<span class="entity-list-text-sm text-gray-500">{totalBooks} books</span>
								</div>
								{#if note.updatedAt}
									<span class="badge badge-md badge-green">
										Last updated: {updatedAt}
									</span>
								{/if}
							</div>
						</div>

						<div class="entity-list-actions">
							<a {href} class="button button-alert"><span class="button-text">Edit</span></a>
							<button
								use:melt={$trigger}
								class="button button-white"
								aria-label="Delete note: {note.displayName}"
								on:m-click={() => {
									dialogContent = {
										onConfirm: handleDeleteNote(noteId),
										title: dialogTitle.delete(note.displayName),
										description: dialogDescription.deleteNote()
									};
								}}
							>
								<span aria-hidden="true">
									<Trash size={20} />
								</span>
							</button>
						</div>
					</div>
				{/each}
				<!-- End entity list -->
			{/if}
		</ul>
		<!-- End entity list contaier -->
	{/if}

	<div use:melt={$portalled}>
		{#if $open}
			{@const { onConfirm, title, description } = dialogContent};

			<div use:melt={$overlay} class="fixed inset-0 z-50 bg-black/50" transition:fade|global={{ duration: 100 }} />
			<div class="fixed left-[50%] top-[50%] z-50 flex max-w-2xl translate-x-[-50%] translate-y-[-50%]">
				<Dialog {dialog} type="delete" {onConfirm}>
					<svelte:fragment slot="title">{title}</svelte:fragment>
					<svelte:fragment slot="description">{description}</svelte:fragment>
				</Dialog>
			</div>
		{/if}
	</div>
</InventoryManagementPage><|MERGE_RESOLUTION|>--- conflicted
+++ resolved
@@ -44,14 +44,11 @@
 
 	let initialized = false;
 	onMount(() => {
-<<<<<<< HEAD
-		firstValueFrom(inNoteListStream).then((val) => (initialized = true));
-=======
-		if (status) firstValueFrom(inNoteListStream).then(() => (initialized = true));
-		else {
+		if (status) {
+			firstValueFrom(inNoteListStream).then(() => (initialized = true));
+		} else {
 			goto(appPath("settings"));
 		}
->>>>>>> 10436198
 	});
 
 	// TODO: This way of deleting notes is rather slow - update the db interface to allow for more direct approach
