--- conflicted
+++ resolved
@@ -24,8 +24,7 @@
 		createBreadcrumbs,
 		TextEditable,
 		Dialog,
-		InboundTable,
-		ExtensionAvailabilityToast
+		InboundTable
 	} from "$lib/components";
 	import { Page } from "$lib/controllers";
 
@@ -60,6 +59,10 @@
 	$: ({ plugins, id: noteId, warehouseId, warehouseName, displayName, updatedAt, publisherList } = data);
 	$: db = data.dbCtx?.db;
 
+	$: t = $LL.inventory_page.inbound_tab;
+	$: tInbound = $LL.inbound_note;
+	$: tCommon = $LL.common;
+
 	// #region reactivity
 	let disposer: () => void;
 	onMount(() => {
@@ -211,23 +214,6 @@
 	} = dialog;
 
 	let dialogContent: DialogContent & { type: "commit" | "delete" | "edit-row" };
-<<<<<<< HEAD
-=======
-
-	/**
-	 * Handle create note is an `on:click` handler used to create a new outbound note
-	 * _(and navigate to the newly created note page)_.
-	 */
-	const handleCreateOutboundNote = async () => {
-		const id = await getNoteIdSeq(db);
-		await createOutboundNote(db, id);
-		await goto(appPath("outbound", id));
-	};
-
-	$: t = $LL.inventory_page.inbound_tab;
-	$: tt = $LL.inbound_note;
-	$: tCommon = $LL.common;
->>>>>>> c56cd073
 </script>
 
 <Page title={displayName} view="inbound-note" {db} {plugins}>
@@ -280,7 +266,7 @@
 
 			<div class="ml-auto flex items-center gap-x-2">
 				<button
-					class="button button-green xs:block hidden"
+					class="button button-green hidden xs:block"
 					use:melt={$dialogTrigger}
 					on:m-click={() => {
 						dialogContent = {
@@ -299,7 +285,7 @@
 						};
 					}}
 				>
-					<span class="button-text">{tt.labels.commit()}</span>
+					<span class="button-text">{tInbound.labels.commit()}</span>
 				</button>
 
 				<DropdownWrapper let:item>
@@ -315,9 +301,9 @@
 								type: "commit"
 							};
 						}}
-						class="xs:hidden flex w-full items-center gap-2 px-4 py-3 text-sm font-normal leading-5 data-[highlighted]:bg-gray-100"
+						class="flex w-full items-center gap-2 px-4 py-3 text-sm font-normal leading-5 data-[highlighted]:bg-gray-100 xs:hidden"
 					>
-						<FileCheck class="text-gray-400" size={20} /><span class="text-gray-700">{tt.labels.commit()}</span>
+						<FileCheck class="text-gray-400" size={20} /><span class="text-gray-700">{tInbound.labels.commit()}</span>
 					</div>
 					<div
 						{...item}
@@ -325,7 +311,7 @@
 						on:m-click={handlePrintReceipt}
 						class="flex w-full items-center gap-2 px-4 py-3 text-sm font-normal leading-5 data-[highlighted]:bg-gray-100"
 					>
-						<Printer class="text-gray-400" size={20} /><span class="text-gray-700">{tt.labels.print()}</span>
+						<Printer class="text-gray-400" size={20} /><span class="text-gray-700">{tInbound.labels.print()}</span>
 					</div>
 					<div
 						{...item}
@@ -335,7 +321,7 @@
 							? '!bg-green-400'
 							: ''}"
 					>
-						<Printer class="text-gray-400" size={20} /><span class="text-gray-700">{tt.labels.auto_print_book_labels()}</span>
+						<Printer class="text-gray-400" size={20} /><span class="text-gray-700">{tInbound.labels.auto_print_book_labels()}</span>
 					</div>
 					<div
 						{...item}
@@ -359,7 +345,7 @@
 							};
 						}}
 					>
-						<Trash2 class="text-white" size={20} /><span class="text-white">{tt.labels.delete()}</span>
+						<Trash2 class="text-white" size={20} /><span class="text-white">{tInbound.labels.delete()}</span>
 					</div>
 				</DropdownWrapper>
 			</div>
@@ -431,7 +417,7 @@
 											};
 										}}
 									>
-										<span class="sr-only">{tt.labels.edit_row()} {rowIx}</span>
+										<span class="sr-only">{tInbound.labels.edit_row()} {rowIx}</span>
 										<span class="aria-hidden">
 											<FileEdit />
 										</span>
@@ -442,7 +428,7 @@
 										data-testid={testId("print-book-label")}
 										on:click={() => handlePrintLabel(row)}
 									>
-										<span class="sr-only">{tt.labels.print_book_label()} {rowIx}</span>
+										<span class="sr-only">{tInbound.labels.print_book_label()} {rowIx}</span>
 										<span class="aria-hidden">
 											<Printer />
 										</span>
@@ -453,7 +439,7 @@
 										class="rounded p-3 text-white hover:text-teal-500 focus:outline-teal-500 focus:ring-0"
 										data-testid={testId("delete-row")}
 									>
-										<span class="sr-only">{tt.labels.delete_row()} {rowIx}</span>
+										<span class="sr-only">{tInbound.labels.delete_row()} {rowIx}</span>
 										<span class="aria-hidden">
 											<Trash2 />
 										</span>
