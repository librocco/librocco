<script lang="ts">
	import { fade, fly } from "svelte/transition";
	import { writable } from "svelte/store";

	import { createDialog, melt } from "@melt-ui/svelte";
	import { Printer, QrCode, Trash2, FileEdit, MoreVertical, X, Loader2 as Loader } from "lucide-svelte";

	import { goto } from "$app/navigation";

	import { NoteState, testId } from "@librocco/shared";

	import type { BookEntry } from "@librocco/db";
	import { bookDataPlugin } from "$lib/db/plugins";

	import type { PageData } from "./$types";

	import {
		Breadcrumbs,
		DropdownWrapper,
		PopoverWrapper,
		Page,
		PlaceholderBox,
		createBreadcrumbs,
<<<<<<< HEAD
		ConfirmActionDialog,
		StockTable,
		createTable,
		TextEditable
=======
		Dialog,
		InboundTable
>>>>>>> 491dd148
	} from "$lib/components";
	import { BookForm, bookSchema, type BookFormOptions, ScannerForm, scannerSchema } from "$lib/forms";

	import { getDB } from "$lib/db";

	import { toastSuccess, noteToastMessages } from "$lib/toasts";
	import { type DialogContent, dialogTitle, dialogDescription } from "$lib/dialogs";

	import { createNoteStores } from "$lib/stores/proto";

	import { createIntersectionObserver, createTable } from "$lib/actions";

	import { generateUpdatedAtString } from "$lib/utils/time";
	import { readableFromStream } from "$lib/utils/streams";

	import { appPath } from "$lib/paths";

	export let data: PageData;

	// Db will be undefined only on server side. If in browser,
	// it will be defined immediately, but `db.init` is ran asynchronously.
	// We don't care about 'db.init' here (for nav stream), hence the non-reactive 'const' declaration.
	const db = getDB()!;

	const publisherListCtx = { name: "[PUBLISHER_LIST::INBOUND]", debug: false };
	const publisherList = readableFromStream(publisherListCtx, db?.books().streamPublishers(publisherListCtx), []);

	// We display loading state before navigation (in case of creating new note/warehouse)
	// and reset the loading state when the data changes (should always be truthy -> thus, loading false).
	$: loading = !data;

	$: note = data.note!;
	$: warehouse = data.warehouse!;

	$: noteStores = createNoteStores(note);

	$: displayName = noteStores.displayName;
	$: state = noteStores.state;
	$: updatedAt = noteStores.updatedAt;
	$: entries = noteStores.entries;

	$: toasts = noteToastMessages(note?.displayName);

	// #region note-actions
	//
	// When the note is committed or deleted, automatically redirect to 'inbound' page.
	$: {
		if ($state === NoteState.Committed || $state === NoteState.Deleted) {
			goto(appPath("inbound"));
			const message = $state === NoteState.Committed ? toasts.outNoteCommited : toasts.noteDeleted;
			toastSuccess(message);
		}
	}

	const handleCommitSelf = async () => {
		await note.commit({});
		toastSuccess(noteToastMessages("Note").inNoteCommited);
	};

	const handleDeleteSelf = async () => {
		await note.delete({});
		toastSuccess(noteToastMessages("Note").noteDeleted);
	};
	// #region note-actions

	// #region infinite-scroll
	let maxResults = 20;
	// Allow for pagination-like behaviour (rendering 20 by 20 results on see more clicks)
	const seeMore = () => (maxResults += 20);
	// We're using in intersection observer to create an infinite scroll effect
	const scroll = createIntersectionObserver(seeMore);
	// #endregion infinite-scroll

	// #region table
	const tableOptions = writable({
		data: $entries?.slice(0, maxResults)
	});

	const table = createTable(tableOptions);

	$: tableOptions.set({ data: $entries?.slice(0, maxResults) });
	// #endregion table

	// #region transaction-actions
	const handleAddTransaction = async (isbn: string) => {
		await note.addVolumes({ isbn, quantity: 1 });
		toastSuccess(toasts.volumeAdded(isbn));
	};

	const updateRowQuantity = async (e: SubmitEvent, { isbn, warehouseId, quantity: currentQty }) => {
		const data = new FormData(e.currentTarget as HTMLFormElement);
		// Number form control validation means this string->number conversion should yield a valid result
		const nextQty = Number(data.get("quantity"));

		const transaction = { isbn, warehouseId };

		if (currentQty == nextQty) {
			return;
		}

		await note.updateTransaction(transaction, { quantity: nextQty, ...transaction });
		toastSuccess(toasts.volumeUpdated(isbn));
	};

	const deleteRow = async (isbn: string, warehouseId: string) => {
		await note.removeTransactions({ isbn, warehouseId });
		toastSuccess(toasts.volumeRemoved(1));
	};
	// #region transaction-actions

	// #region book-form
	let bookFormData = null;

	const onUpdated: BookFormOptions["onUpdated"] = async ({ form }) => {
		/**
		 * This is a quick fix for `form.data` having all optional properties
		 *
		 * Unforuntately, Zod will not infer the correct `data` type from our schema unless we configure `strictNullChecks: true` in our TS config.
		 * Doing so however raises a mountain of "... potentially undefined" type errors throughout the codebase. It will take a significant amount of work
		 * to fix these properly.
		 *
		 * It is still safe to assume that the required properties of BookEntry are there, as the relative form controls are required
		 */
		const data = form?.data as BookEntry;

		try {
			await db.books().upsert([data]);

			toastSuccess(toasts.bookDataUpdated(data.isbn));
			bookFormData = null;
			open.set(false);
		} catch (err) {
			// toastError(`Error: ${err.message}`);
		}
	};

	// #endregion book-form

	$: breadcrumbs =
		note?._id && warehouse?._id
			? createBreadcrumbs("inbound", { id: warehouse._id, displayName: warehouse.displayName }, { id: note._id, displayName: $displayName })
			: [];

	// #region temp
	const handlePrint = () => {};

	// #endregion temp

	const dialog = createDialog({
		forceVisible: true
	});
	const {
		elements: { trigger: dialogTrigger, overlay, content, title, description, close, portalled },
		states: { open }
	} = dialog;

	let dialogContent: DialogContent & { type: "commit" | "delete" | "edit-row" };
</script>

<Page view="inbound-note" loaded={!loading}>
	<svelte:fragment slot="topbar" let:iconProps>
		<QrCode {...iconProps} />
		<ScannerForm
			data={null}
			options={{
				SPA: true,
				dataType: "json",
				validators: scannerSchema,
				validationMethod: "submit-only",
				resetForm: true,
				onUpdated: async ({ form }) => {
					const { isbn } = form?.data;
					await handleAddTransaction(isbn);
				}
			}}
		/>
	</svelte:fragment>

	<svelte:fragment slot="heading">
		<Breadcrumbs class="mb-3" links={breadcrumbs} />
		<div class="flex w-full flex-wrap items-center justify-between gap-2">
			<div class="flex max-w-md flex-col">
				<TextEditable
					name="title"
					textEl="h1"
					textClassName="text-2xl font-bold leading-7 text-gray-900"
					placeholder="Note"
					bind:value={$displayName}
				/>

				<div class="w-fit">
					{#if $updatedAt}
						<span class="badge badge-sm badge-green">Last updated: {generateUpdatedAtString($updatedAt)}</span>
					{/if}
				</div>
			</div>

			<div class="ml-auto flex items-center gap-x-2">
				<button
					class="button button-green"
					use:melt={$dialogTrigger}
					on:m-click={() => {
						dialogContent = {
							onConfirm: handleCommitSelf,
							title: dialogTitle.commitInbound(note.displayName),
							description: dialogDescription.commitInbound($entries.length, warehouse.displayName),
							type: "commit"
						};
					}}
					on:m-keydown={() => {
						dialogContent = {
							onConfirm: handleCommitSelf,
							title: dialogTitle.commitInbound(note.displayName),
							description: dialogDescription.commitInbound($entries.length, warehouse.displayName),
							type: "commit"
						};
					}}
				>
					<span class="button-text">Commit</span>
				</button>

				<DropdownWrapper let:item>
					<div
						{...item}
						use:item.action
						on:m-click={handlePrint}
						class="flex w-full items-center gap-2 px-4 py-3 text-sm font-normal leading-5 data-[highlighted]:bg-gray-100"
					>
						<Printer class="text-gray-400" size={20} /><span class="text-gray-700">Print</span>
					</div>
					<div
						{...item}
						use:item.action
						use:melt={$dialogTrigger}
						class="flex w-full items-center gap-2 bg-red-400 px-4 py-3 text-sm font-normal leading-5 data-[highlighted]:bg-red-500"
						on:m-click={() => {
							dialogContent = {
								onConfirm: handleDeleteSelf,
								title: dialogTitle.delete(note.displayName),
								description: dialogDescription.deleteNote(),
								type: "delete"
							};
						}}
						on:m-keydown={() => {
							dialogContent = {
								onConfirm: handleDeleteSelf,
								title: dialogTitle.delete(note.displayName),
								description: dialogDescription.deleteNote(),
								type: "delete"
							};
						}}
					>
						<Trash2 class="text-white" size={20} /><span class="text-white">Delete</span>
					</div>
				</DropdownWrapper>
			</div>
		</div>
	</svelte:fragment>

	<svelte:fragment slot="main">
		{#if loading}
			<div class="center-absolute">
				<Loader strokeWidth={0.6} class="animate-[spin_0.5s_linear_infinite] text-teal-500 duration-300" size={70} />
			</div>
		{:else if !$entries.length}
			<PlaceholderBox title="Scan to add books" description="Plugin your barcode scanner and pull the trigger" class="center-absolute">
				<QrCode slot="icon" let:iconProps {...iconProps} />
			</PlaceholderBox>
		{:else}
			<div use:scroll.container={{ rootMargin: "400px" }} class="overflow-y-auto" style="scrollbar-width: thin">
				<InboundTable {table} on:edit-row-quantity={({ detail: { event, row } }) => updateRowQuantity(event, row)}>
					<div slot="row-actions" let:row let:rowIx>
						<PopoverWrapper
							options={{
								forceVisible: true,
								positioning: {
									placement: "left"
								}
							}}
							let:trigger
						>
							<button
								data-testid={testId("popover-control")}
								{...trigger}
								use:trigger.action
								class="rounded p-3 text-gray-500 hover:bg-gray-50 hover:text-gray-900"
							>
								<span class="sr-only">Edit row {rowIx}</span>
								<span class="aria-hidden">
									<MoreVertical />
								</span>
							</button>

							<div slot="popover-content" data-testid={testId("popover-container")} class="rounded bg-gray-900">
								<button
									use:melt={$dialogTrigger}
									class="rounded p-3 text-white hover:text-teal-500 focus:outline-teal-500 focus:ring-0"
									data-testid={testId("edit-row")}
									on:m-click={() => {
										bookFormData = row;
										dialogContent = {
											onConfirm: () => {},
											title: dialogTitle.editBook(),
											description: dialogDescription.editBook(),
											type: "edit-row"
										};
									}}
									on:m-keydown={() => {
										bookFormData = row;
										dialogContent = {
											onConfirm: () => {},
											title: dialogTitle.editBook(),
											description: dialogDescription.editBook(),
											type: "edit-row"
										};
									}}
								>
									<span class="sr-only">Edit row {rowIx}</span>
									<span class="aria-hidden">
										<FileEdit />
									</span>
								</button>
								<button
									on:click={() => deleteRow(row.isbn, row.warehouseId)}
									class="rounded p-3 text-white hover:text-teal-500 focus:outline-teal-500 focus:ring-0"
									data-testid={testId("delete-row")}
								>
									<span class="sr-only">Delete row {rowIx}</span>
									<span class="aria-hidden">
										<Trash2 />
									</span>
								</button>
							</div>
						</PopoverWrapper>
					</div>
				</InboundTable>

				<!-- Trigger for the infinite scroll intersection observer -->
				{#if $entries?.length > maxResults}
					<div use:scroll.trigger />
				{/if}
			</div>
		{/if}
	</svelte:fragment>
</Page>

<div use:melt={$portalled}>
	{#if $open}
		{@const { type, onConfirm, title: dialogTitle, description: dialogDescription } = dialogContent}

		<div use:melt={$overlay} class="fixed inset-0 z-50 bg-black/50" transition:fade|global={{ duration: 150 }} />
		{#if type === "edit-row"}
			<div
				use:melt={$content}
				class="fixed right-0 top-0 z-50 flex h-full w-full max-w-xl flex-col gap-y-4 overflow-y-auto
				bg-white shadow-lg focus:outline-none"
				in:fly|global={{
					x: 350,
					duration: 150,
					opacity: 1
				}}
				out:fly|global={{
					x: 350,
					duration: 100
				}}
			>
				<div class="flex w-full flex-row justify-between bg-gray-50 px-6 py-4">
					<div>
						<h2 use:melt={$title} class="mb-0 text-lg font-medium text-black">{dialogTitle}</h2>
						<p use:melt={$description} class="mb-5 mt-2 leading-normal text-zinc-600">{dialogDescription}</p>
					</div>
					<button use:melt={$close} aria-label="Close" class="self-start rounded p-3 text-gray-500 hover:text-gray-900">
						<X class="square-4" />
					</button>
				</div>
				<div class="px-6">
					<BookForm
						data={bookFormData}
						publisherList={$publisherList}
						options={{
							SPA: true,
							dataType: "json",
							validators: bookSchema,
							validationMethod: "submit-only",
							onUpdated
						}}
						onCancel={() => open.set(false)}
						onFetch={async (isbn, form) => {
							const result = await bookDataPlugin.fetchBookData(isbn);

							if (result) {
								const [bookData] = result;
								form.update((data) => ({ ...data, ...bookData }));
							}
							// TODO: handle loading and errors
						}}
					/>
				</div>
			</div>
		{:else}
			<div class="fixed left-[50%] top-[50%] z-50 translate-x-[-50%] translate-y-[-50%]">
				<Dialog
					{dialog}
					{type}
					onConfirm={async (closeDialog) => {
						await onConfirm();
						closeDialog();
					}}
				>
					<svelte:fragment slot="title">{dialogTitle}</svelte:fragment>
					<svelte:fragment slot="description">{dialogDescription}</svelte:fragment>
				</Dialog>
			</div>
		{/if}
	{/if}
</div><|MERGE_RESOLUTION|>--- conflicted
+++ resolved
@@ -21,15 +21,9 @@
 		Page,
 		PlaceholderBox,
 		createBreadcrumbs,
-<<<<<<< HEAD
-		ConfirmActionDialog,
-		StockTable,
-		createTable,
-		TextEditable
-=======
+		TextEditable,
 		Dialog,
 		InboundTable
->>>>>>> 491dd148
 	} from "$lib/components";
 	import { BookForm, bookSchema, type BookFormOptions, ScannerForm, scannerSchema } from "$lib/forms";
 
