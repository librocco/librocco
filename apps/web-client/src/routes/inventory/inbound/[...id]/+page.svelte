<script lang="ts">
	import { onMount } from "svelte";
	import { Edit, QrCode } from "lucide-svelte";
	import { page } from "$app/stores";
	import { goto } from "$app/navigation";
	import { writable } from "svelte/store";

	import {
		InventoryPage,
		TextField,
		Pagination,
		Badge,
		BadgeColor,
		InventoryTable,
		createTable,
		Header,
		SelectMenu,
		TextEditable,
		SideBarNav,
		SidebarItemGroup,
		NewEntitySideNavButton,
		Button,
		ButtonSize,
		TextFieldSize,
		type TransactionUpdateDetail,
		type RemoveTransactionsDetail,
		ProgressBar,
		BookDetailForm,
		Slideover
	} from "@librocco/ui";
	import type { BookEntry, DatabaseInterface, NavMap } from "@librocco/db";

	import { noteStates, NoteTempState } from "$lib/enums/inventory";
	import { NoteState } from "$lib/enums/db";

	import type { PageData } from "./$types";

	import { getDB } from "$lib/db";

	import { createNoteStores } from "$lib/stores/inventory";
	import { bookFormStore } from "$lib/stores/inventory/book_form";

	import { generateUpdatedAtString } from "$lib/utils/time";
	import { readableFromStream } from "$lib/utils/streams";
	import { addBookEntry, handleBookEntry, handleCloseBookForm, openEditMode, publisherList } from "$lib/utils/book_form";

	import { links } from "$lib/data";
	import { base } from "$app/paths";
	import { map } from "rxjs";

	import { toastSuccess, noteToastMessages } from "$lib/toasts";

	export let data: PageData;

	// Db will be undefined only on server side. If in browser,
	// it will be defined immediately, but `db.init` is ran asynchronously.
	// We don't care about 'db.init' here (for nav stream), hence the non-reactive 'const' declaration.
	const db = getDB();

	const findBook = (db: DatabaseInterface) => (values: BookEntry) => db.books().get([values.isbn]);

	const inNoteListCtx = { name: "[IN_NOTE_LIST]", debug: false };
	const inNoteList = readableFromStream(
		inNoteListCtx,
		db
			?.stream()
			.inNoteList(inNoteListCtx)
			.pipe(map((m) => [...m])),
		[]
	);

	// We display loading state before navigation (in case of creating new note/warehouse)
	// and reset the loading state when the data changes (should always be truthy -> th 	us, loading false).
	$: loading = !data;

	$: note = data.note;
	$: warehouse = data.warehouse;

	$: noteStores = createNoteStores(note);

	$: isbn = "";
	$: displayName = noteStores.displayName;
	$: state = noteStores.state;
	$: updatedAt = noteStores.updatedAt;
	$: entries = noteStores.entries;
	$: currentPage = noteStores.currentPage;
	$: paginationData = noteStores.paginationData;
	$: formHeader = $bookFormStore.editMode
		? { title: "Edit book details", description: "Use this form to manually edit details of an existing book in your inbound note" }
		: { title: "Create a new book", description: "Use this form to manually add a new book to your inbound note" };

	$: toasts = noteToastMessages(note?.displayName, warehouse?.displayName);

	// When the note is committed or deleted, automatically redirect to 'inbound' page.
	$: {
		if ($state === NoteState.Committed || $state === NoteState.Deleted) {
			goto(`${base}/inventory/inbound`);

			const message = $state === NoteState.Committed ? toasts.inNoteCommited : toasts.noteDeleted;

			toastSuccess(message);
		}
	}

	/**
	 * Handle create note returns an `on:click` handler enclosed with the id of the warehouse
	 * the new inbound note should be added to.
	 * _(The handler navigates to the newly created note page after the note has been created)_.
	 */
	const handleCreateNote = (warehousId: string) => async () => {
		loading = true;
		const note = db.warehouse(warehousId).note();
		await note.create();
		await goto(`${base}/inventory/inbound/${note._id}`);

		toastSuccess(toasts.inNoteCreated);
	};

	const tableOptions = writable({
		data: $entries
	});

	const table = createTable(tableOptions);

	$: tableOptions.update(({ data }) => ({ data: $entries }));

	const handleAddTransaction = (db: DatabaseInterface) => async (bookEntry: BookEntry) => {
		isbn = "";

		addBookEntry(db)(bookEntry);

		await note.addVolumes({ isbn: bookEntry.isbn, quantity: $bookFormStore.editMode ? 0 : 1 });

		toastSuccess(toasts.volumeAdded(bookEntry.isbn));
	};

	const handleTransactionUpdate = async ({ detail }: CustomEvent<TransactionUpdateDetail>) => {
		console.log("Bump");
		const { matchTxn, updateTxn } = detail;
		const { isbn, warehouseId, quantity = matchTxn.quantity } = updateTxn;

		await note.updateTransaction(matchTxn, { isbn, warehouseId, quantity });

		// TODO: This doesn't seem to work / get called?
		toastSuccess(toasts.volumeUpdated(isbn));
	};

	const handleRemoveTransactions = async (e: CustomEvent<RemoveTransactionsDetail>) => {
		await toastSuccess(toasts.volumeRemoved(e.detail.length));
		note.removeTransactions(...e.detail);
	};

	const handleEditBookEntry = handleBookEntry(true);
<<<<<<< HEAD
=======

	const handleCloseBookForm = () =>
		bookForm.set({
			book: emptyBook,
			modalOpen: false,
			editMode: false
		});

	const mapNotesToNavItems = (notes: NavMap) =>
		[...notes].map(([id, { displayName }]) => ({
			name: displayName || id,
			href: `${base}/inventory/inbound/${id}`,
			current: id === $page.params.id
		}));
>>>>>>> 6a2e2ae8
</script>

<!-- svelte-ignore missing-declaration -->
<InventoryPage>
	<!-- Header slot -->
	<Header {links} currentLocation={`${base}/inventory/inbound/`} slot="header" />

	<!-- Sidebar slot -->
	<SideBarNav slot="sidebar">
		{#each $inNoteList as [id, { displayName, notes }], index (id)}
			<SidebarItemGroup name={displayName || id} {index} items={mapNotesToNavItems(notes)}>
				<svelte:fragment slot="actions">
					{#if !id.includes("0-all")}
						<NewEntitySideNavButton label="Create note" on:click={handleCreateNote(id)} />
					{/if}
				</svelte:fragment>
			</SidebarItemGroup>
		{/each}
	</SideBarNav>

	<!-- Table header slot -->
	<svelte:fragment slot="tableHeader">
		{#if !loading && note}
			{#if $state && $state !== NoteState.Deleted}
				<div class="mb-10 flex w-full items-end justify-between">
					<div>
						<h2 class="cursor-normal mb-2.5 select-none text-lg font-medium text-gray-900">
							<TextEditable class="inline-block" bind:value={$displayName} disabled={$state === NoteState.Committed} />
							{#if warehouse}
								<span class="align-middle text-sm font-normal text-gray-500">in {warehouse.displayName}</span>
							{/if}
						</h2>
						{#if $updatedAt}
							<div>
								<Badge label="Last updated: {generateUpdatedAtString($updatedAt)}" color={BadgeColor.Success} />
							</div>
						{/if}
					</div>
					<SelectMenu
						class="w-[138px]"
						options={noteStates}
						bind:value={$state}
						disabled={[...Object.values(NoteTempState), NoteState.Committed].includes($state)}
						align="right"
					/>
				</div>
				<TextField name="scan-input" placeholder="Scan to add books..." variant={TextFieldSize.LG} bind:value={isbn}>
					<svelte:fragment slot="startAdornment">
						<QrCode />
					</svelte:fragment>
					<div let:value slot="endAdornment" class="flex gap-x-2">
						<Button on:click={() => handleBookEntry()({ ...$bookFormStore.book, isbn })} size={ButtonSize.SM}>
							<svelte:fragment slot="startAdornment">
								<Edit size={16} />
							</svelte:fragment>
							Create
						</Button>
					</div>
				</TextField>
			{/if}
		{/if}
	</svelte:fragment>

	<!-- Table slot -->
	<svelte:fragment slot="table">
		{#if !loading}
			{#if Boolean($entries.length)}
				<InventoryTable
					{table}
					on:transactionupdate={handleTransactionUpdate}
					on:removetransactions={handleRemoveTransactions}
					onEdit={handleEditBookEntry}
					interactive
				/>
			{/if}
		{:else}
			<ProgressBar class="absolute top-1/2 left-1/2 -translate-y-1/2 -translate-x-1/2" />
		{/if}
	</svelte:fragment>

	<!-- Table footer slot -->
	<div class="flex h-full flex-col items-center justify-between gap-y-2 lg:flex-row" slot="tableFooter">
		{#if !loading && note}
			{#if $paginationData.totalItems}
				<p class="cursor-normal select-none text-sm font-medium leading-5">
					Showing <strong>{$paginationData.firstItem}</strong> to <strong>{$paginationData.lastItem}</strong> of
					<strong>{$paginationData.totalItems}</strong> results
				</p>
			{/if}
			{#if $paginationData.numPages > 1}
				<Pagination maxItems={7} bind:value={$currentPage} numPages={$paginationData.numPages} />
			{/if}
		{/if}
	</div>

	<svelte:fragment slot="slideOver">
		{#if $bookFormStore.modalOpen}
			<Slideover title={formHeader.title} description={formHeader.description} handleClose={handleCloseBookForm}>
				<BookDetailForm
					editMode={$bookFormStore.editMode}
					{openEditMode}
					book={$bookFormStore.book}
					{publisherList}
					onValidate={findBook(db)}
					onSubmit={handleAddTransaction(db)}
					onCancel={handleCloseBookForm}
				/>
			</Slideover>
		{/if}
	</svelte:fragment>
</InventoryPage><|MERGE_RESOLUTION|>--- conflicted
+++ resolved
@@ -151,15 +151,6 @@
 	};
 
 	const handleEditBookEntry = handleBookEntry(true);
-<<<<<<< HEAD
-=======
-
-	const handleCloseBookForm = () =>
-		bookForm.set({
-			book: emptyBook,
-			modalOpen: false,
-			editMode: false
-		});
 
 	const mapNotesToNavItems = (notes: NavMap) =>
 		[...notes].map(([id, { displayName }]) => ({
@@ -167,7 +158,7 @@
 			href: `${base}/inventory/inbound/${id}`,
 			current: id === $page.params.id
 		}));
->>>>>>> 6a2e2ae8
+
 </script>
 
 <!-- svelte-ignore missing-declaration -->
