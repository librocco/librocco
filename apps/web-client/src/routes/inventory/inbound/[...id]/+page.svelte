<script lang="ts">
	import { fade, fly } from "svelte/transition";
	import { writable, type Readable } from "svelte/store";

	import { createDialog, melt } from "@melt-ui/svelte";
	import { Printer, QrCode, Trash2, FileEdit, MoreVertical, X, Loader2 as Loader, FileCheck, Power } from "lucide-svelte";

	import { goto } from "$app/navigation";

	import { NoteState, testId } from "@librocco/shared";
	import type { BookEntry } from "@librocco/db";

	import { bookDataPlugin } from "$lib/db/plugins";
	import type { PageData } from "./$types";
	import type { DisplayRow } from "$lib/types/inventory";

	import {
		Breadcrumbs,
		DropdownWrapper,
		PopoverWrapper,
		Page,
		PlaceholderBox,
		createBreadcrumbs,
		TextEditable,
		Dialog,
		InboundTable,
		ExtensionAvailabilityToast
	} from "$lib/components";
	import { BookForm, bookSchema, type BookFormOptions, ScannerForm, scannerSchema } from "$lib/forms";

	import { getDB } from "$lib/db";

	import { type DialogContent, dialogTitle, dialogDescription } from "$lib/dialogs";
	import { createExtensionAvailabilityStore } from "$lib/stores";

	import { createNoteStores } from "$lib/stores/proto";

	import { createIntersectionObserver, createTable } from "$lib/actions";

	import { generateUpdatedAtString } from "$lib/utils/time";
	import { readableFromStream } from "$lib/utils/streams";

	import { appPath } from "$lib/paths";
	import { scanAutofocus } from "$lib/stores/app";

	export let data: PageData;

	// Db will be undefined only on server side. If in browser,
	// it will be defined immediately, but `db.init` is ran asynchronously.
	// We don't care about 'db.init' here (for nav stream), hence the non-reactive 'const' declaration.
	const db = getDB()!;

	const publisherListCtx = { name: "[PUBLISHER_LIST::INBOUND]", debug: false };
	const publisherList = readableFromStream(publisherListCtx, db?.books().streamPublishers(publisherListCtx), []);

	// We display loading state before navigation (in case of creating new note/warehouse)
	// and reset the loading state when the data changes (should always be truthy -> thus, loading false).
	$: loading = !data;

	$: note = data.note!;
	$: warehouse = data.warehouse!;

	$: noteStores = createNoteStores(note);

	$: displayName = noteStores.displayName;
	$: state = noteStores.state;
	$: updatedAt = noteStores.updatedAt;
	$: entries = noteStores.entries as Readable<DisplayRow<"book">[]>;
	$: autoPrintLabels = noteStores.autoPrintLabels;

	// #region note-actions
	//
	// When the note is committed or deleted, automatically redirect to 'inbound' page.
	$: {
		if ($state === NoteState.Committed || $state === NoteState.Deleted) {
			goto(appPath("inbound"));
		}
	}

	const handleCommitSelf = async (closeDialog: () => void) => {
		await note.commit({});
		closeDialog();
	};

	const handleDeleteSelf = async (closeDialog: () => void) => {
		await note.delete({});
		closeDialog();
	};
	// #region note-actions

	// #region infinite-scroll
	let maxResults = 20;
	// Allow for pagination-like behaviour (rendering 20 by 20 results on see more clicks)
	const seeMore = () => (maxResults += 20);
	// We're using in intersection observer to create an infinite scroll effect
	const scroll = createIntersectionObserver(seeMore);
	// #endregion infinite-scroll

	// #region table
	const tableOptions = writable({
		data: $entries?.slice(0, maxResults)
	});

	const table = createTable(tableOptions);

	$: tableOptions.set({ data: $entries?.slice(0, maxResults) });
	// #endregion table

	// #region transaction-actions
	const handleAddTransaction = async (isbn: string) => {
		await note.addVolumes({ isbn, quantity: 1 });

		const book = await bookDataPlugin.fetchBookData([isbn]);
		if (book.length) {
			await db.books().upsert(book);
		}
	};

	const updateRowQuantity = async (e: SubmitEvent, { isbn, warehouseId, quantity: currentQty }) => {
		const data = new FormData(e.currentTarget as HTMLFormElement);
		// Number form control validation means this string->number conversion should yield a valid result
		const nextQty = Number(data.get("quantity"));

		const transaction = { isbn, warehouseId };

		if (currentQty == nextQty) {
			return;
		}

<<<<<<< HEAD
		await note.updateTransaction(transaction, { quantity: nextQty, ...transaction });
=======
		await note.updateTransaction({}, transaction, { quantity: nextQty, ...transaction });
		toastSuccess(toasts.volumeUpdated(isbn));
>>>>>>> c6eb104b
	};

	const deleteRow = async (isbn: string, warehouseId: string) => {
		await note.removeTransactions({ isbn, warehouseId });
	};
	// #region transaction-actions

	// #region book-form
	let bookFormData = null;

	const onUpdated: BookFormOptions["onUpdated"] = async ({ form }) => {
		/**
		 * This is a quick fix for `form.data` having all optional properties
		 *
		 * Unforuntately, Zod will not infer the correct `data` type from our schema unless we configure `strictNullChecks: true` in our TS config.
		 * Doing so however raises a mountain of "... potentially undefined" type errors throughout the codebase. It will take a significant amount of work
		 * to fix these properly.
		 *
		 * It is still safe to assume that the required properties of BookEntry are there, as the relative form controls are required
		 */
		const data = form?.data as BookEntry;

		try {
			await db.books().upsert([data]);

			bookFormData = null;
			open.set(false);
		} catch (err) {
			// toastError(`Error: ${err.message}`);
		}
	};

	$: bookDataExtensionAvailable = createExtensionAvailabilityStore(db);
	// #endregion book-form

	$: breadcrumbs =
		note?._id && warehouse?._id
			? createBreadcrumbs("inbound", { id: warehouse._id, displayName: warehouse.displayName }, { id: note._id, displayName: $displayName })
			: [];

	// #region temp
	const handlePrint = () => {};
	const toggleAutoPrintLabels = () => note.setAutoPrintLabels({}, !$autoPrintLabels);

	// #endregion temp

	const dialog = createDialog({
		forceVisible: true
	});
	const {
		elements: { trigger: dialogTrigger, overlay, content, title, description, close, portalled },
		states: { open }
	} = dialog;

	let dialogContent: DialogContent & { type: "commit" | "delete" | "edit-row" };
</script>

<Page view="inbound-note" loaded={!loading}>
	<svelte:fragment slot="topbar" let:iconProps>
		<QrCode {...iconProps} />
		<ScannerForm
			data={null}
			options={{
				SPA: true,
				dataType: "json",
				validators: scannerSchema,
				validationMethod: "submit-only",
				resetForm: true,
				onUpdated: async ({ form }) => {
					const { isbn } = form?.data;
					await handleAddTransaction(isbn);
				}
			}}
		/>
		<button
			data-testid={testId("scan-autofocus-toggle")}
			data-is-on={$scanAutofocus}
			on:click={scanAutofocus.toggle}
			class="button {$scanAutofocus ? 'button-green' : 'button-white'} absolute right-4 top-1/2 -translate-y-1/2"
			><Power size={18} />Scan</button
		>
	</svelte:fragment>

	<svelte:fragment slot="heading">
		<Breadcrumbs class="mb-3" links={breadcrumbs} />
		<div class="flex w-full flex-wrap items-center justify-between gap-2">
			<div class="flex max-w-md flex-col">
				<TextEditable
					name="title"
					textEl="h1"
					textClassName="text-2xl font-bold leading-7 text-gray-900"
					placeholder="Note"
					bind:value={$displayName}
				/>

				<div class="w-fit">
					{#if $updatedAt}
						<span class="badge badge-md badge-green">Last updated: {generateUpdatedAtString($updatedAt)}</span>
					{/if}
				</div>
			</div>

			<div class="ml-auto flex items-center gap-x-2">
				<button
					class="button button-green hidden xs:block"
					use:melt={$dialogTrigger}
					on:m-click={() => {
						dialogContent = {
							onConfirm: handleCommitSelf,
							title: dialogTitle.commitInbound(note.displayName),
							description: dialogDescription.commitInbound($entries.length, warehouse.displayName),
							type: "commit"
						};
					}}
					on:m-keydown={() => {
						dialogContent = {
							onConfirm: handleCommitSelf,
							title: dialogTitle.commitInbound(note.displayName),
							description: dialogDescription.commitInbound($entries.length, warehouse.displayName),
							type: "commit"
						};
					}}
				>
					<span class="button-text">Commit</span>
				</button>

				<DropdownWrapper let:item>
					<div
						{...item}
						use:item.action
						use:melt={$dialogTrigger}
						on:m-click={() => {
							dialogContent = {
								onConfirm: handleCommitSelf,
								title: dialogTitle.commitOutbound(note.displayName),
								description: dialogDescription.commitOutbound($entries.length),
								type: "commit"
							};
						}}
						class="flex w-full items-center gap-2 px-4 py-3 text-sm font-normal leading-5 data-[highlighted]:bg-gray-100 xs:hidden"
					>
						<FileCheck class="text-gray-400" size={20} /><span class="text-gray-700">Commit</span>
					</div>
					<div
						{...item}
						use:item.action
						on:m-click={handlePrint}
						class="flex w-full items-center gap-2 px-4 py-3 text-sm font-normal leading-5 data-[highlighted]:bg-gray-100"
					>
						<Printer class="text-gray-400" size={20} /><span class="text-gray-700">Print</span>
					</div>
					<div
						{...item}
						use:item.action
						on:m-click={toggleAutoPrintLabels}
						class="flex w-full items-center gap-2 px-4 py-3 text-sm font-normal leading-5 data-[highlighted]:bg-gray-100 {$autoPrintLabels
							? '!bg-green-400'
							: ''}"
					>
						<Printer class="text-gray-400" size={20} /><span class="text-gray-700">Auto print book labels</span>
					</div>
					<div
						{...item}
						use:item.action
						use:melt={$dialogTrigger}
						class="flex w-full items-center gap-2 bg-red-400 px-4 py-3 text-sm font-normal leading-5 data-[highlighted]:bg-red-500"
						on:m-click={() => {
							dialogContent = {
								onConfirm: handleDeleteSelf,
								title: dialogTitle.delete(note.displayName),
								description: dialogDescription.deleteNote(),
								type: "delete"
							};
						}}
						on:m-keydown={() => {
							dialogContent = {
								onConfirm: handleDeleteSelf,
								title: dialogTitle.delete(note.displayName),
								description: dialogDescription.deleteNote(),
								type: "delete"
							};
						}}
					>
						<Trash2 class="text-white" size={20} /><span class="text-white">Delete</span>
					</div>
				</DropdownWrapper>
			</div>
		</div>
	</svelte:fragment>

	<svelte:fragment slot="main">
		{#if loading}
			<div class="center-absolute">
				<Loader strokeWidth={0.6} class="animate-[spin_0.5s_linear_infinite] text-teal-500 duration-300" size={70} />
			</div>
		{:else if !$entries.length}
			<PlaceholderBox title="Scan to add books" description="Plugin your barcode scanner and pull the trigger" class="center-absolute">
				<QrCode slot="icon" let:iconProps {...iconProps} />
			</PlaceholderBox>
		{:else}
			<div use:scroll.container={{ rootMargin: "400px" }} class="overflow-y-auto" style="scrollbar-width: thin">
				<InboundTable {table} on:edit-row-quantity={({ detail: { event, row } }) => updateRowQuantity(event, row)}>
					<div slot="row-actions" let:row let:rowIx>
						<PopoverWrapper
							options={{
								forceVisible: true,
								positioning: {
									placement: "left"
								}
							}}
							let:trigger
						>
							<button
								data-testid={testId("popover-control")}
								{...trigger}
								use:trigger.action
								class="rounded p-3 text-gray-500 hover:bg-gray-50 hover:text-gray-900"
							>
								<span class="sr-only">Edit row {rowIx}</span>
								<span class="aria-hidden">
									<MoreVertical />
								</span>
							</button>

							<div slot="popover-content" data-testid={testId("popover-container")} class="rounded bg-gray-900">
								<button
									use:melt={$dialogTrigger}
									class="rounded p-3 text-white hover:text-teal-500 focus:outline-teal-500 focus:ring-0"
									data-testid={testId("edit-row")}
									on:m-click={() => {
										bookFormData = row;
										dialogContent = {
											onConfirm: () => {},
											title: dialogTitle.editBook(),
											description: dialogDescription.editBook(),
											type: "edit-row"
										};
									}}
									on:m-keydown={() => {
										bookFormData = row;
										dialogContent = {
											onConfirm: () => {},
											title: dialogTitle.editBook(),
											description: dialogDescription.editBook(),
											type: "edit-row"
										};
									}}
								>
									<span class="sr-only">Edit row {rowIx}</span>
									<span class="aria-hidden">
										<FileEdit />
									</span>
								</button>

								<button
									class="rounded p-3 text-white hover:text-teal-500 focus:outline-teal-500 focus:ring-0"
									data-testid={testId("print-book-label")}
									on:click={() => db.printer().label().print(row)}
								>
									<span class="sr-only">Print book label {rowIx}</span>
									<span class="aria-hidden">
										<Printer />
									</span>
								</button>

								<button
									on:click={() => deleteRow(row.isbn, row.warehouseId)}
									class="rounded p-3 text-white hover:text-teal-500 focus:outline-teal-500 focus:ring-0"
									data-testid={testId("delete-row")}
								>
									<span class="sr-only">Delete row {rowIx}</span>
									<span class="aria-hidden">
										<Trash2 />
									</span>
								</button>
							</div>
						</PopoverWrapper>
					</div>
				</InboundTable>

				<!-- Trigger for the infinite scroll intersection observer -->
				{#if $entries?.length > maxResults}
					<div use:scroll.trigger />
				{/if}
			</div>
		{/if}
	</svelte:fragment>

	<svelte:fragment slot="footer">
		<ExtensionAvailabilityToast />
	</svelte:fragment>
</Page>

<div use:melt={$portalled}>
	{#if $open}
		{@const { type, onConfirm, title: dialogTitle, description: dialogDescription } = dialogContent}

		<div use:melt={$overlay} class="fixed inset-0 z-50 bg-black/50" transition:fade|global={{ duration: 150 }} />
		{#if type === "edit-row"}
			<div
				use:melt={$content}
				class="fixed right-0 top-0 z-50 flex h-full w-full max-w-xl flex-col gap-y-4 overflow-y-auto
				bg-white shadow-lg focus:outline-none"
				in:fly|global={{
					x: 350,
					duration: 150,
					opacity: 1
				}}
				out:fly|global={{
					x: 350,
					duration: 100
				}}
			>
				<div class="flex w-full flex-row justify-between bg-gray-50 px-6 py-4">
					<div>
						<h2 use:melt={$title} class="mb-0 text-lg font-medium text-black">{dialogTitle}</h2>
						<p use:melt={$description} class="mb-5 mt-2 leading-normal text-zinc-600">{dialogDescription}</p>
					</div>
					<button use:melt={$close} aria-label="Close" class="self-start rounded p-3 text-gray-500 hover:text-gray-900">
						<X class="square-4" />
					</button>
				</div>
				<div class="px-6">
					<BookForm
						data={bookFormData}
						publisherList={$publisherList}
						options={{
							SPA: true,
							dataType: "json",
							validators: bookSchema,
							validationMethod: "submit-only",
							onUpdated
						}}
						onCancel={() => open.set(false)}
						onFetch={async (isbn, form) => {
							const result = await bookDataPlugin.fetchBookData([isbn]);

							const [bookData] = result;
							if (!bookData) {
								return;
							}

							form.update((data) => ({ ...data, ...bookData }));
							// TODO: handle loading and errors
						}}
						isExtensionAvailable={$bookDataExtensionAvailable}
					/>
				</div>
			</div>
		{:else}
			<div class="fixed left-[50%] top-[50%] z-50 translate-x-[-50%] translate-y-[-50%]">
				<Dialog {dialog} {type} {onConfirm}>
					<svelte:fragment slot="title">{dialogTitle}</svelte:fragment>
					<svelte:fragment slot="description">{dialogDescription}</svelte:fragment>
				</Dialog>
			</div>
		{/if}
	{/if}
</div><|MERGE_RESOLUTION|>--- conflicted
+++ resolved
@@ -127,12 +127,7 @@
 			return;
 		}
 
-<<<<<<< HEAD
-		await note.updateTransaction(transaction, { quantity: nextQty, ...transaction });
-=======
 		await note.updateTransaction({}, transaction, { quantity: nextQty, ...transaction });
-		toastSuccess(toasts.volumeUpdated(isbn));
->>>>>>> c6eb104b
 	};
 
 	const deleteRow = async (isbn: string, warehouseId: string) => {
