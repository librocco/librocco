<script lang="ts">
	import { onMount, onDestroy } from "svelte";
	import { fade } from "svelte/transition";
	import { invalidate } from "$app/navigation";

	import { createDialog, melt } from "@melt-ui/svelte";
	import { Plus, Trash, Loader2 as Loader, Library } from "lucide-svelte";

	import { racefreeGoto } from "$lib/utils/navigation";

	import { entityListView, testId } from "@librocco/shared";

	import type { PageData } from "./$types";

	import { PlaceholderBox, Dialog } from "$lib/components";
	import { Page } from "$lib/controllers";

	import { type DialogContent } from "$lib/types";

	import { generateUpdatedAtString } from "$lib/utils/time";

	import { appPath } from "$lib/paths";
	import { createOutboundNote, deleteNote, getNoteIdSeq } from "$lib/db/cr-sqlite/note";
	import LL from "@librocco/shared/i18n-svelte";

	export let data: PageData;

	$: ({ notes, plugins } = data);
	$: db = data.dbCtx?.db;

	// #region reactivity
	let disposer: () => void;
	onMount(() => {
		// NOTE: dbCtx should always be defined on client
		const { rx } = data.dbCtx;
		// Note (names/list) and book_transaction (note's totalBooks) all affect the list
		disposer = rx.onRange(["note", "book_transaction"], () => invalidate("outbound:list"));
	});
	onDestroy(() => {
		// Unsubscribe on unmount
		disposer?.();
	});
	$: goto = racefreeGoto(disposer);

	let initialized = false;
	$: initialized = Boolean(db);

	const handleDeleteNote = (id: number) => async (closeDialog: () => void) => {
		await deleteNote(db, id);
		closeDialog();
	};

	/**
	 * Handle create note is an `on:click` handler used to create a new outbound note
	 * _(and navigate to the newly created note page)_.
	 */
	const handleCreateNote = async () => {
		const id = await getNoteIdSeq(db);
		await createOutboundNote(db, id);
		await goto(appPath("outbound", id));
	};

	const dialog = createDialog({ forceVisible: true });
	const {
		elements: { portalled, overlay, trigger },
		states: { open }
	} = dialog;

	let dialogContent: DialogContent | null = null;
	$: tOutboundPage = $LL.outbound_page;
</script>

<Page title="Outbound" view="outbound" {db} {plugins}>
	<svelte:fragment slot="heading">
<<<<<<< HEAD
		<div class="flex w-full items-center justify-end">
=======
		<div class="flex w-full items-center justify-between">
			<h1 class="text-2xl font-bold leading-7 text-gray-900">{tOutboundPage.heading()}</h1>
>>>>>>> c56cd073
			<button
				on:click={handleCreateNote}
				class="flex items-center gap-2 rounded-md border border-gray-300 bg-white py-[9px] pl-[15px] pr-[17px]"
			>
				<span><Plus size={20} /></span>
				<span class="text-sm font-medium leading-5 text-gray-700">{tOutboundPage.labels.new_note()}</span>
			</button>
		</div>
	</svelte:fragment>

	<svelte:fragment slot="main">
		{#if !initialized}
			<div class="center-absolute">
				<Loader strokeWidth={0.6} class="animate-[spin_0.5s_linear_infinite] text-teal-500 duration-300" size={70} />
			</div>
		{:else}
			<!-- Start entity list contaier -->

			<!-- 'entity-list-container' class is used for styling, as well as for e2e test selector(s). If changing, expect the e2e to break - update accordingly -->
			<ul class={testId("entity-list-container")} data-view={entityListView("outbound-list")}>
				{#if !notes.length}
					<!-- Start entity list placeholder -->
					<PlaceholderBox title="No open notes" description="Get started by adding a new note" class="center-absolute">
						<button on:click={handleCreateNote} class="mx-auto flex items-center gap-2 rounded-md bg-teal-500 py-[9px] pl-[15px] pr-[17px]"
							><span class="text-green-50">{tOutboundPage.labels.new_note()}</span></button
						>
					</PlaceholderBox>
					<!-- End entity list placeholder -->
				{:else}
					<!-- Start entity list -->
					{#each notes as note}
						{@const displayName = note.displayName || `Note - ${note.id}`}
						{@const updatedAt = generateUpdatedAtString(note.updatedAt)}
						{@const totalBooks = note.totalBooks}
						{@const href = appPath("outbound", note.id)}

						<div class="entity-list-row group">
							<div class="flex flex-col gap-y-2">
								<a {href} class="entity-list-text-lg text-gray-900 hover:underline focus:underline">{displayName}</a>

								<div class="flex flex-col items-start gap-y-2">
									<div class="flex gap-x-0.5">
										<Library class="mr-1 text-gray-700" size={24} />
										<span class="entity-list-text-sm text-gray-500">{tOutboundPage.stats.books({ bookCount: totalBooks })}</span>
									</div>
									{#if note.updatedAt}
										<span class="badge badge-md badge-green">
											{tOutboundPage.stats.last_updated()}: {updatedAt}
										</span>
									{/if}
								</div>
							</div>

							<div class="entity-list-actions">
								<a {href} class="button button-alert"><span class="button-text">{tOutboundPage.labels.edit()}</span></a>

								<button
									use:melt={$trigger}
									class="button button-white"
									aria-label="Delete note: {note.displayName}"
									on:m-click={() => {
										dialogContent = {
											onConfirm: handleDeleteNote(note.id),
											title: $LL.common.delete_dialog.title({ entity: note.displayName }),
											description: $LL.common.delete_dialog.description()
										};
									}}
								>
									<span aria-hidden="true">
										<Trash size={20} />
									</span>
								</button>
							</div>
						</div>
					{/each}
					<!-- End entity list -->
				{/if}
			</ul>
			<!-- End entity list contaier -->
		{/if}
	</svelte:fragment>
</Page>

{#if $open}
	{@const { onConfirm, title, description } = dialogContent};
	<div use:melt={$portalled}>
		<div use:melt={$overlay} class="fixed inset-0 z-50 bg-black/50" transition:fade|global={{ duration: 100 }}></div>
		<div class="fixed left-[50%] top-[50%] z-50 translate-x-[-50%] translate-y-[-50%]">
			<Dialog {dialog} type="delete" {onConfirm}>
				<svelte:fragment slot="title">{title}</svelte:fragment>
				<svelte:fragment slot="description">{description}</svelte:fragment>
			</Dialog>
		</div>
	</div>
{/if}<|MERGE_RESOLUTION|>--- conflicted
+++ resolved
@@ -72,12 +72,7 @@
 
 <Page title="Outbound" view="outbound" {db} {plugins}>
 	<svelte:fragment slot="heading">
-<<<<<<< HEAD
 		<div class="flex w-full items-center justify-end">
-=======
-		<div class="flex w-full items-center justify-between">
-			<h1 class="text-2xl font-bold leading-7 text-gray-900">{tOutboundPage.heading()}</h1>
->>>>>>> c56cd073
 			<button
 				on:click={handleCreateNote}
 				class="flex items-center gap-2 rounded-md border border-gray-300 bg-white py-[9px] pl-[15px] pr-[17px]"
@@ -114,7 +109,7 @@
 						{@const totalBooks = note.totalBooks}
 						{@const href = appPath("outbound", note.id)}
 
-						<div class="entity-list-row group">
+						<div class="group entity-list-row">
 							<div class="flex flex-col gap-y-2">
 								<a {href} class="entity-list-text-lg text-gray-900 hover:underline focus:underline">{displayName}</a>
 
