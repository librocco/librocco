--- conflicted
+++ resolved
@@ -234,13 +234,7 @@
 			type: "edit-row"
 		};
 	};
-<<<<<<< HEAD
 	const openCustomItemForm = (row: InventoryTableData<"custom"> & { key: string; rowIx: number }) => {
-=======
-
-	// Row can be undefined - create mode
-	const openCustomItemForm = (row?: OutboundTableData) => {
->>>>>>> 25cc75ab
 		customItemFormData = row;
 		dialogContent = {
 			onConfirm: () => {},
