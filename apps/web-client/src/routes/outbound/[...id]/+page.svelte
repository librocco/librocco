<script lang="ts">
	import { fade, fly } from "svelte/transition";
	import { writable } from "svelte/store";
	import { map } from "rxjs";

	import { createDialog, melt } from "@melt-ui/svelte";
	import { Printer, QrCode, Trash2, FileEdit, MoreVertical, X, Loader2 as Loader, FileCheck } from "lucide-svelte";

	import { goto } from "$app/navigation";

	import { NoteState, filter, testId, type VolumeStock } from "@librocco/shared";

	import { OutOfStockError, type BookEntry, type NavEntry, type OutOfStockTransaction, NoWarehouseSelectedError } from "@librocco/db";
	import { bookDataPlugin } from "$lib/db/plugins";

	import type { PageData } from "./$types";

	import { getDB } from "$lib/db";

	import {
		Breadcrumbs,
		DropdownWrapper,
		PopoverWrapper,
		Page,
		PlaceholderBox,
		createBreadcrumbs,
		Dialog,
		OutboundTable,
		TextEditable,
		type WarehouseChangeDetail
	} from "$lib/components";
	import { BookForm, bookSchema, type BookFormOptions, ScannerForm, scannerSchema } from "$lib/forms";

	import { toastSuccess, noteToastMessages, toastError, bookFetchingMessages } from "$lib/toasts";
	import { type DialogContent, dialogTitle, dialogDescription } from "$lib/dialogs";

	import { createNoteStores } from "$lib/stores/proto";

	import { createIntersectionObserver, createTable } from "$lib/actions";

	import { generateUpdatedAtString } from "$lib/utils/time";
	import { readableFromStream } from "$lib/utils/streams";

	import { appPath } from "$lib/paths";
	import type { InventoryTableData, OutboundTableData } from "$lib/components/Tables/types";

	export let data: PageData;

	// Db will be undefined only on server side. If in browser,
	// it will be defined immediately, but `db.init` is ran asynchronously.
	// We don't care about 'db.init' here (for nav stream), hence the non-reactive 'const' declaration.
	const db = getDB();

	const warehouseListCtx = { name: "[WAREHOUSE_LIST]", debug: false };
	const warehouseListStream = db
		?.stream()
		.warehouseMap(warehouseListCtx)
		.pipe(map((m) => new Map<string, NavEntry>(filter(m, ([warehouseId]) => !warehouseId.includes("0-all")))));
	const warehouseList = readableFromStream(warehouseListCtx, warehouseListStream, new Map<string, NavEntry>([]));

	const publisherListCtx = { name: "[PUBLISHER_LIST::INBOUND]", debug: false };
	const publisherList = readableFromStream(publisherListCtx, db?.books().streamPublishers(publisherListCtx), []);

	// We display loading state before navigation (in case of creating new note/warehouse)
	// and reset the loading state when the data changes (should always be truthy -> thus, loading false).
	$: loading = !data;

	$: note = data.note;

	$: noteStores = createNoteStores(note);

	$: displayName = noteStores.displayName;
	$: state = noteStores.state;
	$: updatedAt = noteStores.updatedAt;
	$: entries = noteStores.entries;

	$: toasts = noteToastMessages(note?.displayName);

	// #region note-actions
	//
	// When the note is committed or deleted, automatically redirect to 'outbound' page.
	$: {
		if ($state === NoteState.Committed || $state === NoteState.Deleted) {
			goto(appPath("outbound"));

			const message = $state === NoteState.Committed ? toasts.outNoteCommited : toasts.noteDeleted;

			toastSuccess(message);
		}
	}

	const openNoWarehouseSelectedDialog = (invalidTransactions: VolumeStock[]) => {
		dialogContent = {
			type: "no-warehouse-selected",
			invalidTransactions
		};
		open.set(true);
	};

	const openReconciliationDialog = (invalidTransactions: OutOfStockTransaction[]) => {
		dialogContent = {
			type: "reconcile",
			invalidTransactions
		};
		open.set(true);
	};

	const handleCommitSelf = async (closeDialog: () => void) => {
		try {
			await note.commit({});
			closeDialog();
			toastSuccess(noteToastMessages("Note").outNoteCommited);
		} catch (err) {
			if (err instanceof NoWarehouseSelectedError) {
				return openNoWarehouseSelectedDialog(err.invalidTransactions);
			}
			if (err instanceof OutOfStockError) {
				return openReconciliationDialog(err.invalidTransactions);
			}
			throw err;
		}
	};

	const handleReconcileAndCommitSelf = async (closeDialog: () => void) => {
		await note.reconcile({});
		await note.commit({});
		closeDialog();
		toastSuccess(noteToastMessages("Note").outNoteCommited);
	};

	const handleDeleteSelf = async () => {
		await note.delete({});
		toastSuccess(noteToastMessages("Note").noteDeleted);
	};
	// #region note-actions

	// #region infinite-scroll
	let maxResults = 20;
	// Allow for pagination-like behaviour (rendering 20 by 20 results on see more clicks)
	const seeMore = () => (maxResults += 20);
	// We're using in intersection observer to create an infinite scroll effect
	const scroll = createIntersectionObserver(seeMore);
	// #endregion infinite-scroll

	// #region table
	const tableOptions = writable({
		data: $entries?.slice(0, maxResults)
	});

	const table = createTable(tableOptions);

	$: tableOptions.set({ data: $entries?.slice(0, maxResults) });
	// #endregion table

	// #region transaction-actions
	const handleAddTransaction = async (isbn: string) => {
		await note.addVolumes({ isbn, quantity: 1 });
		toastSuccess(toasts.volumeAdded(isbn));
	};

	const updateRowWarehouse = async (
		e: CustomEvent<WarehouseChangeDetail>,
		{ isbn, quantity, warehouseId: currentWarehouseId }: OutboundTableData
	) => {
		const { warehouseId: nextWarehouseId } = e.detail;
		// Number form control validation means this string->number conversion should yield a valid result
		const transaction = { isbn, warehouseId: currentWarehouseId, quantity };

		// Block identical updates (with respect to the existing state) as they might cause an feedback loop when connected to the live db.
		if (currentWarehouseId === nextWarehouseId) {
			return;
		}

		// TODO: error handling
		await note.updateTransaction(transaction, { ...transaction, warehouseId: nextWarehouseId });
		toastSuccess(toasts.warehouseUpdated(isbn));
	};

	const updateRowQuantity = async (e: SubmitEvent, { isbn, warehouseId, quantity: currentQty }: InventoryTableData) => {
		const data = new FormData(e.currentTarget as HTMLFormElement);
		// Number form control validation means this string->number conversion should yield a valid result
		const nextQty = Number(data.get("quantity"));

		const transaction = { isbn, warehouseId };

		if (currentQty == nextQty) {
			return;
		}

		await note.updateTransaction(transaction, { quantity: nextQty, ...transaction });
		toastSuccess(toasts.volumeUpdated(isbn));
	};

	const deleteRow = async (isbn: string, warehouseId: string) => {
		await note.removeTransactions({ isbn, warehouseId });
		toastSuccess(toasts.volumeRemoved(1));
	};
	// #region transaction-actions

	// #region book-form
	let bookFormData = null;

	const onUpdated: BookFormOptions["onUpdated"] = async ({ form }) => {
		/**
		 * This is a quick fix for `form.data` having all optional properties
		 *
		 * Unforuntately, Zod will not infer the correct `data` type from our schema unless we configure `strictNullChecks: true` in our TS config.
		 * Doing so however raises a mountain of "... potentially undefined" type errors throughout the codebase. It will take a significant amount of work
		 * to fix these properly.
		 *
		 * It is still safe to assume that the required properties of BookEntry are there, as the relative form controls are required
		 */
		const data = form?.data as BookEntry;

		try {
			await db.books().upsert([data]);

			toastSuccess(toasts.bookDataUpdated(data.isbn));
			bookFormData = null;
			open.set(false);
		} catch (err) {
			// toastError(`Error: ${err.message}`);
		}
	};
	// #endregion book-form

	$: breadcrumbs = note?._id ? createBreadcrumbs("outbound", { id: note._id, displayName: $displayName }) : [];

	// #region temp
	const handlePrint = () => {};
	// #endregion temp

	const dialog = createDialog({
		forceVisible: true
	});
	const {
		elements: { trigger: dialogTrigger, overlay, content, title, description, close, portalled },
		states: { open }
	} = dialog;

	let dialogContent:
		| ({ type: "commit" | "delete" | "edit-row" } & DialogContent)
		| { type: "no-warehouse-selected"; invalidTransactions: VolumeStock[] }
		| { type: "reconcile"; invalidTransactions: OutOfStockTransaction[] };
</script>

<Page view="outbound-note" loaded={!loading}>
	<svelte:fragment slot="topbar" let:iconProps>
		<QrCode {...iconProps} />
		<ScannerForm
			data={null}
			options={{
				SPA: true,
				dataType: "json",
				validators: scannerSchema,
				validationMethod: "submit-only",
				resetForm: true,
				onUpdated: async ({ form }) => {
					const { isbn } = form?.data;
					await handleAddTransaction(isbn);
				}
			}}
		/>
	</svelte:fragment>

	<svelte:fragment slot="heading">
		<Breadcrumbs class="mb-3" links={breadcrumbs} />
		<div class="flex w-full items-center justify-between">
			<div class="flex max-w-md flex-col">
				<TextEditable
					name="title"
					textEl="h1"
					textClassName="text-2xl font-bold leading-7 text-gray-900"
					placeholder="Note"
					bind:value={$displayName}
				/>

				<div class="w-fit">
					{#if $updatedAt}
						<span class="badge badge-sm badge-green">Last updated: {generateUpdatedAtString($updatedAt)}</span>
					{/if}
				</div>
			</div>

			<div class="ml-auto flex items-center gap-x-2">
				<button
					class="button button-green hidden xs:block"
					use:melt={$dialogTrigger}
					on:m-click={() => {
						dialogContent = {
							onConfirm: handleCommitSelf,
							title: dialogTitle.commitOutbound(note.displayName),
							description: dialogDescription.commitOutbound($entries.length),
							type: "commit"
						};
					}}
					on:m-keydown={() => {
						dialogContent = {
							onConfirm: handleCommitSelf,
							title: dialogTitle.commitOutbound(note.displayName),
							description: dialogDescription.commitOutbound($entries.length),
							type: "commit"
						};
					}}
				>
					<span class="button-text">Commit</span>
				</button>

				<DropdownWrapper let:item>
					<div
						{...item}
						use:item.action
						use:melt={$dialogTrigger}
						on:m-click={() => {
							dialogContent = {
								onConfirm: handleCommitSelf,
								title: dialogTitle.commitOutbound(note.displayName),
								description: dialogDescription.commitOutbound($entries.length),
								type: "commit"
							};
						}}
						class="flex w-full items-center gap-2 px-4 py-3 text-sm font-normal leading-5 data-[highlighted]:bg-gray-100 xs:hidden"
					>
						<FileCheck class="text-gray-400" size={20} /><span class="text-gray-700">Commit</span>
					</div>
					<div
						{...item}
						use:item.action
						on:m-click={handlePrint}
						class="flex w-full items-center gap-2 px-4 py-3 text-sm font-normal leading-5 data-[highlighted]:bg-gray-100"
					>
						<Printer class="text-gray-400" size={20} /><span class="text-gray-700">Print</span>
					</div>
					<div
						{...item}
						use:item.action
						use:melt={$dialogTrigger}
						class="flex w-full items-center gap-2 bg-red-400 px-4 py-3 text-sm font-normal leading-5 data-[highlighted]:bg-red-500"
						on:m-click={() => {
							dialogContent = {
								onConfirm: handleDeleteSelf,
								title: dialogTitle.delete(note.displayName),
								description: dialogDescription.deleteNote(),
								type: "delete"
							};
						}}
						on:m-keydown={() => {
							dialogContent = {
								onConfirm: handleDeleteSelf,
								title: dialogTitle.delete(note.displayName),
								description: dialogDescription.deleteNote(),
								type: "delete"
							};
						}}
					>
						<Trash2 class="text-white" size={20} /><span class="text-white">Delete</span>
					</div>
				</DropdownWrapper>
			</div>
		</div>
	</svelte:fragment>

	<svelte:fragment slot="main">
		{#if loading}
			<div class="center-absolute">
				<Loader strokeWidth={0.6} class="animate-[spin_0.5s_linear_infinite] text-teal-500 duration-300" size={70} />
			</div>
		{:else if !$entries.length}
			<PlaceholderBox title="Scan to add books" description="Plugin your barcode scanner and pull the trigger" class="center-absolute">
				<QrCode slot="icon" let:iconProps {...iconProps} />
			</PlaceholderBox>
		{:else}
			<div use:scroll.container={{ rootMargin: "400px" }} class="overflow-y-auto" style="scrollbar-width: thin">
				<OutboundTable
					{table}
					warehouseList={$warehouseList}
					on:edit-row-quantity={({ detail: { event, row } }) => updateRowQuantity(event, row)}
					on:edit-row-warehouse={({ detail: { event, row } }) => updateRowWarehouse(event, row)}
				>
					<div slot="row-actions" let:row let:rowIx>
						<PopoverWrapper
							options={{
								forceVisible: true,
								positioning: {
									placement: "left"
								}
							}}
							let:trigger
						>
							<button
								data-testid={testId("popover-control")}
								{...trigger}
								use:trigger.action
								class="rounded p-3 text-gray-500 hover:bg-gray-50 hover:text-gray-900"
							>
								<span class="sr-only">Edit row {rowIx}</span>
								<span class="aria-hidden">
									<MoreVertical />
								</span>
							</button>

							<!-- svelte-ignore a11y-no-static-element-interactions -->
							<div slot="popover-content" data-testid={testId("popover-container")} class="rounded bg-gray-900">
								<button
									use:melt={$dialogTrigger}
									class="rounded p-3 text-white hover:text-teal-500 focus:outline-teal-500 focus:ring-0"
									data-testid={testId("edit-row")}
									on:m-click={() => {
										bookFormData = row;
										dialogContent = {
											onConfirm: () => {},
											title: dialogTitle.editBook(),
											description: dialogDescription.editBook(),
											type: "edit-row"
										};
									}}
									on:m-keydown={() => {
										bookFormData = row;
										dialogContent = {
											onConfirm: () => {},
											title: dialogTitle.editBook(),
											description: dialogDescription.editBook(),
											type: "edit-row"
										};
									}}
								>
									<span class="sr-only">Edit row {rowIx}</span>
									<span class="aria-hidden">
										<FileEdit />
									</span>
								</button>
								<button
									on:click={() => deleteRow(row.isbn, row.warehouseId)}
									class="rounded p-3 text-white hover:text-teal-500 focus:outline-teal-500 focus:ring-0"
									data-testid={testId("delete-row")}
								>
									<span class="sr-only">Delete row {rowIx}</span>
									<span class="aria-hidden">
										<Trash2 />
									</span>
								</button>
							</div>
						</PopoverWrapper>
					</div>
				</OutboundTable>

				<!-- Trigger for the infinite scroll intersection observer -->
				{#if $entries?.length > maxResults}
					<div use:scroll.trigger />
				{/if}
			</div>
		{/if}
	</svelte:fragment>
</Page>

<div use:melt={$portalled}>
	{#if $open}
		<div use:melt={$overlay} class="fixed inset-0 z-50 bg-black/50" transition:fade|global={{ duration: 100 }} />
<<<<<<< HEAD
		{#if type === "edit-row"}
			<div
				use:melt={$content}
				class="fixed right-0 top-0 z-50 flex h-full w-full max-w-xl flex-col gap-y-4 overflow-y-auto bg-white
				shadow-lg focus:outline-none"
				in:fly|global={{
					x: 350,
					duration: 150,
					opacity: 1
				}}
				out:fly|global={{
					x: 350,
					duration: 100
				}}
			>
				<div class="flex w-full flex-row justify-between bg-gray-50 px-6 py-4">
					<div>
						<h2 use:melt={$title} class="mb-0 text-lg font-medium text-black">{dialogTitle}</h2>
						<p use:melt={$description} class="mb-5 mt-2 leading-normal text-zinc-600">{dialogDescription}</p>
					</div>
					<button use:melt={$close} aria-label="Close" class="self-start rounded p-3 text-gray-500 hover:text-gray-900">
						<X class="square-4" />
					</button>
				</div>
				<div class="px-6">
					<BookForm
						data={bookFormData}
						publisherList={$publisherList}
						options={{
							SPA: true,
							dataType: "json",
							validators: bookSchema,
							validationMethod: "submit-only",
							onUpdated
						}}
						onCancel={() => open.set(false)}
						onFetch={async (isbn, form) => {
							const result = await bookDataPlugin.fetchBookData([isbn]);

							if (!result) {
								toastError(bookFetchingMessages.bookNotFound);
							}

							const [bookData] = result;
							toastSuccess(bookFetchingMessages.bookFound);
							form.update((data) => ({ ...data, ...bookData }));
							// TODO: handle loading and errors
						}}
					/>
				</div>
=======
		{#if dialogContent.type === "no-warehouse-selected"}
			<!-- No warehouse selecter dialog -->
			{@const { invalidTransactions } = dialogContent}

			<div class="fixed left-[50%] top-[50%] z-50 translate-x-[-50%] translate-y-[-50%]">
				<Dialog {dialog} type="delete" onConfirm={() => {}}>
					<svelte:fragment slot="title">{dialogTitle.noWarehouseSelected()}</svelte:fragment>
					<svelte:fragment slot="description">{dialogDescription.noWarehouseSelected()}</svelte:fragment>
					<h3 class="mt-4 mb-2 font-semibold">Please select a warehouse for each of the following transactions:</h3>
					<ul class="pl-2">
						{#each invalidTransactions as { isbn }}
							<li>{isbn}</li>
						{/each}
					</ul>
					<!-- A small hack to hide the 'Confirm' button as there's nothing to confirm -->
					<svelte:fragment slot="confirm-button"><span /></svelte:fragment>
				</Dialog>
>>>>>>> 286d3eb3
			</div>
			<!-- No warehouse selecter dialog end -->
		{:else if dialogContent.type === "reconcile"}
			<!-- Note reconciliation dialog -->
			{@const { invalidTransactions } = dialogContent}

			<div class="fixed left-[50%] top-[50%] z-50 translate-x-[-50%] translate-y-[-50%]">
				<Dialog {dialog} type="delete" onConfirm={handleReconcileAndCommitSelf}>
					<svelte:fragment slot="title">{dialogTitle.reconcileOutbound()}</svelte:fragment>
					<svelte:fragment slot="description">{dialogDescription.reconcileOutbound()}</svelte:fragment>
					<h3 class="mt-4 mb-2 font-semibold">Please review the following tranasctions:</h3>
					<ul class="pl-2">
						{#each invalidTransactions as { isbn, warehouseName, quantity, available }}
							<li class="mb-2">
								<p><span class="font-semibold">{isbn}</span> in <span class="font-semibold">{warehouseName}:</span></p>
								<p class="pl-2">requested quantity: {quantity}</p>
								<p class="pl-2">available: {available}</p>
								<p class="pl-2">
									quantity for reconciliation: <span class="font-semibold">{quantity - available}</span>
								</p>
							</li>
						{/each}
					</ul>
				</Dialog>
			</div>
			<!-- Note reconciliation dialog end -->
		{:else}
			{@const { type, title: dialogTitle, description: dialogDescription } = dialogContent}

			{#if type === "edit-row"}
				<div
					use:melt={$content}
					class="fixed right-0 top-0 z-50 flex h-full w-full max-w-xl flex-col gap-y-4 overflow-y-auto bg-white
				shadow-lg focus:outline-none"
					in:fly|global={{
						x: 350,
						duration: 150,
						opacity: 1
					}}
					out:fly|global={{
						x: 350,
						duration: 100
					}}
				>
					<div class="flex w-full flex-row justify-between bg-gray-50 px-6 py-4">
						<div>
							<h2 use:melt={$title} class="mb-0 text-lg font-medium text-black">{dialogTitle}</h2>
							<p use:melt={$description} class="mb-5 mt-2 leading-normal text-zinc-600">{dialogDescription}</p>
						</div>
						<button use:melt={$close} aria-label="Close" class="self-start rounded p-3 text-gray-500 hover:text-gray-900">
							<X class="square-4" />
						</button>
					</div>
					<div class="px-6">
						<BookForm
							data={bookFormData}
							publisherList={$publisherList}
							options={{
								SPA: true,
								dataType: "json",
								validators: bookSchema,
								validationMethod: "submit-only",
								onUpdated
							}}
							onCancel={() => open.set(false)}
							onFetch={async (isbn, form) => {
								const result = await bookDataPlugin.fetchBookData(isbn);

								if (result) {
									const [bookData] = result;
									form.update((data) => ({ ...data, ...bookData }));
								}
								// TODO: handle loading and errors
							}}
						/>
					</div>
				</div>
			{:else}
				<div class="fixed left-[50%] top-[50%] z-50 translate-x-[-50%] translate-y-[-50%]">
					<Dialog {dialog} {type} onConfirm={dialogContent.onConfirm}>
						<svelte:fragment slot="title">{dialogTitle}</svelte:fragment>
						<svelte:fragment slot="description">{dialogDescription}</svelte:fragment>
					</Dialog>
				</div>
			{/if}
		{/if}
	{/if}
</div><|MERGE_RESOLUTION|>--- conflicted
+++ resolved
@@ -456,58 +456,6 @@
 <div use:melt={$portalled}>
 	{#if $open}
 		<div use:melt={$overlay} class="fixed inset-0 z-50 bg-black/50" transition:fade|global={{ duration: 100 }} />
-<<<<<<< HEAD
-		{#if type === "edit-row"}
-			<div
-				use:melt={$content}
-				class="fixed right-0 top-0 z-50 flex h-full w-full max-w-xl flex-col gap-y-4 overflow-y-auto bg-white
-				shadow-lg focus:outline-none"
-				in:fly|global={{
-					x: 350,
-					duration: 150,
-					opacity: 1
-				}}
-				out:fly|global={{
-					x: 350,
-					duration: 100
-				}}
-			>
-				<div class="flex w-full flex-row justify-between bg-gray-50 px-6 py-4">
-					<div>
-						<h2 use:melt={$title} class="mb-0 text-lg font-medium text-black">{dialogTitle}</h2>
-						<p use:melt={$description} class="mb-5 mt-2 leading-normal text-zinc-600">{dialogDescription}</p>
-					</div>
-					<button use:melt={$close} aria-label="Close" class="self-start rounded p-3 text-gray-500 hover:text-gray-900">
-						<X class="square-4" />
-					</button>
-				</div>
-				<div class="px-6">
-					<BookForm
-						data={bookFormData}
-						publisherList={$publisherList}
-						options={{
-							SPA: true,
-							dataType: "json",
-							validators: bookSchema,
-							validationMethod: "submit-only",
-							onUpdated
-						}}
-						onCancel={() => open.set(false)}
-						onFetch={async (isbn, form) => {
-							const result = await bookDataPlugin.fetchBookData([isbn]);
-
-							if (!result) {
-								toastError(bookFetchingMessages.bookNotFound);
-							}
-
-							const [bookData] = result;
-							toastSuccess(bookFetchingMessages.bookFound);
-							form.update((data) => ({ ...data, ...bookData }));
-							// TODO: handle loading and errors
-						}}
-					/>
-				</div>
-=======
 		{#if dialogContent.type === "no-warehouse-selected"}
 			<!-- No warehouse selecter dialog -->
 			{@const { invalidTransactions } = dialogContent}
@@ -525,7 +473,6 @@
 					<!-- A small hack to hide the 'Confirm' button as there's nothing to confirm -->
 					<svelte:fragment slot="confirm-button"><span /></svelte:fragment>
 				</Dialog>
->>>>>>> 286d3eb3
 			</div>
 			<!-- No warehouse selecter dialog end -->
 		{:else if dialogContent.type === "reconcile"}
@@ -592,12 +539,15 @@
 							}}
 							onCancel={() => open.set(false)}
 							onFetch={async (isbn, form) => {
-								const result = await bookDataPlugin.fetchBookData(isbn);
-
-								if (result) {
-									const [bookData] = result;
-									form.update((data) => ({ ...data, ...bookData }));
+								const result = await bookDataPlugin.fetchBookData([isbn]);
+	
+								if (!result) {
+									toastError(bookFetchingMessages.bookNotFound);
 								}
+	
+								const [bookData] = result;
+								toastSuccess(bookFetchingMessages.bookFound);
+								form.update((data) => ({ ...data, ...bookData }));
 								// TODO: handle loading and errors
 							}}
 						/>
