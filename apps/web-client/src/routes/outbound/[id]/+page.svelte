--- conflicted
+++ resolved
@@ -42,13 +42,6 @@
 	} from "$lib/forms";
 
 	import { type DialogContent, dialogTitle, dialogDescription } from "$lib/dialogs";
-<<<<<<< HEAD
-	import { settingsStore } from "$lib/stores";
-=======
-	import { createExtensionAvailabilityStore } from "$lib/stores";
-
-	import { createNoteStores } from "$lib/stores/proto";
->>>>>>> 74f71f77
 
 	import { createIntersectionObserver, createTable } from "$lib/actions";
 
@@ -58,7 +51,6 @@
 	import CustomItemForm from "$lib/forms/CustomItemForm.svelte";
 	import { printBookLabel, printReceipt } from "$lib/printer";
 
-<<<<<<< HEAD
 	import {
 		addVolumesToNote,
 		commitNote,
@@ -72,10 +64,7 @@
 		upsertNoteCustomItem
 	} from "$lib/db/cr-sqlite/note";
 	import { getBookData, upsertBook } from "$lib/db/cr-sqlite/books";
-=======
-	import { appPath } from "$lib/paths";
 	import { settingsStore } from "$lib/stores/app";
->>>>>>> 74f71f77
 
 	export let data: PageData;
 
