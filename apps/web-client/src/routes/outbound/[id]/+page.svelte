--- conflicted
+++ resolved
@@ -69,13 +69,8 @@
 	} from "$lib/db/cr-sqlite/note";
 	import { getBookData, upsertBook } from "$lib/db/cr-sqlite/books";
 
-<<<<<<< HEAD
-=======
-	import { racefreeGoto } from "$lib/utils/navigation";
-	import { appPath } from "$lib/paths";
 	import LL from "@librocco/shared/i18n-svelte";
 
->>>>>>> c56cd073
 	export let data: PageData;
 
 	$: ({ id: noteId, displayName, defaultWarehouse, warehouses, updatedAt, plugins } = data);
@@ -426,7 +421,7 @@
 					</select>
 				</div>
 				<button
-					class="button button-green xs:block hidden"
+					class="button button-green hidden xs:block"
 					use:melt={$dialogTrigger}
 					on:m-click={() => {
 						dialogContent = {
@@ -461,7 +456,7 @@
 								type: "commit"
 							};
 						}}
-						class="xs:hidden flex w-full items-center gap-2 px-4 py-3 text-sm font-normal leading-5 data-[highlighted]:bg-gray-100"
+						class="flex w-full items-center gap-2 px-4 py-3 text-sm font-normal leading-5 data-[highlighted]:bg-gray-100 xs:hidden"
 					>
 						<FileCheck class="text-gray-400" size={20} /><span class="text-gray-700">Commit</span>
 					</div>
