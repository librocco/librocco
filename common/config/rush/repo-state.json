// DO NOT MODIFY THIS FILE MANUALLY BUT DO COMMIT IT. It is generated and used by Rush.
{
<<<<<<< HEAD
  "pnpmShrinkwrapHash": "89a9fc153c14aa901b51d550de4c1366fe50e02e",
=======
  "pnpmShrinkwrapHash": "22dfaa9c7f3d3d0ec2d2f3d98410628246ac1a92",
>>>>>>> ca5095d1
  "preferredVersionsHash": "bf21a9e8fbc5a3846fb05b4fa0859e0917b2202f"
}<|MERGE_RESOLUTION|>--- conflicted
+++ resolved
@@ -1,9 +1,5 @@
 // DO NOT MODIFY THIS FILE MANUALLY BUT DO COMMIT IT. It is generated and used by Rush.
 {
-<<<<<<< HEAD
-  "pnpmShrinkwrapHash": "89a9fc153c14aa901b51d550de4c1366fe50e02e",
-=======
   "pnpmShrinkwrapHash": "22dfaa9c7f3d3d0ec2d2f3d98410628246ac1a92",
->>>>>>> ca5095d1
   "preferredVersionsHash": "bf21a9e8fbc5a3846fb05b4fa0859e0917b2202f"
 }