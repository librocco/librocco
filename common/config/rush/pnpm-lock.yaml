--- conflicted
+++ resolved
@@ -23,10 +23,7 @@
       eslint: ^8.16.0
       eslint-config-prettier: ^8.3.0
       eslint-plugin-svelte3: ^4.0.0
-<<<<<<< HEAD
-=======
       fast-glob: ~3.2.12
->>>>>>> fa60fd1c
       lucide-svelte: ^0.210.0
       postcss: ~8.4.13
       pouchdb: ~7.3.0
