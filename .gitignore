--- conflicted
+++ resolved
@@ -12,10 +12,6 @@
 **/.env.production.local
 **/.env.staging.local
 **/.envrc
-<<<<<<< HEAD
-
-=======
->>>>>>> f307702f
 
 # Misc. .log files
 **/npm-debug.log*
