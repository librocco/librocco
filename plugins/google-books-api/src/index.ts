import { BehaviorSubject } from "rxjs";

import { type BookFetcherPlugin, type BookEntry } from "@librocco/db";

const baseurl = "https://www.googleapis.com/books/v1/volumes";
const reqFields = [
	"volumeInfo/title",
	"volumeInfo/authors",
	"volumeInfo/publisher",
	"volumeInfo/publishedDate",
	"volumeInfo/categories"
].join(",");

export function createGoogleBooksApiPlugin(): BookFetcherPlugin {
	// The plugin is always available (as long as there's internet connection)
	const isAvailableStream = new BehaviorSubject(true);

	const fetchBookData = async (isbns: string[]): Promise<(Partial<BookEntry> | undefined)[]> => {
		return Promise.all(isbns.map((isbn) => fetchBook(isbn).then(processResponse)));
	};

	return { fetchBookData, isAvailableStream };
}

type GBookEntry = {
	volumeInfo: {
		isbn: string;
		title?: string;
		authors?: string[];
		publisher?: string;
		publishedDate?: string;
		categories?: string[];
	};
};

type GBooksRes = {
	items?: GBookEntry[];
};

async function fetchBook(isbn: string): Promise<GBookEntry | undefined> {
	const url = new URL(baseurl);

	url.searchParams.append("q", `isbn:${isbn}`);
	url.searchParams.append("maxResults", "1");
	url.searchParams.append("fields", `items(${reqFields})`);

	const { items = [] } = await fetch(url).then((r) => r.json() as GBooksRes);
	const [gBookData] = items;
	gBookData.volumeInfo = { ...gBookData.volumeInfo, isbn };

	return gBookData;
}

function processResponse(gBook: GBookEntry | undefined): Partial<BookEntry> | undefined {
	if (!gBook) {
		return undefined;
	}

	const res: Partial<BookEntry> = {};

<<<<<<< HEAD
	const { title, authors: _authors, publisher, publishedDate, isbn } = gBook.volumeInfo;
=======
	// TODO: We're picking the first category, whereas google books can return multiple categories, find a way to handle this
	const { title, authors: _authors, publisher, publishedDate, categories: [category] = [] } = gBook.volumeInfo;
>>>>>>> 509d142c
	const authors = _authors?.join(", ");
	const year = publishedDate?.slice(0, 4);

	if (title) res.title = title;
	if (authors) res.authors = authors;
	if (publisher) res.publisher = publisher;
	if (year) res.year = year;
<<<<<<< HEAD
	res.isbn = isbn;
=======
	if (category) res.category = category;
>>>>>>> 509d142c

	return res;
}<|MERGE_RESOLUTION|>--- conflicted
+++ resolved
@@ -58,12 +58,8 @@
 
 	const res: Partial<BookEntry> = {};
 
-<<<<<<< HEAD
-	const { title, authors: _authors, publisher, publishedDate, isbn } = gBook.volumeInfo;
-=======
 	// TODO: We're picking the first category, whereas google books can return multiple categories, find a way to handle this
-	const { title, authors: _authors, publisher, publishedDate, categories: [category] = [] } = gBook.volumeInfo;
->>>>>>> 509d142c
+	const { title, authors: _authors, publisher, publishedDate, categories: [category] = [], isbn } = gBook.volumeInfo;
 	const authors = _authors?.join(", ");
 	const year = publishedDate?.slice(0, 4);
 
@@ -71,11 +67,8 @@
 	if (authors) res.authors = authors;
 	if (publisher) res.publisher = publisher;
 	if (year) res.year = year;
-<<<<<<< HEAD
+	if (category) res.category = category;
 	res.isbn = isbn;
-=======
-	if (category) res.category = category;
->>>>>>> 509d142c
 
 	return res;
 }