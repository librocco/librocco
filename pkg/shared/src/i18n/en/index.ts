--- conflicted
+++ resolved
@@ -336,7 +336,6 @@
 		title: `Permenantly delete {entity}?`,
 		description: "Once you delete this note, you will not be able to access it again"
 	},
-<<<<<<< HEAD
 	commit_inbound_dialog: {
 		title: `Commit inbound {entity}?`,
 		description: `{ bookCount } book{{s}} will be added to { warehouseName }`
@@ -344,15 +343,6 @@
 	commit_outbound_dialog: {
 		title: `Commit outbound {entity}?`,
 		description: `{ bookCount } book{{s}} will be removed from your stock`
-=======
-	commit_purchase_dialog: {
-		title: `Commit purchase {entity}?`,
-		description: `{bookCount} book{{s}} will be added to {warehouseName}`
-	},
-	commit_sale_dialog: {
-		title: `Commit sale {entity}?`,
-		description: `{bookCount} book{{s}} will be removed from your stock`
->>>>>>> 6b231a59
 	},
 	no_warehouse_dialog: {
 		title: "No warehouse(s) selected",
