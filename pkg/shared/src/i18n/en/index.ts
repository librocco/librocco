--- conflicted
+++ resolved
@@ -123,13 +123,24 @@
 	}
 };
 const orders_page = {
-<<<<<<< HEAD
 	labels: {
 		checkout: "Checkout",
 		create_outbound_note: "Create a new Outbound Note"
-=======
-	checkout: "Checkout",
-	create_outbound_note: "Create a new Outbound Note"
+	}
+};
+const inbound_note = {
+	stats: {
+		last_updated: "Last updated"
+	},
+	labels: {
+		commit: "Commit",
+		print: "Print",
+		auto_print_book_labels: "Auto print book labels",
+		delete: "Delete",
+		edit_row: "Edit row",
+		print_book_label: "Print book label",
+		delete_row: "Delete row"
+	}
 };
 
 const customer_orders_page = {
@@ -242,121 +253,6 @@
 			title: "Delete Reconciliation Order",
 			description: "Are you sure you want to delete this reconciliation order? This action will delete all the scanned lines."
 		}
->>>>>>> 64cef613
-	}
-};
-const inbound_note = {
-	stats: {
-		last_updated: "Last updated"
-	},
-	labels: {
-		commit: "Commit",
-		print: "Print",
-		auto_print_book_labels: "Auto print book labels",
-		delete: "Delete",
-		edit_row: "Edit row",
-		print_book_label: "Print book label",
-		delete_row: "Delete row"
-	}
-};
-
-const customer_orders_page = {
-	title: "Customer Orders",
-	labels: {
-		update: "Update",
-		new_order: "New Order",
-		update_order: "Update Order"
-	},
-	tabs: {
-		in_progress: "In Progress",
-		completed: "Completed"
-	},
-	table: {
-		customer: "Customer",
-		order_id: "Order ID",
-		customer_details: "Customer Details"
-	}
-};
-
-const suppliers_page = {
-	labels: {
-		new_supplier: "New Supplier",
-
-		delete: "Delete",
-		edit: "Edit"
-	},
-	title: "Suppliers",
-	supplierId: {
-		new_order_page: {
-			total_books: "Total books",
-			total_value: "Total value",
-			books: "Books",
-			select: "Select",
-			isbn: "ISBN",
-			title: "Title",
-			authors: "Authors",
-			ordered_quantity: "Ordered quantity",
-			total: "Total",
-			selected_quantity: "Selected quantity",
-			selected_books: "Selected books",
-			place_order: "Place Order"
-		},
-		supplier_page: "Supplier page",
-		supplier_name: "Supplier name",
-		supplier_address: "Supplier address",
-		supplier_email: "Supplier email",
-		create_new_order: "Create new order",
-		assigned_publishers: "Assigned publishers",
-		publisher_name: "Publisher name",
-		remove_publisher: "Remove publisher",
-		unassigned_publishers: "Unassigned publishers",
-		add_to_supplier: "Add to supplier"
-	},
-	orders_page: {
-		supplier_orders: "Supplier Orders",
-		suppliers: "Suppliers",
-		unordered: "Unordered",
-		ordered: "Ordered",
-		reconciling: "Reconciling",
-		completed: "Completed",
-		no_unordered_books: {
-			description: "No unordered supplier orders available. Create a customer order first to generate supplier orders.",
-			button: "New Customer Order"
-		},
-		orderId: {
-			reconciled_list: {
-				view_reconciliation: "View Reconciliation",
-				reconcile: "Reconcile",
-				total_books: "Total books",
-				total_value: "Total value",
-				ordered: "Ordered",
-				print_order: "Print Order",
-				books: "Books",
-				isbn: "ISBN",
-				title: "Title",
-				authors: "Authors",
-				quantity: "Quantity",
-				total_price: "Total Price"
-			}
-		}
-	},
-	reconcile_page: {
-		reconcile_deliveries: "Reconcile Deliveries",
-		created: "Created",
-		last_updated: "Last Updated",
-		includes_supplier_orders: "Includes supplier orders",
-		no_books: "Scan or enter the ISBNs of the delivered books to begin reconciliation.",
-		isbn: "ISBN",
-		title: "Title",
-		authors: "Authors",
-		quantity: "Quantity",
-		price: "Price",
-		total_delivered: "Total delivered",
-		delete_dialog: {
-			confirmDeleteDialogHeading: "Delete Reconciliation Order",
-			confirmDeleteDialogDescription:
-				"Are you sure you want to delete this reconciliation order? This action will delete all the scanned lines."
-		}
 	}
 };
 
@@ -432,12 +328,12 @@
 };
 
 const edit_warehouse_dialog = {
+	title: "Update warehouse details",
 	description: "Update warehouse details"
 };
 
 const delete_warehouse_dialog = {
-	description: `Once you delete this warehouse {bookCount} book{{s}} will be removed from your stock`,
-	delete_database: `Once you delete this database it can't be restored. In order to save the backup first, please use the export button.`
+	description: `Once you delete this warehouse {bookCount} book{{s}} will be removed from your stock`
 };
 
 const delete_database_dialog = {
@@ -456,19 +352,22 @@
 		review_transaction: "Please review the following transactions",
 		quantity: "quantity for reconciliation"
 	},
+	labels: {
+		new_note: "New Note",
+		edit: "Edit",
+		print_book_label: "Print book label",
+		delete_row: "Delete row",
+		edit_row: "Edit row",
+		delete: "Delete"
+	},
 	stats: {
-		last_updated: "Last updated"
-	},
-	labels: {
-		delete: "Delete",
-		edit_row: "Edit row",
-		print_book_label: "Print book label",
-		delete_row: "Delete row"
+		last_updated: "Last updated",
+		books: "{bookCount} book{{s}}"
 	}
 };
 
 const outbound_page = {
-	heading: "Outbound",
+	heading: "Ou`34cdersxtbound",
 	stats: {
 		last_updated: "Last updated",
 		books: "{bookCount} book{{s}}"
@@ -519,13 +418,10 @@
 	orders_page,
 	customer_orders_page,
 	suppliers_page,
-<<<<<<< HEAD
 	warehouse_list_page,
 	warehouse_page,
 	outbound_note,
 	outbound_page,
-=======
->>>>>>> 64cef613
 	inbound_note,
 	settings_page,
 	stock_page,
