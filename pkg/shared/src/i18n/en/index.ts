import type { BaseTranslation } from "../i18n-types.js";

const nav = {
	// Inventory mgmt
	search: "Search stock",
	inventory: "Manage inventory",
	outbound: "Outbound",
	inbound: "Inbound",
	settings: "Settings",
	history: "History",

	// Orders mgmt
	supplier_orders: "Suppliers orders"
};

const search = {
	title: "Search",
	empty: {
		title: "Search for stock",
		description: "Get started by searching by title, author, ISBN"
	}
};

const history_page = {
	date_tab: {
		stats: {
			title: "Stats",
			total_inbound_book_count: "Inbound Book Count",
			total_inbound_cover_price: "Inbound Cover Price",
			total_inbound_discounted_price: "Inbound Discounted Price",
			total_outbound_book_count: "Outbound Book Count",
			total_outbound_cover_price: "Outbound Cover Price",
			total_outbound_discounted_price: "Outbound Discounted Price"
		},
		transactions: {
			title: "Transactions",
			committed: "Committed"
		}
	},
	isbn_tab: {
		titles: {
			transactions: "Transactions",
			history: "History"
		},
		isbn_id: {
			titles: {
				stock: "Stock"
			},
			placeholder_box: {
				title: "No transactions found",
				description: "There seems to be no record of transactions for the given isbn volumes going in or out"
			}
		},
		placeholder_box: {
			title: "No book selected",
			description: "Use the search field to find the book you're looking for"
		}
	},
	notes_tab: {
		date: {
			history: "History",
			books: "Books",
			total_cover_price: "Total cover price",
			committed: "Committed",
			total_discounted_price: "Total discounted price"
		},
		archive: {
			committed_at: "Committed At",
			export_csv: "Export CSV"
		}
	},
	warehouse_tab: {
		note_table: {
			filter_options: {
				all: "All",
				inbound: "Inbound",
				outbound: "Outbound"
			},
			column_headers: {
				quantity: "quantity",
				isbn: "isbn",
				title: "title",
				publisher: "publisher",
				authors: "authors",
				year: "year",
				price: "price",
				category: "category",
				edited_by: "edited_by",
				out_of_print: "out_of_print"
			},
			heading: {
				history: "history",
				export_csv: "Export CSV",
				from: "From",
				to: "To",
				filter: "Filter"
			},
			titles: {
				transactions: "Transactions"
			}
		},
		stats: {
			books: "{no_of_books} book{{s}}",
			discount: "discount"
		}
	}
};

const inventory_page = {
	inbound_tab: {
		placeholder_box: {
			title: "No open notes",
			description: "Get started by adding a new note with the appropriate warehouse"
		},
		stats: {
			back_to_warehouses: "Back to warehouses",
			books: "{no_of_books} book{{s}}",
			last_updated: "Updated"
		},
		labels: {
			button_edit: "Edit"
		}
	}
};
const orders_page = {
	labels: {
		checkout: "Checkout",
		create_outbound_note: "Create a new Outbound Note"
	}
};

const supplier_orders_page = {
	title: {
		supplier_orders: "Supplier Orders"
	},
	labels: {
		suppliers: "Suppliers"
	},
	tabs: {
		unordered: "Unordered",
		ordered: "Ordered",
		reconciling: "Reconciling",
		completed: "Completed"
	},
	placeholder: {
		description: "No unordered supplier orders available. Create a customer order first to generate supplier orders.",
		button: "New Customer Order"
	}
};
const inbound_note = {
	stats: {
		last_updated: "Last updated"
	},
	labels: {
		commit: "Commit",
		print: "Print",
		auto_print_book_labels: "Auto print book labels",
		delete: "Delete",
		edit_row: "Edit row",
		print_book_label: "Print book label",
		delete_row: "Delete row"
	}
};

const customer_orders_page = {
	title: "Customer Orders",

	labels: {
		new_order: "New Order",
		update_order: "Update Order",
		update: "Update"
	},
	tabs: {
		in_progress: "In Progress",
		completed: "Completed"
	},
	table: {
		customer: "Customer",
		order_id: "Order ID",
		customer_details: "Customer Details"
	}
};
const new_order_page = {
	stats: {
		total_books: "Total books",
		total_value: "Total value",
		selected_books: "Selected books"
	},
	table: {
		ordered_quantity: "Ordered quantity",
		total: "Total",
		selected_quantity: "Selected quantity",
		books: "Books",
		isbn: "ISBN",
		title: "Title",
		authors: "Authors"
	},
	labels: {
		select: "Select",
		place_order: "Place Order"
	}
};

const order_list_page = {
	labels: {
		remove_publisher: "Remove publisher",
		create_new_order: "Create new order",
		add_to_supplier: "Add to supplier"
	},
	details: {
		supplier_page: "Supplier page",
		supplier_name: "Supplier name",
		supplier_address: "Supplier address",
		supplier_email: "Supplier email"
	},
	table: {
		publisher_name: "Publisher name",
		assigned_publishers: "Assigned publishers",
		unassigned_publishers: "Unassigned publishers"
	}
};
const reconciled_list_page = {
	labels: {
		view_reconciliation: "View Reconciliation",
		reconcile: "Reconcile",
		print_order: "Print Order"
	},
	stats: {
		total_books: "Total books",
		ordered: "Ordered",
		total_value: "Total value"
	},
	table: {
		books: "Books",
		isbn: "ISBN",
		title: "Title",
		authors: "Authors",
		quantity: "Quantity",
		total_price: "Total Price"
	}
};

const reconcile_page = {
	title: {
		reconcile_deliveries: "Reconcile Deliveries"
	},
	stats: {
		created: "Created",
		last_updated: "Last Updated",
		includes_supplier_orders: "Includes supplier orders",
		total_delivered: "Total delivered"
	},
	placeholder: {
		description: "Scan or enter the ISBNs of the delivered books to begin reconciliation."
	},
	table: {
		isbn: "ISBN",
		title: "Title",
		authors: "Authors",
		quantity: "Quantity",
		price: "Price"
	},
	delete_dialog: {
		title: "Delete Reconciliation Order",
		description: "Are you sure you want to delete this reconciliation order? This action will delete all the scanned lines."
	}
};
const suppliers_page = {
	labels: {
		new_supplier: "New Supplier"
	},
	title: {
		suppliers: "Suppliers"
	},
	table: {
		delete: "Delete",
		edit: "Edit"
	}
};

const warehouse_list_page = {
	stats: {
		books: "books",
		discount: "discount"
	},
	labels: {
		new_note: "New note",
		view_stock: "View Stock"
	}
};

const warehouse_page = {
	table: {
		quantity: "Quantity",
		isbn: "ISBN",
		title: "Title",
		publisher: "Publisher",
		authors: "Authors",
		year: "Year",
		price: "Price",
		category: "Category",
		edited_by: "Edited by",
		out_of_print: "Out of print"
	},
	labels: {
		export_to_csv: "Export to CSV",
		new_note: "New note",
		edit_row: "Edit row",
		print_book_label: "Print book label",
		edit_book_details: "Edit book details",
		manually_edit_book_details: "Manually edit book details"
	}
};

const common = {
	delete_dialog: {
		title: `Permenantly delete {entity}?`,
		description: "Once you delete this note, you will not be able to access it again"
	},
	commit_inbound_dialog: {
		title: `Commit inbound {entity}?`,
		description: `{bookCount} book{{s}} will be added to {warehouseName}`
	},
	commit_outbound_dialog: {
		title: `Commit outbound {entity}?`,
		description: `{bookCount} book{{s}} will be removed from your stock`
	},
	no_warehouse_dialog: {
		title: "No warehouse(s) selected",
		description: "Can't commit the note as some transactions don't have any warehouse selected"
	},
	reconcile_outbound_dialog: {
		title: "Stock mismatch",
		description: "Some quantities requested are greater than available in stock and will need to be reconciled in order to proceed."
	},
	edit_book_dialog: {
		title: "Edit book details",
		description: "Update book details"
	},
	create_custom_item_dialog: {
		title: "Create custom item"
	},
	edit_custom_item_dialog: {
		title: "Edit custom item"
	},
	edit_warehouse_dialog: {
		title: "Update warehouse details",
		description: "Update warehouse details"
	},
	delete_warehouse_dialog: {
		description: `Once you delete this warehouse {bookCount} book{{s}} will be removed from your stock`
	},
	delete_database_dialog: {
		description: `Once you delete this database it can't be restored. In order to save the backup first, please use the export button.`
	},
	create_database_dialog: {
		title: "Create new database",
		description: "Please type in the name for the new database"
	}
};
const outbound_note = {
	delete_dialog: {
		select_warehouse: "Please select a warehouse for each of the following transactions"
	},
	reconcile_dialog: {
		review_transaction: "Please review the following transactions",
		quantity: "quantity for reconciliation"
	},
	labels: {
		new_note: "New Note",
		edit: "Edit",
		print_book_label: "Print book label",
		delete_row: "Delete row",
		edit_row: "Edit row",
		delete: "Delete"
	},
	stats: {
		last_updated: "Last updated",
		books: "{bookCount} book{{s}}"
	},
	placeholder: {
		select_warehouse: "Please select a warehouse",
		no_warehouses: "No available warehouses"
	}
};

const outbound_page = {
	heading: "Outbound",
	stats: {
		last_updated: "Last updated",
		books: "{bookCount} book{{s}}"
	},
	labels: {
		new_note: "New Note",
		edit: "Edit",
		print_book_label: "Print book label",
		delete_row: "Delete row"
	}
};
const stock_page = {
	labels: {
		edit_book_details: "Edit book details",
		manually_edit_book_details: "Manually edit book details",
		edit_row: "Edit row",
		print_book_label: "Print book label"
	}
};

const settings_page = {
	headings: {
		settings: "Settings",
		device_settings: "Device settings",
		sync_settings: "Sync settings",
		db_management: "Database management"
	},
	descriptions: {
		sync_settings: "Manage DB name, sync URL and the connection. Note: This will be merged with DB selection in the future",
		db_management: "Use this section to create, select, import, export or delete a database",
		import: "Drag and drop your .sqlite3 file here to import",
		device_settings: "Manage connections to external devices"
	},

	stats: {
		version: "Version"
	},
	labels: {
		new: "New"
	}
};
const supplier_orders_component = {
	commit_dialog: {
		heading: "Finalize reconciliation order",
		delivered_book_count: "{{ deliveredBookCount }} books will be marked as delivered (and ready to be collected)",
		rejected_book_count: "{{ rejectedBookCount }} books will be marked as rejected (waiting for reordering)",
		cancel: "Cancel",
		confirm: "Confirm"
	},
	comparison_table: {
		isbn: "ISBN",
		title: "Title",
		authors: "Authors",
		price: "Price",
		ordered_quantity: "Ordered Quantity",
		delivered_quantity: "Delivered Quantity",
		unmatched_books: "Unmatched Books"
	},
	completed_table: {
		supplier: "Supplier",
		books: "Books",
		placed: "Placed",
		actions: "Actions",
		view_order: "View Order",
		view_reconciliation: "View Reconciliation"
	},
	ordered_table: {
		supplier: "Supplier",
		books: "Books",
		placed: "Placed",
		actions: "Actions",
		selected_orders_summary: "Selected orders summary",
		selected_orders: "{{ selectedOrders }} orders selected",
		reconcile_selected: "Reconcile Selected",
		view_order: "View Order",
		reconcile: "Reconcile",
		view_reconciliation: "View Reconciliation"
	},
	reconciling_table: {
		order_id: "Order Id",
		supplier_orders: "Supplier Orders",
		last_updated: "Last Updated",
		update_order: "Update order",
		continue: "Continue"
	},
	unordered_table: {
		supplier: "Supplier",
		books: "Books",
		place_order: "Place Order"
	}
};

const table_components = {
	inventory_tables: {
		book_price_cell: {
			discounted_price: "Discounted Price",
			original_price: "Original Price",
			percentage_discount: "Percentage Discount"
		},
		inbound_table: {
			isbn: "ISBN",
			book: "Book",
			title: "Title",
			authors: "Authors",
			price: "Price",
			quantity: "Quantity",
			publisher: "Publisher",
			year: "Year",
			edited_by: "Edited By",
			op: "O.P",
			category: "Category",
			delivered_quantity: "Delivered Quantity",
			unmatched_books: "Unmatched Books"
		},
		stock_table: {
			isbn: "ISBN",
			book: "Book",
			title: "Title",
			authors: "Authors",
			price: "Price",
			quantity: "Quantity",
			publisher: "Publisher",
			year: "Year",
			edited_by: "Edited By",
			op: "O.P",
			category: "Category",
			delivered_quantity: "Delivered Quantity",
			unmatched_books: "Unmatched Books"
		},
		outbound_table: {
			isbn: "ISBN",
			book: "Book",
			title: "Title",
			authors: "Authors",
			price: "Price",
			quantity: "Quantity",
			publisher: "Publisher",
			year: "Year",
			warehouse: "Warehouse",
			category: "Category",
			row_actions: "Row Actions"
		}
	},
	order_tables: {
		order_line_table: {
			isbn: "ISBN",
			book: "Book",
			title: "Title",
			status: "Status",
			authors: "Authors",
			price: "Price",

			publisher: "Publisher",
			year: "Year",
			discounted_price: "Discounted Price",
			original_price: "Original Price",
			percentage_discount: "Percentage Discount"
		},
		supplier_order_table: {
			supplier: "Supplier",
			total_books: "Total Books",
			ordered: "Ordered",
			order_no: "Order no.",
			edit: "Edit",
			manage: "Manage"
		},
		supplier_table: {
			labels: {
				name: "Name",
				email: "Email",
				address: "Address",

				assigned_publishers: "Assigned Publishers",
				row_actions: "Row Actions"
			}
		}
	}
};

const misc_components = {
	extension_banner: {
		book_data_extension: "Book Data Extension",
		remote_db: "Remote DB"
	},
	page_layout: {
		stock: "Stock",
		checkout: "Checkout"
	}
};

const components = {
	warehouse_select: {
		label: "Select a warehouse to withdraw book {{ rowIx }} from",
		default_option: "Select a warehouse"
	}
};

const en = {
	nav,
	search,
	history_page,
	inventory_page,
	orders_page,
	customer_orders_page,
	suppliers_page,
	warehouse_list_page,
	warehouse_page,
	outbound_note,
	outbound_page,
	inbound_note,
	settings_page,
	stock_page,
	common,
	supplier_orders_page,
	new_order_page,
	reconcile_page,
	reconciled_list_page,
	order_list_page,
<<<<<<< HEAD
	supplier_orders_component,
	table_components,
	misc_components
=======
	components
>>>>>>> b4e4a146
} satisfies BaseTranslation;

export default en;<|MERGE_RESOLUTION|>--- conflicted
+++ resolved
@@ -573,10 +573,7 @@
 	page_layout: {
 		stock: "Stock",
 		checkout: "Checkout"
-	}
-};
-
-const components = {
+	},
 	warehouse_select: {
 		label: "Select a warehouse to withdraw book {{ rowIx }} from",
 		default_option: "Select a warehouse"
@@ -604,13 +601,9 @@
 	reconcile_page,
 	reconciled_list_page,
 	order_list_page,
-<<<<<<< HEAD
 	supplier_orders_component,
 	table_components,
 	misc_components
-=======
-	components
->>>>>>> b4e4a146
 } satisfies BaseTranslation;
 
 export default en;