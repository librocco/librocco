import type { BaseTranslation } from "../i18n-types.js";

const nav = {
	// Inventory mgmt
	search: "Search stock",
	books: "View known books",
	inventory: "Manage inventory",
	sale: "Sale",
	purchase: "Purchase",
	settings: "Settings",
	history: "History",

	// Orders mgmt
	supplier_orders: "Suppliers orders"
};

const search = {
	title: "Search",
	empty: {
		title: "Search for stock",
		description: "Get started by searching by title, author, ISBN"
	},
	placeholder: "Search stock by ISBN"
};

const history_page = {
	date_tab: {
		stats: {
			title: "Stats",
			total_purchase_book_count: "Purchase Book Count",
			total_purchase_cover_price: "Purchase Cover Price",
			total_purchase_discounted_price: "Purchase Discounted Price",
			total_sale_book_count: "Sale Book Count",
			total_sale_cover_price: "Sale Cover Price",
			total_sale_discounted_price: "Sale Discounted Price"
		},
		transactions: {
			title: "Transactions",
			committed: "Committed"
		}
	},
	isbn_tab: {
		titles: {
			transactions: "Transactions",
			history: "History"
		},
		search: {
			placeholder: "Search"
		},
		isbn_id: {
			titles: {
				stock: "Stock"
			},
			placeholder_box: {
				title: "No transactions found",
				description: "There seems to be no record of transactions for the given isbn volumes going in or out"
			}
		},
		placeholder_box: {
			title: "No book selected",
			description: "Use the search field to find the book you're looking for"
		}
	},
	notes_tab: {
		date: {
			history: "History",
			books: "Books",
			total_cover_price: "Total cover price",
			committed: "Committed",
			total_discounted_price: "Total discounted price"
		},
		archive: {
			committed_at: "Committed At",
			export_csv: "Export CSV",
			column_headers: {
				quantity: "quantity",
				isbn: "isbn",
				title: "title",
				publisher: "publisher",
				authors: "authors",
				year: "year",
				price: "price",
				category: "category",
				edited_by: "edited_by",
				out_of_print: "out_of_print"
			}
		},
		placeholder: {
			title: "No notes found",
			description: "No notes seem to have been committed on that date"
		}
	},
	warehouse_tab: {
		note_table: {
			filter_options: {
				all: "All",
				purchase: "Purchase",
				sale: "Sale"
			},
			column_headers: {
				quantity: "quantity",
				isbn: "isbn",
				title: "title",
				publisher: "publisher",
				authors: "authors",
				year: "year",
				price: "price",
				category: "category",
				edited_by: "edited_by",
				out_of_print: "out_of_print"
			},
			heading: {
				history: "history",
				export_csv: "Export CSV",
				from: "From",
				to: "To",
				filter: "Filter"
			},
			titles: {
				transactions: "Transactions"
			},
			placeholder: {
				title: "No transactions found",
				description: "There seem to be no transactions going in/out for the selected date range"
			}
		},
		stats: {
			books: "{ no_of_books } book{{s}}",
			discount: "discount"
		}
	}
};

const inventory_page = {
	purchase_tab: {
		placeholder_box: {
			title: "No open notes",
			description: "Get started by adding a new note with the appropriate warehouse"
		},
		stats: {
			back_to_warehouses: "Back to warehouses",
			books: "{ no_of_books } book{{s}}",
			last_updated: "Updated"
		},
		labels: {
			button_edit: "Edit",
			button_delete: "Delete"
		}
	},
	warehouses_tab: {
		title: "Warehouses",
		labels: {
			button_create_purchase: "New purchase",
			create_warehouse: "Create warehouse"
		},
		placeholder: {
			title: "No warehouses",
			description: "Get started by creating a warehouse"
		}
	}
};
const orders_page = {
	labels: {
		checkout: "Checkout",
		create_sale_note: "Create a new Sale Note"
	}
};

const supplier_orders_page = {
	title: {
		supplier_orders: "Supplier Orders"
	},
	labels: {
		suppliers: "Suppliers"
	},
	tabs: {
		unordered: "Unordered",
		ordered: "Ordered",
		reconciling: "Reconciling",
		completed: "Completed"
	},
	placeholder: {
		title: "There are no pending supplier orders",
		description: "Create customer orders to generate supplier orders",
		button: "New Customer Order"
	}
};
const purchase_note = {
	stats: {
		last_updated: "Last updated"
	},
	labels: {
		commit: "Commit",
		print: "Print",
		auto_print_book_labels: "Auto print book labels",
		delete: "Delete",
		edit_row: "Edit row",
		print_book_label: "Print book label",
		delete_row: "Delete row",
		edit: "Edit"
	},
	placeholder: {
		scan_title: "Scan to add books",
		scan_description: "Plugin your barcode scanner and pull the trigger"
	}
};

const customer_orders_page = {
	title: "Customer Orders",

	labels: {
		new_order: "New Order",
		edit: "Edit",
		save: "Save",
		create: "Create",
		edit_customer: "Edit customer",
		print_receipt: "Print receipt",
		edit_line: "Edit line",
		collect: "Collect",
		delete_row: "Delete row",
		edit_row: "Edit row"
	},
	table_columns: {
		order_id: "ID",
		name: "Name",
		email: "Email",
		updated: "Updated",
		actions: "Actions",
		isbn: "ISBN",
		title: "Title",
		authors: "Authors",
		price: "Price",
		publisher: "Publisher",
		status: "Status"
	},
	placeholder: {
		search: "Search for customers by name",
		no_orders: {
			title: "There are no customers",
			description: "Create a new customer order to get started"
		},
		scan_title: "Scan to add books",
		scan_description: "Plugin your barcode scanner and pull the trigger"
	},
	new_customer_dialog: {
		title: "new customer form dialog",
		description: "enter new customer details"
	},
	customer_details: {
		last_updated: "Last updated",
		customer_id: "Customer ID",
		customer_email: "Customer email",
		customer_phone: "Customer phone",
		secondary_phone: "Secondary phone",
		deposit: "Deposit",
		deposit_amount: "€{amount} deposit",
		books_heading: "Books",
		total: "Total:"
	},
	status: {
		collected: "Collected",
		delivered: "Delivered",
		placed: "Placed",
		pending: "Pending"
	},
	dialogs: {
		new_customer: {
			title: "Create new order"
		},
		edit_customer: {
			title: "Edit customer details"
		},
		non_unique_id: {
			title: "Non unique customer ID",
			description: "There's at least one more order with the same ID. Please confirm you're ok with this?"
		}
	}
};

const new_order_page = {
	title: "New Supplier Order",
	aria: {
		last_updated: "Last updated"
	},
	stats: {
		total_books: "Total books",
		total_value: "Total value",
		selected_books: "Selected books"
	},
	table: {
		quantity: "Quantity",
		total: "Total",
		books: "Books",
		isbn: "ISBN",
		title: "Title",
		authors: "Authors"
	},
	labels: {
		select: "Select",
		place_order: "Place Order"
	}
};

const order_list_page = {
	labels: {
		remove_publisher: "Remove publisher",
		create_new_order: "Create new order",
		add_to_supplier: "Add to supplier",
		reassign_publisher: "Re-assign to supplier"
	},
	details: {
		supplier_page: "Supplier page",
		supplier_name: "Supplier name",
		supplier_email: "Supplier email",
		supplier_address: "Supplier address",
		supplier_customerId: "Supplier customer ID"
	},
	table: {
		publisher_name: "Publisher name",
		assigned_publishers: "Assigned publishers",
		unassigned_publishers: "Unassigned publishers",
		other_supplier_publishers: "Other Supplier Publishers"
	},
	dialogs: {
		reassign_publisher: {
			title: "Re-assign publisher",
			description: "Are you sure you want to remove {publisher} from its previous supplier and assign it to {supplier}?"
		}
	}
};

// The "placed order" page seems to have been setup
// to use the same strings as the following "reconcilied_list_page"
// so as not to disturbe to many things, I've kept it that way, and have added additional strings here
const order_page = {
	title: "Supplier Order"
};

const reconciled_list_page = {
	labels: {
		view_reconciliation: "View Reconciliation",
		reconcile: "Reconcile",
		print_order: "Print Order"
	},
	stats: {
		total_books: "Total books",
		ordered: "Ordered",
		total_value: "Total value"
	},
	table: {
		books: "Books",
		isbn: "ISBN",
		title: "Title",
		authors: "Authors",
		quantity: "Quantity",
		total_price: "Total Price"
	}
};

const reconcile_page = {
	title: {
		reconcile_deliveries: "Reconcile Deliveries"
	},
	stats: {
		created: "Created",
		last_updated: "Last Updated",
		includes_supplier_orders: "Includes supplier orders",
		total_delivered: "Total delivered",
		finalized_at: "Finalized At"
	},
	placeholder: {
		description: "Scan or enter the ISBNs of the delivered books to begin reconciliation."
	},
	table: {
		isbn: "ISBN",
		title: "Title",
		authors: "Authors",
		quantity: "Quantity",
		price: "Price"
	},
	delete_dialog: {
		title: "Delete Reconciliation Order",
		description: "Are you sure you want to delete this reconciliation order? This action will delete all the scanned lines."
	},
	steps: {
		populate: {
			title: "Populate",
			description: "Delivered books"
		},
		compare: {
			title: "Compare",
			description: "To ordered"
		},
		commit: {
			title: "Commit",
			description: "Notify customers"
		}
	}
};
const suppliers_page = {
	title: "Suppliers",
	placeholder: {
		title: "There are no suppliers",
		description: "Create a new supplier to manage publisher catalogues"
	},
	dialog: {
		new_order_title: "Create new supplier"
	},
	labels: {
		save: "Create",
		new_supplier: "New Supplier",
		edit: "Edit"
	},
	columns: {
		name: "Name",
		email: "Email",
		address: "Address",
		assigned_publishers: "Assigned Publishers",
		actions: "Actions"
	}
};

const warehouse_list_page = {
	title: "Warehouses",
	stats: {
		books: "books",
		discount: "discount"
	},
	labels: {
		new_note: "New note",
		view_stock: "View Stock",
		edit: "Edit",
		delete: "Delete"
	},
	placeholder: {
		title: "No warehouses",
		description: "Get started by creating a warehouse"
	}
};

const warehouse_page = {
	table: {
		quantity: "Quantity",
		isbn: "ISBN",
		title: "Title",
		publisher: "Publisher",
		authors: "Authors",
		year: "Year",
		price: "Price",
		category: "Category",
		edited_by: "Edited by",
		out_of_print: "Out of print"
	},
	labels: {
		export_to_csv: "Export to CSV",
		new_note: "New note",
		edit_row: "Edit row",
		print_book_label: "Print book label",
		edit_book_details: "Edit book details",
		manually_edit_book_details: "Manually edit book details"
	},
	placeholder: {
		title: "Add new purchase note",
		description: "Get started by adding a new note"
	}
};

const books_page = {
	title: "Known books",
	placeholder: {
		empty_database: {
			title: "No results",
			description: "Book database is empty. Start by adding some books to stock."
		},
		no_results: {
			title: "No results",
			description: "Search found no results"
		}
	},
	labels: {
		popover_control: "Row actions",
		edit_row: "Edit row",
		print_book_label: "Print book label",
		edit_book_details: "Edit book details",
		manually_edit_book_details: "Manually edit book details"
	}
};

const debug_page = {
	title: "Debug",
	actions: {
		populate_database: "Populate Database",
		reset_database: "Reset Database",
		upsert_100_books: "Upsert 100 Books",
		run_query: "Run Query",
		executing: "Executing..."
	},
	query_interface: {
		title: "Database Query Interface",
		results_title: "Query Results:",
		no_results: "No results found."
	},
	table: {
		title: "Table",
		number_of_objects: "Number of objects"
	}
};

const common = {
	delete_dialog: {
		title: `Permenantly delete {entity}?`,
		description: "Once you delete this note, you will not be able to access it again"
	},
	commit_purchase_dialog: {
		title: `Commit purchase {entity}?`,
		description: `{ bookCount } book{{s}} will be added to { warehouseName }`
	},
	commit_sale_dialog: {
		title: `Commit sale {entity}?`,
		description: `{ bookCount } book{{s}} will be removed from your stock`
	},
	no_warehouse_dialog: {
		title: "No warehouse(s) selected",
		description: "Can't commit the note as some transactions don't have any warehouse selected"
	},
	reconcile_sale_dialog: {
		title: "Stock mismatch",
		description: "Some quantities requested are greater than available in stock and will need to be reconciled in order to proceed."
	},
	edit_book_dialog: {
		title: "Edit book details",
		description: "Update book details"
	},
	create_custom_item_dialog: {
		title: "Create custom item"
	},
	edit_custom_item_dialog: {
		title: "Edit custom item"
	},
	edit_warehouse_dialog: {
		title: "Update warehouse details",
		description: "Update warehouse details"
	},
	delete_warehouse_dialog: {
		description: `Once you delete this warehouse { bookCount } book{{s}} will be removed from your stock`
	},
	delete_database_dialog: {
		description: `Once you delete this database it can't be restored. In order to save the backup first, please use the export button.`
	},
	create_database_dialog: {
		title: "Create new database",
		description: "Please type in the name for the new database"
	},
	actions: {
		cancel: "Cancel",
		confirm: "Confirm",
		import: "Import",
		select: "Select",
		reload: "Reload",
		print: "Print table"
	},
	placeholders: {
		no_results: "No results",
		search_found_no_results: "Search found no results"
	},
	loading: "Loading"
};
const sale_note = {
	delete_dialog: {
		select_warehouse: "Please select a warehouse for each of the following transactions"
	},
	reconcile_dialog: {
		review_transaction: "Please review the following transactions",
		quantity: "quantity for reconciliation"
	},
	force_withdrawal_dialog: {
		title: "Force withdrawal for {isbn:string}?",
		cancel: "Cancel",
		confirm: "Confirm",
		description:
			"This book is out of stock. If you're certain additional copies exist, you can manually select a warehouse to force the withdrawal.",
		selected_warehouse_message:
			"A stock adjustment will be recorded for {quantity:number} {{copy|copies}} of {isbn:string} in {displayName:string}."
	},
	labels: {
		new_note: "New Note",
		edit: "Edit",
		print_book_label: "Print book label",
		delete_row: "Delete row",
		edit_row: "Edit row",
		delete: "Delete",
		commit: "Commit",
		print: "Print",
		custom_item: "Custom item",
		force_withdrawal: "Force withdrawal"
	},
	stats: {
		last_updated: "Last updated",
		books: "{ bookCount } book{{s}}"
	},
	placeholder: {
		select_warehouse: "Please select a warehouse",
		any_warehouse: "Any warehouse",
		no_warehouses: "No available warehouses",
		scan_title: "Scan to add books",
		scan_description: "Plugin your barcode scanner and pull the trigger"
	},
	alerts: {
		insufficient_quantity:
			"The warehouse you're attempting to assign to has no more available quantity, click Force Withdrawal to select another warehouse"
	}
};

const sale_page = {
	heading: "Sale",
	stats: {
		last_updated: "Last updated",
		books: "{ bookCount } book{{s}}"
	},
	labels: {
		new_sale: "New Sale",
		edit: "Edit",
		print_book_label: "Print book label",
		delete_row: "Delete row",
		no_open_sales: "No open sales",
		get_started: "Get started by adding a new sale"
	}
};
const stock_page = {
	labels: {
		edit_book_details: "Edit book details",
		manually_edit_book_details: "Manually edit book details",
		edit_row: "Edit row",
		print_book_label: "Print book label",
		popover_control: "Row actions"
	},
	placeholder_box: {
		no_results: {
			title: "No results",
			description: "Search found no results"
		}
	}
};

const settings_page = {
	headings: {
		settings: "Settings",
		device_settings: "Device settings",
		sync_settings: "Sync settings",
		db_management: "Database management"
	},
	descriptions: {
		sync_settings: "Manage DB name, sync URL and the connection. Note: This will be merged with DB selection in the future",
		db_management: "Use this section to create, select, import, export or delete a database",
		import: "Drag and drop your .sqlite3 file here to import",
		device_settings: "Manage connections to external devices"
	},
	actions: {
		nuke_and_resync: "Nuke and resync"
	},
	stats: {
		version: "Version"
	},
	labels: {
		new: "New"
	}
};
const supplier_orders_component = {
	commit_dialog: {
		heading: "Finalize reconciliation order",
		delivered_book_count: "{ deliveredBookCount } books will be marked as delivered (and ready to be collected)",
		rejected_book_count: "{ rejectedBookCount } books will be marked as rejected (waiting for reordering)",
		cancel: "Cancel",
		confirm: "Confirm"
	},
	comparison_table: {
		isbn: "ISBN",
		title: "Title",
		authors: "Authors",
		price: "Price",
		ordered_quantity: "Ordered Quantity",
		delivered_quantity: "Delivered Quantity",
		unmatched_books: "Unmatched Books"
	},
	completed_table: {
		supplier_id: "Order ID",
		supplier: "Supplier Name",
		books: "Books",
		finalized: "Finalised",
		actions: "Actions",
		view_order: "View Order",
		view_reconciliation: "View Reconciliation"
	},
	ordered_table: {
		order_id: "Order ID",
		select: "Select",
		supplier: "Supplier Name",
		placed: "Placed",
		actions: "Actions",
		reconcile_selected: "Reconcile {count:number} order{{s}}",
		view_order: "View Order",
		reconcile: "Reconcile",
		view_reconciliation: "Reconciliation"
	},
	reconciling_table: {
		order_id: "Reconciliation ID",
		supplier_orders: "Supplier Orders",
		last_updated: "Last Updated",
		update_order: "Update order",
		continue: "Continue",
		actions: "Actions"
	},
	unordered_table: {
		supplier_id: "Supplier ID",
		supplier: "Supplier Name",
		books: "No. of Books",
		place_order: "Place Order",
		actions: "Actions"
	}
};

const table_components = {
	inventory_tables: {
		book_price_cell: {
			discounted_price: "Discounted Price",
			original_price: "Original Price",
			percentage_discount: "Percentage Discount"
		},
		inbound_table: {
			isbn: "ISBN",
			book: "Book",
			title: "Title",
			authors: "Authors",
			price: "Price",
			quantity: "Quantity",
			publisher: "Publisher",
			year: "Year",
			edited_by: "Edited By",
			op: "O.P",
			category: "Category",
			delivered_quantity: "Delivered Quantity",
			unmatched_books: "Unmatched Books"
		},
		stock_table: {
			isbn: "ISBN",
			book: "Book",
			title: "Title",
			authors: "Authors",
			price: "Price",
			quantity: "Quantity",
			publisher: "Publisher",
			year: "Year",
			edited_by: "Edited By",
			op: "O.P",
			category: "Category",
			delivered_quantity: "Delivered Quantity",
			unmatched_books: "Unmatched Books"
		},
		outbound_table: {
			isbn: "ISBN",
			book: "Book",
			title: "Title",
			authors: "Authors",
			price: "Price",
			quantity: "Quantity",
			publisher: "Publisher",
			year: "Year",
			warehouse: "Warehouse",
			category: "Category",
			row_actions: "Row Actions",
			type: "Type"
		}
	},
	order_tables: {
		order_line_table: {
			isbn: "ISBN",
			book: "Book",
			title: "Title",
			status: "Status",
			authors: "Authors",
			price: "Price",

			publisher: "Publisher",
			year: "Year",
			discounted_price: "Discounted Price",
			original_price: "Original Price",
			percentage_discount: "Percentage Discount"
		},
		supplier_order_table: {
			supplier: "Supplier",
			total_books: "Total Books",
			ordered: "Ordered",
			order_no: "Order no.",
			edit: "Edit",
			manage: "Manage"
		}
	}
};

const misc_components = {
	extension_banner: {
		book_data_extension: "Book Data Extension",
		remote_db: "Remote DB",
		reload_translations_override: "Reload translations overrides"
	},
	page_layout: {
		stock: "Stock",
		checkout: "Checkout"
	},
	warehouse_select: {
<<<<<<< HEAD
		label: "Select a warehouse to withdraw book { rowIx } from",
		default_option: "Select a warehouse",
=======
		label: {
			aria: "Select a warehouse to withdraw book {rowIx:number} from",
			forced: "Forced",
			book_count: "{count:number} {{copy|copies}} available"
		},
		default_option: "Select a warehouse",
		empty_options: "No stock available..."
>>>>>>> 2ade0025
	}
};

const error_page = {
	title: "Error",
	message: {
		title: "Something crashed!",
		description: "Try checking your internet connection if you're using an online database."
	}
};

const layout = {
	mobile_nav: {
		trigger: {
			aria_label: "Open mobile navigation"
		},
		dialog: {
			title: "Mobile Navigation",
			description: "Navigate through the application"
		}
	},
	sync_dialog: {
		title: "Sync in progress",
		description: {
			in_progress: "The initial DB sync is in progress. This might take a while",
			progress: "Progress ({nProcessed}/{nTotal}):",
			warning:
				"Please don't navigate away while the sync is in progress as it will result in broken DB and the sync will need to be restarted."
		}
	},
	error_dialog: {
		schema_mismatch: {
			title: "Error: DB Schema mismatch",
			description: "Your DB's schema version doesn't match the latest schema version. Click automigrate to migrate to the latest version.",
			latest_version: "Latest schema version: {wantVersion}",
			your_version: "Your DB schema version: {gotVersion}",
			button: "Automigrate"
		},
		corrupted: {
			title: "Error: DB corrupted",
			description: "The only way to use the app seems to be to delete it and start fresh.",
			note: "Note: This won't resync the database. If you want to sync up the DB with the remote one, please do so on the settings page (after reinitialisation)",
			button: "Click to delete the DB"
		}
	}
};

const forms = {
	sync_settings: {
		labels: {
			database_name: "Database Name (this will probably change in the future)",
			remote_sync_url: "Remote Sync Database URL",
			save_reload: "Save and Reload",
			connection_status: {
				on: "ON",
				off: "OFF"
			}
		},
		aria: {
			form: "Edit remote database connection config"
		}
	},
	device_settings: {
		labels: {
			label_printer_url: "Label Printer URL",
			receipt_printer_url: "Receipt Printer URL",
			save_reload: "Save and Reload"
		},
		aria: {
			form: "Edit remote database connection config"
		}
	},
	database_delete: {
		labels: {
			confirm_typing: "Confirm by typing database name",
			type_instruction: "Type '{matchConfirmation}'",
			confirm_button: "Confirm"
		}
	},
	warehouse_delete: {
		labels: {
			confirm_typing: "Confirm by typing warehouse name",
			type_instruction: "Type '{matchConfirmation}'",
			confirm_button: "Confirm",
			cancel_button: "Cancel"
		}
	},
	supplier_meta: {
		labels: {
			name: "Name",
			email: "Email",
			address: "Address",
			customer_id: "Customer ID",
			cancel_button: "Cancel"
		},
		aria: {
			form: "Edit customer order name, email or deposit"
		}
	},
	book_form: {
		labels: {
			isbn: "ISBN",
			fill_details: "Fill details",
			title: "Title",
			price: "Price",
			year: "Year",
			authors: "Authors",
			publisher: "Publisher",
			edited_by: "Edited by",
			category: "Category",
			out_of_print: "Out of Print",
			out_of_print_help: "This book is no longer available from the publisher",
			cancel_button: "Cancel",
			save_button: "Save"
		},
		placeholders: {
			isbn: "0000000000"
		},
		aria: {
			form: "Edit book details"
		}
	},
	daisy_ui_book_form: {
		labels: {
			isbn: "ISBN",
			fill_details: "Fill details",
			title: "Title",
			price: "Price",
			year: "Year",
			authors: "Authors",
			publisher: "Publisher",
			edited_by: "Edited by",
			category: "Category",
			out_of_print: "Out of Print",
			cancel_button: "Cancel",
			save_button: "Save"
		},
		placeholders: {
			isbn: "0000000000"
		},
		aria: {
			form: "Edit book details"
		}
	},
	scanner_form: {
		placeholders: {
			isbn: "Enter ISBN of ordered books"
		}
	},
	daisy_ui_scanner_form: {
		placeholders: {
			isbn: "Enter ISBN of ordered books"
		}
	},
	customer_order_meta: {
		labels: {
			display_id: "Display ID",
			name: "Name",
			email: "Email",
			deposit: "Deposit",
			phone1: "Phone 1",
			phone2: "Phone 2",
			cancel_button: "Cancel"
		},
		aria: {
			form: "Edit customer order name, email or deposit"
		}
	},
	database_create: {
		labels: {
			name: "Name",
			cancel_button: "Cancel",
			save_button: "Save"
		},
		placeholders: {
			name: "Database name"
		},
		aria: {
			form: "Create new database"
		}
	},
	warehouse_form: {
		labels: {
			name: "Name",
			discount: "Discount",
			discount_help: "Applied to book prices",
			cancel_button: "Cancel",
			save_button: "Save"
		},
		placeholders: {
			name: "Warehouse name",
			discount: "0"
		},
		aria: {
			form: "Edit warehouse details"
		}
	},
	custom_item_form: {
		labels: {
			title: "Title",
			price: "Price",
			cancel_button: "Cancel",
			save_button: "Save"
		},
		placeholders: {
			price: "0"
		},
		aria: {
			form: "Edit book details"
		}
	}
};

const en = {
	nav,
	search,
	history_page,
	inventory_page,
	orders_page,
	customer_orders_page,
	suppliers_page,
	warehouse_list_page,
	warehouse_page,
	sale_note,
	sale_page,
	purchase_note,
	settings_page,
	stock_page,
	common,
	supplier_orders_page,
	new_order_page,
	reconcile_page,
	order_page,
	reconciled_list_page,
	order_list_page,
	supplier_orders_component,
	table_components,
	misc_components,
	layout,
	error_page,
	books_page,
	debug_page,
	forms
} satisfies BaseTranslation;

export default en;<|MERGE_RESOLUTION|>--- conflicted
+++ resolved
@@ -808,10 +808,6 @@
 		checkout: "Checkout"
 	},
 	warehouse_select: {
-<<<<<<< HEAD
-		label: "Select a warehouse to withdraw book { rowIx } from",
-		default_option: "Select a warehouse",
-=======
 		label: {
 			aria: "Select a warehouse to withdraw book {rowIx:number} from",
 			forced: "Forced",
@@ -819,7 +815,6 @@
 		},
 		default_option: "Select a warehouse",
 		empty_options: "No stock available..."
->>>>>>> 2ade0025
 	}
 };
 
