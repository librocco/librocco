--- conflicted
+++ resolved
@@ -1,8 +1,5 @@
 export * from './Button';
 export * from './SideNavButton';
 export * from './NoteButton';
-<<<<<<< HEAD
 export * from './TabNav';
-=======
-export * from './FormFields';
->>>>>>> 4abf2d6c
+export * from './FormFields';