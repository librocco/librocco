--- conflicted
+++ resolved
@@ -1,10 +1,7 @@
+export * from './Badge';
 export * from './Button';
 export * from './SideNavButton';
-<<<<<<< HEAD
-export * from './NoteButton';
 export * from './Pagination';
 export * from './Sidebar';
-=======
 export * from './TabNav';
->>>>>>> 51c81e1b
 export * from './FormFields';