export * from './Button';
export * from './SideNavButton';
export * from './NoteButton';
<<<<<<< HEAD
export * from './TabNav';
=======
export * from './FormFields';
>>>>>>> 0def1f7b
<|MERGE_RESOLUTION|>--- conflicted
+++ resolved
@@ -1,8 +1,5 @@
 export * from './Button';
 export * from './SideNavButton';
 export * from './NoteButton';
-<<<<<<< HEAD
 export * from './TabNav';
-=======
-export * from './FormFields';
->>>>>>> 0def1f7b
+export * from './FormFields';