--- conflicted
+++ resolved
@@ -1,9 +1,6 @@
 export * from './Button';
 export * from './SideNavButton';
 export * from './NoteButton';
-<<<<<<< HEAD
 export * from './Pagination';
 export * from './Sidebar';
-=======
-export * from './FormFields';
->>>>>>> ed84cd0d
+export * from './FormFields';