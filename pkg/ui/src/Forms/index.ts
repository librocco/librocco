--- conflicted
+++ resolved
@@ -1,8 +1,5 @@
 export { default as BookDetailForm } from "./BookDetailForm.svelte";
-<<<<<<< HEAD
 export { default as RemoteDbForm } from "./RemoteDbForm.svelte";
-=======
 export { default as ScanInput } from "./ScanInput.svelte";
->>>>>>> 9fb9f456
 
 export * from "./types";