--- conflicted
+++ resolved
@@ -1,13 +1,10 @@
 <script lang="ts">
-<<<<<<< HEAD
-	import type { createTable } from './table';
-	import type { InventoryTableData } from './types';
+	import type { createTable } from "./table";
+	import type { InventoryTableData } from "./types";
 
-	import { Checkbox, Button, ButtonColor, Badge, BadgeSize } from '../';
+	import { Checkbox, Button, ButtonColor, Badge, BadgeSize } from "../";
 
-	import { quadIn } from 'svelte/easing';
-	import { fadeBgColor } from '../lib/transitions';
-	import { thRowBaseStyles } from './utils';
+	import { thRowBaseStyles } from "./utils";
 
 	export let table: ReturnType<typeof createTable<InventoryTableData>>;
 
@@ -20,30 +17,16 @@
 	$: rowCount = rows.length + 1;
 
 	const headers = {
-		isbn: 'ISBN',
-		title: 'Title',
-		authors: 'Authors',
-		quantity: 'Quantity',
-		price: 'Price',
-		publisher: 'Publisher',
-		year: 'Year',
-		editedBy: 'Edited By',
-		outOfPrint: 'Out of Print'
+		isbn: "ISBN",
+		title: "Title",
+		authors: "Authors",
+		quantity: "Quantity",
+		price: "Price",
+		publisher: "Publisher",
+		year: "Year",
+		editedBy: "Edited By",
+		outOfPrint: "Out of Print"
 	};
-=======
-	const columnTitles: string[] = [
-		"ISBN",
-		"Title",
-		"Author",
-		"Editor",
-		"Quantity",
-		"Price",
-		"Year",
-		"Out Of Print",
-		"Edited By",
-		"Classification"
-	];
->>>>>>> 849bd2e7
 </script>
 
 <div class="overflow-x-auto">
@@ -60,7 +43,7 @@
 				class="whitespace-nowrap"
 				use:tableRow={{
 					position: 0,
-					on: 'change',
+					on: "change",
 					handleSelect: (event, selected) => {
 						const isSelected = isChecked(event);
 
@@ -116,7 +99,7 @@
 					use:tableRow={{
 						// Header row starts the count at 0
 						position: rowIx + 1,
-						on: 'change',
+						on: "change",
 						handleSelect: (event, selected) => {
 							const isSelected = isChecked(event);
 
@@ -128,12 +111,12 @@
 						}
 					}}
 					class={`whitespace-nowrap text-sm font-light text-gray-500 ${
-						selected.includes(row) ? 'bg-gray-100' : 'even:bg-gray-50'
+						selected.includes(row) ? "bg-gray-100" : "even:bg-gray-50"
 					}`}
 				>
 					<td
 						class={`px-2 text-center sm:align-middle border-l-4 
-						${selected.includes(row) ? 'border-teal-500' : 'border-transparent'}
+						${selected.includes(row) ? "border-teal-500" : "border-transparent"}
 					`}
 					>
 						<span class="inline-block">
@@ -175,11 +158,7 @@
 					</td>
 					<td class="hidden py-4 px-3 text-center xl:table-cell">
 						<span class="inline-block">
-							<Checkbox
-								name={`Row ${rowIx} is out of print: ${outOfPrint}`}
-								checked={outOfPrint}
-								disabled
-							/>
+							<Checkbox name={`Row ${rowIx} is out of print: ${outOfPrint}`} checked={outOfPrint} disabled />
 						</span>
 					</td>
 				</tr>
