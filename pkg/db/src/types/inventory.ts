/* eslint-disable @typescript-eslint/ban-types */
import type { Observable } from "rxjs";
import PouchDB from "pouchdb";

import { NoteState, VolumeStock, VolumeStockInput, VolumeStockKind, debug } from "@librocco/shared";

import type { DatabaseInterface as BaseDatabaseInterface, BooksInterface, CouchDocument, PickPartial } from "./misc";

import { NEW_WAREHOUSE } from "@/constants";

// #region misc
/** An extended version of `VolumeStock`, for client usage (should contain warehouse name as ids are quite ugly to display) */
export type VolumeStockClient<K extends VolumeStockKind = VolumeStockKind> = K extends "custom"
	? VolumeStock<"custom">
	: VolumeStock<K> & {
			warehouseDiscount: number;
			warehouseName: string;
			availableWarehouses?: NavMap<{ quantity: number }>;
	  };

export interface EntriesStreamResult<K extends VolumeStockKind = VolumeStockKind> {
	rows: VolumeStockClient<K>[];
	total: number;
}

export type EntriesQuery = (ctx: debug.DebugCtx) => Promise<Iterable<VolumeStockClient>>;

export interface OutOfStockTransaction extends VolumeStock<"book"> {
	warehouseName: string;
	available: number;
}
// #endregion misc

// #region note
export type NoteType = "inbound" | "outbound";

/**
 * Standardized data that should be present in any note
 * (different implementations might differ, but should extend this structure)
 */
export type NoteData<A extends Record<string, any> = {}> = CouchDocument<
	{
		noteType: NoteType;
		committed: boolean;
		displayName: string;
		updatedAt: string | null;
		committedAt: string | null;
		reconciliationNote?: boolean;
	} & A
>;

/**
 * A standardized interface for streams received from a note
 */
export interface NoteStream {
	state: (ctx: debug.DebugCtx) => Observable<NoteState>;
	displayName: (ctx: debug.DebugCtx) => Observable<string>;
	defaultWarehouseId: (ctx: debug.DebugCtx) => Observable<string>;
	updatedAt: (ctx: debug.DebugCtx) => Observable<Date | null>;
	entries: (ctx: debug.DebugCtx) => Observable<EntriesStreamResult>;
}

export type UpdateTransactionParams<K extends VolumeStockKind = VolumeStockKind> = K extends "custom"
	? [id: string, update: PickPartial<VolumeStock<"custom">, "id">]
	: [match: PickPartial<Omit<VolumeStock<"book">, "quantity">, "warehouseId">, update: VolumeStock<"book">];

/**
 * A standardized interface (interface of methods) for a note.
 * Different implementations might vary, but should always extend this interface.
 */
export interface NoteProto<A extends Record<string, any> = {}> {
	// CRUD
	create(): Promise<NoteInterface<A>>;
	get(): Promise<NoteInterface<A> | undefined>;
	// NOTE: update is private
	delete(ctx: debug.DebugCtx): Promise<void>;

	// Note specific methods
	/** Set name updates the `displayName` of the note. */
	setName(ctx: debug.DebugCtx, name: string): Promise<NoteInterface<A>>;
	/** Updates the `defaultWarehouse` of the note. */
	setDefaultWarehouse(ctx: debug.DebugCtx, warehouseId: string): Promise<NoteInterface<A>>;
	/**
	 * Marks the note as a 'reconciliationNote' - an inbound note used to reconcile the state
	 * in case an outbound note contains some out-of-stock books (but they exist in physical state).
	 */
	setReconciliationNote: (ctx: debug.DebugCtx, value: boolean) => Promise<NoteInterface<A>>;
	/**
	 * Add volumes accepts an array of volume stock entries and adds them to the note.
	 * If any transactions (for a given isbn and warehouse) already exist, the quantity gets aggregated.
	 */
	addVolumes(
		...params: Array<PickPartial<VolumeStock<"custom">, "id"> | PickPartial<VolumeStock<"book">, "warehouseId">>
	): Promise<NoteInterface<A>>;
	/**
	 * Explicitly update an existing transaction row.
	 * The transaction is matched by both isbn and warehouseId.
	 */
	updateTransaction(ctx: debug.DebugCtx, ...params: UpdateTransactionParams<"book">): Promise<NoteInterface<A>>;
	updateTransaction(ctx: debug.DebugCtx, ...params: UpdateTransactionParams<"custom">): Promise<NoteInterface<A>>;
	/**
	 * Remove "row" from note transactions .
	 * The transaction is matched by both isbn and warehouseId.
	 */
	removeTransactions(
		...transactions: Array<VolumeStock<"custom">["id"] | Omit<VolumeStock<"book">, "quantity">>
	): Promise<NoteInterface<A>>;
	/**
	 * Commit the note, no updates to the note (except updates to `displayName`) can be performed after this.
	 * @param ctx debug context
	 * @param options object
	 * @param options.force force commit, even if the note is empty (this should be used only in tests)
	 */
	commit(ctx: debug.DebugCtx, options?: { force: true }): Promise<NoteInterface<A>>;
	/**
	 * Stream returns an object containing observable streams for the note:
	 * - `state` - streams the note's `state`
	 * - `displayName` - streams the note's `displayName`
	 * - `updatedAt` - streams the note's `updatedAt`
	 * - `entries` - streams the note's `entries` (volume transactions)
	 */
	stream(): NoteStream;
	/**
	 * An imperative query (single response) of note's transactions (as opposed to the entries stream - an observable stream).
	 */
	getEntries: EntriesQuery;
	/**
	 * Creates a receipt object (of ReceiptData type) for printing. Doesn't do the actual printing.
	 */
	intoReceipt(): Promise<ReceiptData>;
	/**
	 * For outbound notes: this function reconciles the missing stock (in the outbound note) by creating new inbound note(s), in the
	 * background, and committing those before committing the outbound note so that the resulting for each entry will at least be 0 (no negative quantities).
	 */
	reconcile: (ctx: debug.DebugCtx) => Promise<NoteInterface<A>>;
}

/**
 * A (standardized) full note interface:
 * * standard data structure
 * * standard method interface
 */
export type NoteInterface<A extends Record<string, any> = {}> = NoteProto<A> & NoteData<A>;
// #endregion note

// #region warehouse
/**
 * Standardized data that should be present in any note
 * (different implementations might differ, but should extend this structure)
 */
export type WarehouseData<A extends Record<string, any> = {}> = CouchDocument<
	{
		displayName: string;
		discountPercentage: number;
	} & A
>;

/**
 * A standardized interface for streams received from a warehouse
 */
export interface WarehouseStream {
	displayName: (ctx: debug.DebugCtx) => Observable<string>;
	discount: (ctx: debug.DebugCtx) => Observable<number>;
	entries: (ctx: debug.DebugCtx) => Observable<EntriesStreamResult<"book">>;
}

/**
 * A standardized interface (interface of methods) for a warehouse.
 * Different implementations might vary, but should always extend this interface.
 */
export interface WarehouseProto<N extends NoteInterface = NoteInterface, A extends Record<string, any> = {}> {
	// CRUD
	create: () => Promise<WarehouseInterface<N, A>>;
	get: () => Promise<WarehouseInterface<N, A> | undefined>;
	// NOTE: update is private
	delete: () => Promise<void>;

	/** Note constructs a note interface for the note with the provided id. If ommitted, a new (timestamped) id is generated (for note creation). */
	note: (id?: string) => N;
	/** Set name udpates the `displayName` of the warehouse */
	setName: (ctx: debug.DebugCtx, name: string) => Promise<WarehouseInterface<N, A>>;
	/**
	 * Set discount percentage to be applied to original book prices for all books belonging to the particular warehouse.
	 * @param ctx debug context
	 * @param discountPercentage discount percentage as two digit integer, e.g. 20 for 20% discount
	 */
	setDiscount: (ctx: debug.DebugCtx, discountPercentage: number) => Promise<WarehouseInterface<N, A>>;
	/**
	 * Stream returns an object containing observable streams for the warehouse:
	 * - `displayName` - streams the warehouse's `displayName`
	 * - `entries` - streams the warehouse's `entries` (stock)
	 */
	stream: () => WarehouseStream;
	/**
	 * An imperative query (single response) of warehouse stock (as opposed to the entries stream - an observable stream).
	 */
	getEntries: EntriesQuery;
}

/**
 * A (standardized) full warehouse interface:
 * * standard data structure
 * * standard method interface
 */
export type WarehouseInterface<N extends NoteInterface = NoteInterface, A extends Record<string, any> = {}> = WarehouseProto<N, A> &
	WarehouseData<A>;
// #endregion warehouse

// #region receipts
export interface ReceiptItem {
	// Custom items have no isbn
	isbn?: string;
	title: string;
	quantity: number;
	price: number;
	discount: number;
}

export interface ReceiptData {
	items: ReceiptItem[];
	timestamp: number;
}
// #endregion receipts

// #region db
export type NavEntry<A = {}> = {
	displayName: string;
	updatedAt?: Date;
	totalBooks?: number;
} & A;

/**
 * A map of navigation entries: { noteId => { displayName } }
 */
export type NavMap<A = {}> = Map<string, NavEntry<A>>;
/**
 * A map of warehouses and their respective data
 */
export type WarehouseDataMap = NavMap<Pick<WarehouseData, "displayName" | "discountPercentage">>;

/**
 * A map of inbound note entries: { warehouseId => { displayName, notes: NavMap } }
 */
export type InNoteMap = NavMap<{ notes: NavMap }>;

export interface NoteLookupResult<N extends NoteInterface, W extends WarehouseInterface> {
	note: N;
	warehouse: W;
}

export interface FindNote<N extends NoteInterface, W extends WarehouseInterface> {
	(noteId: string): Promise<NoteLookupResult<N, W> | undefined>;
}

/**
 * A standardized interface for streams received from a db
 */
export interface DbStream {
	warehouseMap: (ctx: debug.DebugCtx) => Observable<WarehouseDataMap>;
	outNoteList: (ctx: debug.DebugCtx) => Observable<NavMap>;
	inNoteList: (ctx: debug.DebugCtx) => Observable<InNoteMap>;
<<<<<<< HEAD
	committedNotesList: (ctx: debug.DebugCtx) => Observable<Map<string, (VolumeStockInput & { committedAt: string })[]>>;
	labelPrinterUrl: (ctx: debug.DebugCtx) => Observable<string>;
	receiptPrinterUrl: (ctx: debug.DebugCtx) => Observable<string>;
=======
>>>>>>> f16e6829
}

/**
 * A standardized interface (interface of methods) for a db.
 */
export type InventoryDatabaseInterface<
	W extends WarehouseInterface = WarehouseInterface,
	N extends NoteInterface = NoteInterface
> = BaseDatabaseInterface<{
	/**
	 * Books constructs an interface used for book operations agains the db:
	 * - `get` - accepts an array of isbns and returns a same length array of book data or `undefined`.
	 * - `upsert` - accepts an array of book data and upserts them into the db. If a book data already exists, it will be
	 * updated, otherwise it will be created.
	 * - `stream` - accepts an array of isbns and returns a stream, streaming an array of same length, containing book data or `undefined`.
	 */
	books: () => BooksInterface;
	/**
	 * Warehouse returns a warehouse interface for a given warehouse id.
	 * If no id is provided, it falls back to the default (`0-all`) warehouse.
	 *
	 * To assign a new unique id to the warehouse, use `NEW_WAREHOUSE` as the id.
	 * @example
	 * ```ts
	 * import { NEW_WAREHOUSE } from '@librocco/db';
	 * const newWarehouse = db.warehouse(NEW_WAREHOUSE);
	 * ```
	 */
	warehouse: (id?: string | typeof NEW_WAREHOUSE) => W;
	/**
	 * Find note accepts a note id and returns:
	 * - if note exists: the note interface and warehouse interface for its parent warehouse
	 * - if note doesn't exist: `undefined`
	 */
	findNote: FindNote<N, W>;
	/**
	 * Stream returns an object containing note streams:
	 * - `warehouseList` - a stream of warehouse list entries (for navigation)
	 * - `outNoteList` a stream of out note list entries (for navigation)
	 * - `inNoteList` - a stream of in note list entries (for navigation)
	 */
	stream: () => DbStream;
<<<<<<< HEAD
	/**
	 * returns warehouse data map
	 */
	getWarehouseDataMap: () => Promise<WarehouseDataMap>;
	printer(): PrinterInterface;
	setLabelPrinterUrl(url: string): DatabaseInterface;
	setReceiptPrinterUrl(url: string): DatabaseInterface;
=======
>>>>>>> f16e6829
}>;

export interface NewDatabase {
	(db: PouchDB.Database): InventoryDatabaseInterface;
}
// #endregion db<|MERGE_RESOLUTION|>--- conflicted
+++ resolved
@@ -259,12 +259,7 @@
 	warehouseMap: (ctx: debug.DebugCtx) => Observable<WarehouseDataMap>;
 	outNoteList: (ctx: debug.DebugCtx) => Observable<NavMap>;
 	inNoteList: (ctx: debug.DebugCtx) => Observable<InNoteMap>;
-<<<<<<< HEAD
 	committedNotesList: (ctx: debug.DebugCtx) => Observable<Map<string, (VolumeStockInput & { committedAt: string })[]>>;
-	labelPrinterUrl: (ctx: debug.DebugCtx) => Observable<string>;
-	receiptPrinterUrl: (ctx: debug.DebugCtx) => Observable<string>;
-=======
->>>>>>> f16e6829
 }
 
 /**
@@ -307,16 +302,10 @@
 	 * - `inNoteList` - a stream of in note list entries (for navigation)
 	 */
 	stream: () => DbStream;
-<<<<<<< HEAD
 	/**
 	 * returns warehouse data map
 	 */
 	getWarehouseDataMap: () => Promise<WarehouseDataMap>;
-	printer(): PrinterInterface;
-	setLabelPrinterUrl(url: string): DatabaseInterface;
-	setReceiptPrinterUrl(url: string): DatabaseInterface;
-=======
->>>>>>> f16e6829
 }>;
 
 export interface NewDatabase {
