/* eslint-disable @typescript-eslint/no-explicit-any */
import { BehaviorSubject, firstValueFrom, map, Observable, ReplaySubject, share, switchMap, tap, concat, from } from "rxjs";

import { debug, wrapIter, map as mapIter, type StockMap, VolumeStockInput } from "@librocco/shared";

import {
	BooksInterface,
	CouchDocument,
	DbStream,
	DesignDocument,
	MapReduceRow,
	Replicator,
	InNoteMap,
	NavEntry,
	NavMap,
	PluginInterfaceLookup,
	LibroccoPlugin,
<<<<<<< HEAD
	RecepitsInterface,
	WarehouseDataMap,
	SearchIndex,
	NoteType
=======
	WarehouseDataMap
>>>>>>> ca5095d1
} from "@/types";
import {
	InventoryDatabaseInterface,
	WarehouseInterface,
	WarehouseListRow,
	OutNoteListRow,
	InNoteListRow,
	WarehouseData,
	ViewInterface,
	committedNotesListRow,
	NoteData
} from "./types";

import { NEW_WAREHOUSE } from "@/constants";

import { inventory as designDocs } from "./designDocuments";
import { newWarehouse } from "./warehouse";
import { newBooksInterface } from "./books";
import { newDbReplicator } from "./replicator";
import { newView } from "./view";
import { newStock } from "./stock";
import { newPluginsInterface, PluginsInterface } from "./plugins";

import { newChangesStream, scanDesignDocuments } from "@/utils/pouchdb";
import { versionId } from "./utils";
<<<<<<< HEAD
import { Search } from "js-search";
=======
import { newPrinter } from "./printer";
>>>>>>> ca5095d1

class Database implements InventoryDatabaseInterface {
	_pouch: PouchDB.Database;

	labelPrinterUrl = new BehaviorSubject("");
	receiptPrinterUrl = new BehaviorSubject("");

	// The nav list streams are open when the db is instantiated and kept alive throughout the
	// lifetime of the instance to avoid wait times when the user navigates to the corresponding pages.
	#warehouseMapStream: Observable<WarehouseDataMap>;
	#outNoteListStream: Observable<NavMap>;
	#committedNotesListStream: Observable<Map<string, (VolumeStockInput & { committedAt: string })[]>>;
	#inNoteListStream: Observable<InNoteMap>;

	#stockStream: Observable<StockMap>;
	#searchIndexStream?: Observable<SearchIndex>;

	#plugins: PluginsInterface;

	#booksInterface?: BooksInterface;

	constructor(db: PouchDB.Database) {
		this._pouch = db;

		this.#plugins = newPluginsInterface();

		const warehouseMapCache = new BehaviorSubject<WarehouseDataMap>(new Map());
		this.#warehouseMapStream = this.view<WarehouseListRow>("v1_list/warehouses")
			.stream({})
			.pipe(
				// Organise the warehouse design doc result as iterable of { id => NavEntry } pairs (NavEntry being a warehouse nav entry without 'totalBooks')
				map(({ rows }) => wrapIter(rows).map(({ key: id, value }) => [id, { ...value, displayName: value.displayName || "" }] as const)),
				// Combine the stream with stock map stream to g(rows).et the 'totalBooks' for each warehouse
				switchMap((warehouses) =>
					this.#stockStream.pipe(
						map((s) => mapIter(warehouses, ([id, warehouse]) => [id, { ...warehouse, totalBooks: s.warehouse(id).size }] as const))
					)
				),
				// Convert the iterable into a map of required type
				map((iter) => new Map<string, NavEntry<Pick<WarehouseData, "discountPercentage">>>(iter)),
				share({ connector: () => warehouseMapCache, resetOnRefCountZero: false })
			);

		const outNoteListCache = new BehaviorSubject<NavMap>(new Map());
		this.#outNoteListStream = this.view<OutNoteListRow>("v1_list/outbound")
			.stream({})
			.pipe(
				map(
					({ rows }) =>
						new Map(
							wrapIter(rows)
								.filter(({ value: { committed } }) => !committed)
								.map(({ key: id, value: { displayName = "not-found", ...rest } }) => [id, { displayName, ...rest }])
						)
				),
				share({ connector: () => outNoteListCache, resetOnRefCountZero: false })
			);

		const inNoteListCache = new BehaviorSubject<InNoteMap>(new Map());
		this.#inNoteListStream = this.view<InNoteListRow>("v1_list/inbound")
			.stream({})
			.pipe(
				map(({ rows }) => wrapIter(rows).reduce((acc, row) => acc.aggregate(row), new InNoteAggregator())),
				share({ connector: () => inNoteListCache, resetOnRefCountZero: false })
			);

		const committedNotesListCache = new BehaviorSubject<Map<string, (VolumeStockInput & { committedAt: string })[]>>(new Map());
		this.#committedNotesListStream = this.view<committedNotesListRow>("v1_list/committed")
			.stream({})
			.pipe(
				map(({ rows }) =>
					wrapIter(rows)
						.map(({ value }) => value as NoteData)

						.flatMap(({ entries, committedAt, noteType }) => wrapIter(entries).map((entry) => ({ ...entry, committedAt, noteType })))
						.reduce((acc, curr) => {
							const key = curr.committedAt?.slice(0, 10);
							const existingArr = acc.get(key) || [];
							acc.set(key, [...existingArr, curr]);

							return acc;
						}, new Map())
				),
				share({ connector: () => committedNotesListCache, resetOnRefCountZero: false })
			);

		const stockCache = new ReplaySubject<StockMap>(1);
		this.#stockStream = newStock(this)
			.stream({})
			.pipe(share({ connector: () => stockCache, resetOnRefCountZero: false }));

		// Currently we're using up to 14 listeners (21 when replication is enabled).
		// This increases the limit to a reasonable threshold, leaving some room for slower performance,
		// but will still show a warning if that number gets unexpectedly high (memory leak).
		this._pouch.setMaxListeners(30);

		// Initialise the streams
		firstValueFrom(this.#warehouseMapStream);
		firstValueFrom(this.#committedNotesListStream);
		firstValueFrom(this.#inNoteListStream);
		firstValueFrom(this.#outNoteListStream);

		return this;
	}

	private streamChanges() {
		return newChangesStream<unknown[]>(
			{},
			this._pouch.changes({ since: "now", live: true, filter: (doc) => doc._id.startsWith(versionId("")) })
		);
	}

	/**
	 * Creates a search index stream, assigns it to this.#searchIndexStream and multicasts it.
	 * Returns the created stream.
	 */
	private createSearchIndexStream() {
		const searchStreamCache = new ReplaySubject<SearchIndex>();

		return (this.#searchIndexStream = concat(from(Promise.resolve()), this.streamChanges()).pipe(
			switchMap(() => from(this.getStockDocs())),
			map(createSearchIndex),
			tap((allDocs) => console.log({ allDocs })),
			// Share the stream in case multiple subscribers request it (to prevent duplication as the index takes up quite a bit of memory)
			// Reset the stream when there are no more subscribers (for the same reasons as above)
			share({ connector: () => searchStreamCache, resetOnRefCountZero: true })
		));
	}

	// #region setup
	replicate(): Replicator {
		return newDbReplicator(this);
	}

	stock(): Observable<StockMap> {
		return this.#stockStream;
	}

	getStock(): Promise<StockMap> {
		return newStock(this).query();
	}
	getStockDocs(): Promise<{ noteType: NoteType; committedAt: string | null; isbn: string; quantity: number; warehouseId: string }[]> {
		return newStock(this).getAll();
	}

	streamSearchIndex() {
		return this.#searchIndexStream ?? this.createSearchIndexStream();
	}

	async buildIndices() {
		const indexes = scanDesignDocuments(designDocs);
		await Promise.all(indexes.map((view) => this._pouch.query(view)));
	}

	async init(): Promise<InventoryDatabaseInterface> {
		// Start initialisation with db setup:
		// - create the default warehouse (if it doesn't exist)
		// - update design documents
		const dbSetup: Promise<any>[] = [];

		// create default warehouse
		dbSetup.push(this.warehouse().create());

		// Upload design documents if any
		if (designDocs.length) {
			designDocs.forEach((dd) => {
				dbSetup.push(this.updateDesignDoc(dd));
			});
		}

		await Promise.all(dbSetup);
		return this;
	}

	updateDesignDoc(doc: DesignDocument) {
		return this._pouch.put(doc).catch((err) => {
			// If error is not a conflict, throw it back
			if (err.status != 409) {
				throw err;
			}
			// If the error was a conflict (document exists), update the document
			return this._pouch.get(doc._id).then(({ _rev }) => this._pouch.put({ ...doc, _rev }));
		});
	}

	setLabelPrinterUrl(url: string) {
		this.labelPrinterUrl.next(url);
		return this;
	}
	setReceiptPrinterUrl(url: string) {
		this.receiptPrinterUrl.next(url);
		return this;
	}
	// #endregion setup

	// #region instances
	view<R extends MapReduceRow, M extends CouchDocument = CouchDocument>(view: string): ViewInterface<R, M> {
		return newView<R, M>(this._pouch, view);
	}

	books(): BooksInterface {
		// We're caching the books interface to avoid creating multiple instances
		return this.#booksInterface ?? (this.#booksInterface = newBooksInterface(this));
	}

	warehouse(id?: string | typeof NEW_WAREHOUSE): WarehouseInterface {
		return newWarehouse(this, id);
	}

	plugin<T extends keyof PluginInterfaceLookup>(type: T): LibroccoPlugin<PluginInterfaceLookup[T]> {
		return this.#plugins.get(type);
	}

	printer() {
		return newPrinter(this, { labelPrinterUrl: this.labelPrinterUrl.value, receiptPrinterUrl: this.receiptPrinterUrl.value });
	}
	// #endregion instances

	// #region queries
	async findNote(noteId: string) {
		// Remove trailing slash if any
		const id = noteId.replace(/\/$/, "");
		// Note id looks something like this: "v1/<warehouse-id>/<note-type>/<note-id>"
		const idSegments = id.split("/").filter(Boolean);

		// Validate the id is correct
		if (idSegments.length !== 4) {
			throw new Error(`Invalid note id: ${id}`);
		}

		// Get version number and warehouse id from the path segments
		const [v, w] = idSegments;
		const warehouseId = `${v}/${w}`;
		const [note, warehouse] = await Promise.all([this.warehouse(warehouseId).note(id).get(), this.warehouse(warehouseId).get()]);

		return note && warehouse ? { note, warehouse } : undefined;
	}

	async getWarehouseDataMap(): Promise<WarehouseDataMap> {
		return this.view<WarehouseListRow>("v1_list/warehouses")
			.query({})
			.then(
				({ rows }) =>
					new Map(
						mapIter(rows, ({ key: id, value: { displayName = "", discountPercentage = 0, ...rest } }) => [
							id,
							{ displayName, discountPercentage, ...rest }
						])
					)
			);
	}

	// #endregion queries

	stream(): DbStream {
		return {
			warehouseMap: (ctx: debug.DebugCtx) => this.#warehouseMapStream.pipe(tap(debug.log(ctx, "db:warehouse_list:stream"))),
			outNoteList: (ctx: debug.DebugCtx) => this.#outNoteListStream.pipe(tap(debug.log(ctx, "db:out_note_list:stream"))),
			inNoteList: (ctx: debug.DebugCtx) => this.#inNoteListStream.pipe(tap(debug.log(ctx, "db:in_note_list:stream"))),
<<<<<<< HEAD
			committedNotesList: (ctx: debug.DebugCtx) => this.#committedNotesListStream.pipe(tap(debug.log(ctx, "db:committed_note_list:stream")))
=======

			labelPrinterUrl: () => this.labelPrinterUrl,
			receiptPrinterUrl: () => this.receiptPrinterUrl
>>>>>>> ca5095d1
		};
	}
}

export const newDatabase = (db: PouchDB.Database): InventoryDatabaseInterface => {
	return new Database(db);
};

// #region helpers
class InNoteAggregator extends Map<string, NavEntry<{ notes: NavMap }>> implements InNoteMap {
	constructor() {
		super();
	}

	#currentWarehouseId = "";

	private getDefaultWarehouse() {
		return this.get(versionId("0-all"));
	}

	private getCurrentWarehouse() {
		return this.get(this.#currentWarehouseId);
	}

	private addWarehouse(id: string, warehouse: NavEntry) {
		this.set(id, { ...warehouse, notes: new Map() });
		this.#currentWarehouseId = id;
	}

	private addNote(id: string, note: NavEntry) {
		// Add note to default warehouse and its corresponding warehouse
		this.getDefaultWarehouse()?.notes.set(id, note);
		this.getCurrentWarehouse()?.notes.set(id, note);
	}

	aggregate(row: InNoteListRow) {
		const {
			key,
			value: { type, displayName = "", committed, ...rest }
		} = row;

		if (type === "warehouse") {
			this.addWarehouse(key, { displayName, ...rest });
			return this;
		}

		// We're not displaying committed notes in the list
		if (committed) {
			return this;
		}

		this.addNote(key, { displayName, ...rest });

		return this;
	}
}

const createSearchIndex = (
	stock: { noteType: NoteType; committedAt: string | null; isbn: string; quantity: number; warehouseId: string }[]
) => {
	const index = new Search("isbn");

	index.addIndex("isbn");
	index.addIndex("committedAt");

	index.addDocuments(stock);

	return index;
};

// #endregion helpers<|MERGE_RESOLUTION|>--- conflicted
+++ resolved
@@ -15,14 +15,9 @@
 	NavMap,
 	PluginInterfaceLookup,
 	LibroccoPlugin,
-<<<<<<< HEAD
-	RecepitsInterface,
-	WarehouseDataMap,
 	SearchIndex,
-	NoteType
-=======
+	NoteType,
 	WarehouseDataMap
->>>>>>> ca5095d1
 } from "@/types";
 import {
 	InventoryDatabaseInterface,
@@ -48,11 +43,8 @@
 
 import { newChangesStream, scanDesignDocuments } from "@/utils/pouchdb";
 import { versionId } from "./utils";
-<<<<<<< HEAD
 import { Search } from "js-search";
-=======
 import { newPrinter } from "./printer";
->>>>>>> ca5095d1
 
 class Database implements InventoryDatabaseInterface {
 	_pouch: PouchDB.Database;
@@ -312,13 +304,9 @@
 			warehouseMap: (ctx: debug.DebugCtx) => this.#warehouseMapStream.pipe(tap(debug.log(ctx, "db:warehouse_list:stream"))),
 			outNoteList: (ctx: debug.DebugCtx) => this.#outNoteListStream.pipe(tap(debug.log(ctx, "db:out_note_list:stream"))),
 			inNoteList: (ctx: debug.DebugCtx) => this.#inNoteListStream.pipe(tap(debug.log(ctx, "db:in_note_list:stream"))),
-<<<<<<< HEAD
-			committedNotesList: (ctx: debug.DebugCtx) => this.#committedNotesListStream.pipe(tap(debug.log(ctx, "db:committed_note_list:stream")))
-=======
-
+			committedNotesList: (ctx: debug.DebugCtx) => this.#committedNotesListStream.pipe(tap(debug.log(ctx, "db:committed_note_list:stream"))),
 			labelPrinterUrl: () => this.labelPrinterUrl,
 			receiptPrinterUrl: () => this.receiptPrinterUrl
->>>>>>> ca5095d1
 		};
 	}
 }
