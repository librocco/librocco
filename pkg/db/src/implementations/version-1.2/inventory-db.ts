/* eslint-disable @typescript-eslint/no-explicit-any */
import { map, Observable, ReplaySubject, share, switchMap, tap, startWith, mergeMap, of } from "rxjs";

import { debug, wrapIter, map as mapIter, type StockMap } from "@librocco/shared";

import {
	BooksInterface,
	CouchDocument,
	DbStream,
	DesignDocument,
	MapReduceRow,
	Replicator,
	InNoteMap,
	NavEntry,
	NavMap,
	PluginInterfaceLookup,
	LibroccoPlugin,
	WarehouseDataMap,
	HistoryInterface
} from "@/types";
import {
	InventoryDatabaseInterface,
	WarehouseInterface,
	WarehouseListRow,
	OutNoteListRow,
	InNoteListRow,
	WarehouseData,
	ViewInterface
} from "./types";

import { NEW_WAREHOUSE } from "@/constants";

import { inventory as designDocs } from "./designDocuments";
import { newWarehouse } from "./warehouse";
import { newBooksInterface } from "./books";
import { newDbReplicator } from "./replicator";
import { newView } from "./view";
import { newStock } from "./stock";
import { newPluginsInterface, PluginsInterface } from "./plugins";
import { newHistoryProvider } from "./history";

import { scanDesignDocuments } from "@/utils/pouchdb";
import { versionId } from "./utils";

class Database implements InventoryDatabaseInterface {
	_pouch: PouchDB.Database;

	// The nav list streams are open when the db is instantiated and kept alive throughout the
	// lifetime of the instance to avoid wait times when the user navigates to the corresponding pages.
	#warehouseMapStream: Observable<WarehouseDataMap>;
	#outNoteListStream: Observable<NavMap>;
	#inNoteListStream: Observable<InNoteMap>;

	#stockStream: Observable<StockMap>;

	#plugins: PluginsInterface;

	#booksInterface?: BooksInterface;
	#history?: HistoryInterface;

	constructor(db: PouchDB.Database) {
		this._pouch = db;

		this.#plugins = newPluginsInterface();

		this.#warehouseMapStream = this.view<WarehouseListRow>("v1_list/warehouses")
			.stream({})
			.pipe(
				// Organise the warehouse design doc result as iterable of { id => NavEntry } pairs (NavEntry being a warehouse nav entry without 'totalBooks')
				map(({ rows }) =>
					wrapIter(rows).map(({ key: id, value }) => [id, { ...value, displayName: value.displayName || "", totalBooks: -1 }] as const)
				), // Combine the stream with stock map stream to get the 'totalBooks' for each warehouse
				switchMap((warehouses) =>
					this.#stockStream.pipe(
						// Emit the initial warehouses without totalBooks
						startWith(warehouses),
						// Merge the warehouses with updated totalBooks information
						mergeMap((s) =>
							s === warehouses
								? of(warehouses)
								: of(mapIter(warehouses, ([id, warehouse]) => [id, { ...warehouse, totalBooks: (s as StockMap).warehouse(id).size }] as const))
						),
						// Multi-cast the potentially long-running mergeMap to prevent redundant execution fo each subscriber
						share()
					)
				),
				// Convert the iterable into a map of required type
				map((iter) => new Map<string, NavEntry<Pick<WarehouseData, "discountPercentage">>>(iter)),
				// Multi-cast the stream as a Subject (BehaviourSubject without an initial value)
				share({ connector: () => new ReplaySubject(1), resetOnRefCountZero: false })
			);

		this.#outNoteListStream = this.view<OutNoteListRow>("v1_list/outbound")
			.stream({})
			.pipe(
				map(
					({ rows }) =>
						new Map(
							wrapIter(rows)
								.filter(({ value: { committed } }) => !committed)
								.map(({ key: id, value: { displayName = "not-found", ...rest } }) => [id, { displayName, ...rest }])
						)
				),
				share({ connector: () => new ReplaySubject(1), resetOnRefCountZero: false }),
			);

		this.#inNoteListStream = this.view<InNoteListRow>("v1_list/inbound")
			.stream({})
			.pipe(
				map(({ rows }) => wrapIter(rows).reduce((acc, row) => acc.aggregate(row), new InNoteAggregator())),
				share({ connector: () => new ReplaySubject(1), resetOnRefCountZero: false }),
			);

<<<<<<< HEAD
		this.#committedNotesListStream = this.view<CommittedNotesListRow>("v1_list/committed")
			.stream({})
			.pipe(
				map(({ rows }) =>
					wrapIter(rows)
						.map(({ value }) => value as NoteData)

						.flatMap(({ entries, committedAt, updatedAt, noteType }) =>
							wrapIter(entries).map((entry) => ({ ...entry, committedAt, updatedAt, noteType }))
						)
						.reduce((acc, curr) => {
							const key = curr.committedAt ? curr.committedAt.slice(0, 10) : curr.updatedAt?.slice(0, 10);
							const existingArr = acc.get(key) || [];
							acc.set(key, [...existingArr, curr]);

							return acc;
						}, new Map())
				),
				share({ connector: () => new ReplaySubject(1), resetOnRefCountZero: false })
			);

=======
		const stockCache = new ReplaySubject<StockMap>(1);
>>>>>>> fe5ac325
		this.#stockStream = newStock(this)
			.stream({})
			.pipe(share({ connector: () => new ReplaySubject(1), resetOnRefCountZero: false }));

		// Currently we're using up to 14 listeners (21 when replication is enabled).
		// This increases the limit to a reasonable threshold, leaving some room for slower performance,
		// but will still show a warning if that number gets unexpectedly high (memory leak).
		this._pouch.setMaxListeners(30);

<<<<<<< HEAD
=======
		// Initialise the streams
		firstValueFrom(this.#warehouseMapStream);
		firstValueFrom(this.#inNoteListStream);
		firstValueFrom(this.#outNoteListStream);

>>>>>>> fe5ac325
		return this;
	}

	// #region setup
	replicate(): Replicator {
		return newDbReplicator(this);
	}

	getStock(): Promise<StockMap> {
		return newStock(this).query();
	}

	async buildIndices() {
		const indexes = scanDesignDocuments(designDocs);
		await Promise.all(indexes.map((view) => this._pouch.query(view)));
	}

	async init(): Promise<InventoryDatabaseInterface> {
		// Start initialisation with db setup:
		// - create the default warehouse (if it doesn't exist)
		// - update design documents
		const dbSetup: Promise<any>[] = [];

		// create default warehouse
		dbSetup.push(this.warehouse().create());

		// Upload design documents if any
		if (designDocs.length) {
			designDocs.forEach((dd) => {
				dbSetup.push(this.updateDesignDoc(dd));
			});
		}

		await Promise.all(dbSetup);
		return this;
	}

	updateDesignDoc(doc: DesignDocument) {
		return this._pouch.put(doc).catch((err) => {
			// If error is not a conflict, throw it back
			if (err.status != 409) {
				throw err;
			}
			// If the error was a conflict (document exists), update the document
			return this._pouch.get(doc._id).then(({ _rev }) => this._pouch.put({ ...doc, _rev }));
		});
	}
	// #endregion setup

	// #region instances
	view<R extends MapReduceRow, M extends CouchDocument = CouchDocument>(view: string): ViewInterface<R, M> {
		return newView<R, M>(this._pouch, view);
	}

	books(): BooksInterface {
		// We're caching the books interface to avoid creating multiple instances
		return this.#booksInterface ?? (this.#booksInterface = newBooksInterface(this));
	}

	warehouse(id?: string | typeof NEW_WAREHOUSE): WarehouseInterface {
		return newWarehouse(this, id);
	}

	history(): HistoryInterface {
		// The history provider is not instantiated automatically (as it's quite resource intensive),
		// but rather instantiated in a lazy manner when the history() method is called. We do, however,
		// cache history once it has been instantiated to avoid multiple instantiations.
		if (!this.#history) {
			this.#history = newHistoryProvider(this);
		}
		return this.#history;
	}

	plugin<T extends keyof PluginInterfaceLookup>(type: T): LibroccoPlugin<PluginInterfaceLookup[T]> {
		return this.#plugins.get(type);
	}

	// #endregion instances

	// #region queries
	async findNote(noteId: string) {
		// Remove trailing slash if any
		const id = noteId.replace(/\/$/, "");
		// Note id looks something like this: "v1/<warehouse-id>/<note-type>/<note-id>"
		const idSegments = id.split("/").filter(Boolean);

		// Validate the id is correct
		if (idSegments.length !== 4) {
			throw new Error(`Invalid note id: ${id}`);
		}

		// Get version number and warehouse id from the path segments
		const [v, w] = idSegments;
		const warehouseId = `${v}/${w}`;
		const [note, warehouse] = await Promise.all([this.warehouse(warehouseId).note(id).get(), this.warehouse(warehouseId).get()]);

		return note && warehouse ? { note, warehouse } : undefined;
	}

	async getWarehouseDataMap(): Promise<WarehouseDataMap> {
		return this.view<WarehouseListRow>("v1_list/warehouses")
			.query({})
			.then(
				({ rows }) =>
					new Map(
						mapIter(rows, ({ key: id, value: { displayName = "", discountPercentage = 0, ...rest } }) => [
							id,
							{ displayName, discountPercentage, ...rest }
						])
					)
			);
	}

	// #endregion queries

	stream(): DbStream {
		return {
			warehouseMap: (ctx: debug.DebugCtx) => this.#warehouseMapStream.pipe(tap(debug.log(ctx, "db:warehouse_list:stream"))),
			outNoteList: (ctx: debug.DebugCtx) => this.#outNoteListStream.pipe(tap(debug.log(ctx, "db:out_note_list:stream"))),
			inNoteList: (ctx: debug.DebugCtx) => this.#inNoteListStream.pipe(tap(debug.log(ctx, "db:in_note_list:stream"))),

			stock: () => this.#stockStream
		};
	}
}

export const newDatabase = (db: PouchDB.Database): InventoryDatabaseInterface => {
	return new Database(db);
};

// #region helpers
class InNoteAggregator extends Map<string, NavEntry<{ notes: NavMap }>> implements InNoteMap {
	constructor() {
		super();
	}

	#currentWarehouseId = "";

	private getDefaultWarehouse() {
		return this.get(versionId("0-all"));
	}

	private getCurrentWarehouse() {
		return this.get(this.#currentWarehouseId);
	}

	private addWarehouse(id: string, warehouse: NavEntry) {
		this.set(id, { ...warehouse, notes: new Map() });
		this.#currentWarehouseId = id;
	}

	private addNote(id: string, note: NavEntry) {
		// Add note to default warehouse and its corresponding warehouse
		this.getDefaultWarehouse()?.notes.set(id, note);
		this.getCurrentWarehouse()?.notes.set(id, note);
	}

	aggregate(row: InNoteListRow) {
		const {
			key,
			value: { type, displayName = "", committed, ...rest }
		} = row;

		if (type === "warehouse") {
			this.addWarehouse(key, { displayName, ...rest });
			return this;
		}

		// We're not displaying committed notes in the list
		if (committed) {
			return this;
		}

		this.addNote(key, { displayName, ...rest });

		return this;
	}
}

// #endregion helpers<|MERGE_RESOLUTION|>--- conflicted
+++ resolved
@@ -111,31 +111,6 @@
 				share({ connector: () => new ReplaySubject(1), resetOnRefCountZero: false }),
 			);
 
-<<<<<<< HEAD
-		this.#committedNotesListStream = this.view<CommittedNotesListRow>("v1_list/committed")
-			.stream({})
-			.pipe(
-				map(({ rows }) =>
-					wrapIter(rows)
-						.map(({ value }) => value as NoteData)
-
-						.flatMap(({ entries, committedAt, updatedAt, noteType }) =>
-							wrapIter(entries).map((entry) => ({ ...entry, committedAt, updatedAt, noteType }))
-						)
-						.reduce((acc, curr) => {
-							const key = curr.committedAt ? curr.committedAt.slice(0, 10) : curr.updatedAt?.slice(0, 10);
-							const existingArr = acc.get(key) || [];
-							acc.set(key, [...existingArr, curr]);
-
-							return acc;
-						}, new Map())
-				),
-				share({ connector: () => new ReplaySubject(1), resetOnRefCountZero: false })
-			);
-
-=======
-		const stockCache = new ReplaySubject<StockMap>(1);
->>>>>>> fe5ac325
 		this.#stockStream = newStock(this)
 			.stream({})
 			.pipe(share({ connector: () => new ReplaySubject(1), resetOnRefCountZero: false }));
@@ -145,14 +120,6 @@
 		// but will still show a warning if that number gets unexpectedly high (memory leak).
 		this._pouch.setMaxListeners(30);
 
-<<<<<<< HEAD
-=======
-		// Initialise the streams
-		firstValueFrom(this.#warehouseMapStream);
-		firstValueFrom(this.#inNoteListStream);
-		firstValueFrom(this.#outNoteListStream);
-
->>>>>>> fe5ac325
 		return this;
 	}
 
