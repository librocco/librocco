--- conflicted
+++ resolved
@@ -240,7 +240,6 @@
 		}, this.#initialized);
 	}
 
-<<<<<<< HEAD
 	updateTransaction({
 		match: { isbn, quantity, warehouseId },
 		update
@@ -248,9 +247,6 @@
 		match: PickPartial<VolumeStock, 'warehouseId'>;
 		update: VolumeStock;
 	}): Promise<NoteInterface> {
-=======
-	updateTransaction({ isbn, quantity, warehouseId }: PickPartial<VolumeStock, "warehouseId">): Promise<NoteInterface> {
->>>>>>> 949d9c33
 		// Create a safe copy of volume entries
 		const entries = [...this.entries];
 
