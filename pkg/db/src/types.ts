/* eslint-disable @typescript-eslint/ban-types */
/* eslint-disable @typescript-eslint/no-explicit-any */

import type { Observable } from 'rxjs';
import PouchDB from 'pouchdb';

import type { DocType, NoteState } from './enums';
import { debug } from '@librocco/shared';

// #region utils
/**
 * Used to make one or more properties on the object optional.
 */
export type PickPartial<R extends Record<string, any>, K extends keyof R> = Omit<R, K> & Partial<Pick<R, K>>;
// #endregion utils

// #region misc
export type VersionString = `v${number}`;
export type VersionedString = `${VersionString}/${string}`;

/** A type wrapper around a document in couchdb/pouchdb (adds `_id` and `_rev` to the document structure, passed as type param) */
export type CouchDocument<Doc extends Record<string, any> = Record<string, any>> = {
	_id: VersionedString;
	docType: DocType;
	_rev?: string | undefined;
} & Doc;

export type DesignDocument = {
	_id: `_design/${string}`;
	filters?: Record<string, string>;
	views: Record<string, { map: string; filter?: string; reduce?: string }>;
};

/** An interface representing the way book quantity is stored in the db, be it transaction (notes) or stock (warehouse/all stock) */
export interface VolumeStock {
	isbn: string;
	quantity: number;
	warehouseId: VersionedString;
}

/**
 * Used as param(s) for adding volumes to a note where the warehouseId could be optional and a plain string (non-versioned)
 */
export interface VolumeStockOptionalWarehouseId extends Omit<VolumeStock, 'warehouseId'> {
	warehouseId?: string;
}

/** An extended version of `VolumeStock`, for client usage (should contain warehouse name as ids are quite ugly to display) */
export interface VolumeStockClient extends VolumeStock {
	warehouseName: string;
}
// #endregion misc

// #region books
export interface BookEntry {
	isbn: string;
	title: string;
	price: number;
	year?: string;
	authors?: string;
	publisher?: string;
	editedBy?: string;
	outOfPrint?: boolean;
}
// #endregion books

// #region note
export type NoteType = 'inbound' | 'outbound';

/**
 * Standardized data that should be present in any note
 * (different implementations might differ, but should extend this structure)
 */
export type NoteData<A extends Record<string, any> = {}> = CouchDocument<
	{
		noteType: NoteType;
		committed: boolean;
		displayName: string;
		updatedAt: string | null;
	} & A
>;

/**
 * A standardized interface for streams received from a note
 */
export interface NoteStream {
	state: Observable<NoteState>;
	displayName: Observable<string>;
	updatedAt: Observable<Date | null>;
	entries: Observable<VolumeStockClient[]>;
}

/**
 * A standardized interface (interface of methods) for a note.
 * Different implementations might vary, but should always extend this interface.
 */
export interface NoteProto<A extends Record<string, any> = {}> {
	// CRUD
	create: () => Promise<NoteInterface<A>>;
	get: () => Promise<NoteInterface<A> | undefined>;
	// NOTE: update is private
	delete: (ctx: debug.DebugCtx) => Promise<void>;

	// Note specific methods
	/** Set name updates the `displayName` of the note. */
	setName: (name: string, ctx: debug.DebugCtx) => Promise<NoteInterface<A>>;
<<<<<<< HEAD
	addVolumes: (...params: VolumeStockOptionalWarehouseId[]) => Promise<NoteInterface<A>>;
=======
	/**
	 * Add volumes accepts an array of volume stock transactions and adds them to the note.
	 * If any transactions (for a given isbn/warehouse) already exist, the quantity gets aggregated.
	 */
	addVolumes: (...params: VolumeTransactionTuple | VolumeTransactionTuple[]) => Promise<NoteInterface<A>>;
	/** Explicitly update an existing transaction row. */
>>>>>>> 32a1e4d5
	updateTransaction: (transaction: VolumeStock) => Promise<NoteInterface<A>>;
	/** Commit the note, no updates to the note (except updates to `displayName`) can be performed after this. */
	commit: (ctx: debug.DebugCtx) => Promise<NoteInterface<A>>;
	/**
	 * Stream returns an object containing observable streams for the note:
	 * - `state` - streams the note's `state`
	 * - `displayName` - streams the note's `displayName`
	 * - `updatedAt` - streams the note's `updatedAt`
	 * - `entries` - streams the note's `entries` (volume transactions)
	 */
	stream: (ctx: debug.DebugCtx) => NoteStream;
}

/**
 * A (standardized) full note interface:
 * * standard data structure
 * * standard method interface
 */
export type NoteInterface<A extends Record<string, any> = {}> = NoteProto<A> & NoteData<A>;
// #endregion note

// #region warehouse
/**
 * Standardized data that should be present in any note
 * (different implementations might differ, but should extend this structure)
 */
export type WarehouseData<A extends Record<string, any> = {}> = CouchDocument<
	{
		displayName: string;
	} & A
>;

/**
 * A standardized interface for streams received from a warehouse
 */
export interface WarehouseStream {
	displayName: Observable<string>;
	entries: Observable<VolumeStockClient[]>;
}

/**
 * A standardized interface (interface of methods) for a warehouse.
 * Different implementations might vary, but should always extend this interface.
 */
export interface WarehouseProto<N extends NoteInterface = NoteInterface, A extends Record<string, any> = {}> {
	// CRUD
	create: () => Promise<WarehouseInterface<N, A>>;
	get: () => Promise<WarehouseInterface<N, A> | undefined>;
	// NOTE: update is private
	delete: () => Promise<void>;

	/** Note constructs a note interface for the note with the provided id. If ommitted, a new (timestamped) id is generated (for note creation). */
	note: (id?: string) => N;
	/** Set name udpates the `displayName` of the warehouse */
	setName: (name: string, ctx: debug.DebugCtx) => Promise<WarehouseInterface<N, A>>;
	/**
	 * Stream returns an object containing observable streams for the warehouse:
	 * - `displayName` - streams the warehouse's `displayName`
	 * - `entries` - streams the warehouse's `entries` (stock)
	 */
	stream: (ctx: debug.DebugCtx) => WarehouseStream;
}

/**
 * A (standardized) full warehouse interface:
 * * standard data structure
 * * standard method interface
 */
export type WarehouseInterface<N extends NoteInterface = NoteInterface, A extends Record<string, any> = {}> = WarehouseProto<N, A> &
	WarehouseData<A>;
// #endregion warehouse

// #region db
export interface NavListEntry {
	id: string;
	displayName: string;
}

export type InNoteList = Array<NavListEntry & { notes: NavListEntry[] }>;

export interface NoteLookupResult<N extends NoteInterface, W extends WarehouseInterface> {
	note: N;
	warehouse: W;
}

export interface FindNote<N extends NoteInterface, W extends WarehouseInterface> {
	(noteId: string): Promise<NoteLookupResult<N, W> | undefined>;
}

/**
 * A standardized interface for streams received from a db
 */
export interface DbStream {
	warehouseList: Observable<NavListEntry[]>;
	outNoteList: Observable<NavListEntry[]>;
	inNoteList: Observable<InNoteList>;
}

/**
 * A standardized interface (interface of methods) for a db.
 */
export interface DatabaseInterface<W extends WarehouseInterface = WarehouseInterface, N extends NoteInterface = NoteInterface> {
	/** A reference to the pouch db instance the db interface was built around. */
	_pouch: PouchDB.Database;
	/** Update design doc is here more for internal usage and, shouldn't really be called explicitly (call `db.init` instead). */
	updateDesignDoc(doc: DesignDocument): Promise<PouchDB.Core.Response>;
	/** Warehouse returns a warehouse interface for a given warehouse id. If no id is provided, it falls back to the default (`0-all`) warehouse. */
	warehouse: (id?: string) => W;
	/**
	 * Find note accepts a note id and returns:
	 * - if note exists: the note interface and warehouse interface for its parent warehouse
	 * - if note doesn't exist: `undefined`
	 */
	findNote: FindNote<N, W>;
	/**
	 * Stream returns an object containing note streams:
	 * - `warehouseList` - a stream of warehouse list entries (for navigation)
	 * - `outNoteList` a stream of out note list entries (for navigation)
	 * - `inNoteList` - a stream of in note list entries (for navigation)
	 */
	stream: (ctx: debug.DebugCtx) => DbStream;
	/**
	 * Init initialises the db:
	 * - creates the default warehouse
	 * - uploads the design docs
	 * - opens the db replication (if remote db address provided)
	 *
	 * _Note: this has to be called only the first time the db is initialised (unless using live replication), but is
	 * idempotent in nature and it's good to run it each time the app is loaded (+ it's necessary if using live replication)._
	 */
	init: (params: { remoteDb?: string }, ctx: debug.DebugCtx) => Promise<DatabaseInterface>;
	/**
	 * Books constructs an interface used for book operations agains the db:
	 * - `get` - accepts an array of isbns and returns a same length array of book data or `undefined`.
	 * - `upsert` - accepts an array of book data and upserts them into the db. If a book data already exists, it will be
	 * updated, otherwise it will be created.
	 * - `stream` - accepts an array of isbns and returns a stream, streaming an array of same length, containing book data or `undefined`.
	 */
	books: () => BooksInterface;
}

/**
 * An interface for books in a db
 */
export interface BooksInterface {
	/**
	 * Get accepts an array of isbns and returns a same length array of book data or `undefined`.
	 *
	 * _Note: we can guarantee that the result array will be the same length as the input array, as well
	 * as the results being in the same order as the input array: a book data at index 'i' will correspond to the isbn at
	 * index 'i' of the request array, if the book data doesn't exist in the db, `undefined` will be found at its place._
	 */
	get: (isbns: string[]) => Promise<(BookEntry | undefined)[]>;
	/**
	 * Upsert accepts an array of book data and upserts them into the db. If a book data already exists, it will be
	 * updated, otherwise it will be created.
	 */
	upsert: (bookEntries: BookEntry[]) => Promise<void>;
	/**
	 * Stream accepts an array of isbns and streams a same length array of book data or `undefined`.
	 *
	 * _Note: we can guarantee that each streamed value will be an array of the same length as the input array, as well
	 * as the results being in the same order as the input array: a book data at index 'i' will correspond to the isbn at
	 * index 'i' of the request array, if the book data doesn't exist in the db, `undefined` will be found at its place._
	 */
	stream: (isbns: string[], ctx: debug.DebugCtx) => Observable<(BookEntry | undefined)[]>;
}

export interface NewDatabase {
	(db: PouchDB.Database): DatabaseInterface;
}
// #endregion db<|MERGE_RESOLUTION|>--- conflicted
+++ resolved
@@ -104,16 +104,7 @@
 	// Note specific methods
 	/** Set name updates the `displayName` of the note. */
 	setName: (name: string, ctx: debug.DebugCtx) => Promise<NoteInterface<A>>;
-<<<<<<< HEAD
 	addVolumes: (...params: VolumeStockOptionalWarehouseId[]) => Promise<NoteInterface<A>>;
-=======
-	/**
-	 * Add volumes accepts an array of volume stock transactions and adds them to the note.
-	 * If any transactions (for a given isbn/warehouse) already exist, the quantity gets aggregated.
-	 */
-	addVolumes: (...params: VolumeTransactionTuple | VolumeTransactionTuple[]) => Promise<NoteInterface<A>>;
-	/** Explicitly update an existing transaction row. */
->>>>>>> 32a1e4d5
 	updateTransaction: (transaction: VolumeStock) => Promise<NoteInterface<A>>;
 	/** Commit the note, no updates to the note (except updates to `displayName`) can be performed after this. */
 	commit: (ctx: debug.DebugCtx) => Promise<NoteInterface<A>>;
