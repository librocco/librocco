/* eslint-disable @typescript-eslint/ban-types */

import type { Observable } from "rxjs";
import PouchDB from "pouchdb";

import { debug } from "@librocco/shared";

import type { DocType, NoteState } from "./enums";

import { NEW_WAREHOUSE } from "./constants";

// #region utils
/**
 * Used to make one or more properties on the object optional.
 */
export type PickPartial<R extends Record<string, any>, K extends keyof R> = Omit<R, K> & Partial<Pick<R, K>>;
// #endregion utils

// #region misc
export type VersionString = `v${number}`;
export type VersionedString = `${VersionString}/${string}`;

/** A type wrapper around a document in couchdb/pouchdb (adds `_id` and `_rev` to the document structure, passed as type param) */
export type CouchDocument<Doc extends Record<string, any> = Record<string, any>> = {
	_id: VersionedString;
	docType: DocType;
	_rev?: string | undefined;
} & Doc;

export type DesignDocument = {
	_id: `_design/${string}`;
	filters?: Record<string, string>;
	views: Record<string, { map: string; filter?: string; reduce?: string }>;
};

/** An interface representing the way book quantity is stored in the db, be it transaction (notes) or stock (warehouse/all stock) */
export interface VolumeStock {
	isbn: string;
	quantity: number;
	warehouseId: string;
}

/** An extended version of `VolumeStock`, for client usage (should contain warehouse name as ids are quite ugly to display) */
export interface VolumeStockClient extends VolumeStock {
	warehouseName: string;
}
// #endregion misc

// #region books
export interface BookEntry {
	isbn: string;
	title: string;
	price: number;
	year?: string;
	authors?: string;
	publisher?: string;
	editedBy?: string;
	outOfPrint?: boolean;
}
// #endregion books

// #region note
export type NoteType = "inbound" | "outbound";

/**
 * Standardized data that should be present in any note
 * (different implementations might differ, but should extend this structure)
 */
export type NoteData<A extends Record<string, any> = {}> = CouchDocument<
	{
		noteType: NoteType;
		committed: boolean;
		displayName: string;
		updatedAt: string | null;
	} & A
>;

/**
 * A standardized interface for streams received from a note
 */
export interface NoteStream {
	state: Observable<NoteState>;
	displayName: Observable<string>;
	updatedAt: Observable<Date | null>;
	entries: Observable<VolumeStockClient[]>;
}

/**
 * A standardized interface (interface of methods) for a note.
 * Different implementations might vary, but should always extend this interface.
 */
export interface NoteProto<A extends Record<string, any> = {}> {
	// CRUD
	create: () => Promise<NoteInterface<A>>;
	get: () => Promise<NoteInterface<A> | undefined>;
	// NOTE: update is private
	delete: (ctx: debug.DebugCtx) => Promise<void>;

	// Note specific methods
	/** Set name updates the `displayName` of the note. */
	setName: (name: string, ctx: debug.DebugCtx) => Promise<NoteInterface<A>>;
	/**
	 * Add volumes accepts an array of volume stock entries and adds them to the note.
	 * If any transactions (for a given isbn and warehouse) already exist, the quantity gets aggregated.
	 */
	addVolumes: (...params: PickPartial<VolumeStock, "warehouseId">[]) => Promise<NoteInterface<A>>;
	/**
	 * Explicitly update an existing transaction row.
	 * The transaction is matched by both isbn and warehouseId.
	 */
<<<<<<< HEAD
	updateTransaction: (transaction: { match: PickPartial<VolumeStock, 'warehouseId'>; update: VolumeStock }) => Promise<NoteInterface<A>>;
=======
	updateTransaction: (transaction: PickPartial<VolumeStock, "warehouseId">) => Promise<NoteInterface<A>>;
>>>>>>> 949d9c33
	/**
	 * Remove "row" from note transactions .
	 * The transaction is matched by both isbn and warehouseId.
	 */
	removeTransactions: (...transactions: Omit<VolumeStock, "quantity">[]) => Promise<NoteInterface<A>>;
	/** Commit the note, no updates to the note (except updates to `displayName`) can be performed after this. */
	commit: (ctx: debug.DebugCtx) => Promise<NoteInterface<A>>;
	/**
	 * Stream returns an object containing observable streams for the note:
	 * - `state` - streams the note's `state`
	 * - `displayName` - streams the note's `displayName`
	 * - `updatedAt` - streams the note's `updatedAt`
	 * - `entries` - streams the note's `entries` (volume transactions)
	 */
	stream: (ctx: debug.DebugCtx) => NoteStream;
}

/**
 * A (standardized) full note interface:
 * * standard data structure
 * * standard method interface
 */
export type NoteInterface<A extends Record<string, any> = {}> = NoteProto<A> & NoteData<A>;
// #endregion note

// #region warehouse
/**
 * Standardized data that should be present in any note
 * (different implementations might differ, but should extend this structure)
 */
export type WarehouseData<A extends Record<string, any> = {}> = CouchDocument<
	{
		displayName: string;
	} & A
>;

/**
 * A standardized interface for streams received from a warehouse
 */
export interface WarehouseStream {
	displayName: Observable<string>;
	entries: Observable<VolumeStockClient[]>;
}

/**
 * A standardized interface (interface of methods) for a warehouse.
 * Different implementations might vary, but should always extend this interface.
 */
export interface WarehouseProto<N extends NoteInterface = NoteInterface, A extends Record<string, any> = {}> {
	// CRUD
	create: () => Promise<WarehouseInterface<N, A>>;
	get: () => Promise<WarehouseInterface<N, A> | undefined>;
	// NOTE: update is private
	delete: () => Promise<void>;

	/** Note constructs a note interface for the note with the provided id. If ommitted, a new (timestamped) id is generated (for note creation). */
	note: (id?: string) => N;
	/** Set name udpates the `displayName` of the warehouse */
	setName: (name: string, ctx: debug.DebugCtx) => Promise<WarehouseInterface<N, A>>;
	/**
	 * Stream returns an object containing observable streams for the warehouse:
	 * - `displayName` - streams the warehouse's `displayName`
	 * - `entries` - streams the warehouse's `entries` (stock)
	 */
	stream: (ctx: debug.DebugCtx) => WarehouseStream;
}

/**
 * A (standardized) full warehouse interface:
 * * standard data structure
 * * standard method interface
 */
export type WarehouseInterface<N extends NoteInterface = NoteInterface, A extends Record<string, any> = {}> = WarehouseProto<N, A> &
	WarehouseData<A>;
// #endregion warehouse

// #region db
export interface NavListEntry {
	id: string;
	displayName: string;
}

export type InNoteList = Array<NavListEntry & { notes: NavListEntry[] }>;

export interface NoteLookupResult<N extends NoteInterface, W extends WarehouseInterface> {
	note: N;
	warehouse: W;
}

export interface FindNote<N extends NoteInterface, W extends WarehouseInterface> {
	(noteId: string): Promise<NoteLookupResult<N, W> | undefined>;
}

/**
 * A standardized interface for streams received from a db
 */
export interface DbStream {
	warehouseList: Observable<NavListEntry[]>;
	outNoteList: Observable<NavListEntry[]>;
	inNoteList: Observable<InNoteList>;
}

/**
 * A standardized interface (interface of methods) for a db.
 */
export interface DatabaseInterface<W extends WarehouseInterface = WarehouseInterface, N extends NoteInterface = NoteInterface> {
	/** A reference to the pouch db instance the db interface was built around. */
	_pouch: PouchDB.Database;
	/** Update design doc is here more for internal usage and, shouldn't really be called explicitly (call `db.init` instead). */
	updateDesignDoc(doc: DesignDocument): Promise<PouchDB.Core.Response>;
	/**
	 * Warehouse returns a warehouse interface for a given warehouse id.
	 * If no id is provided, it falls back to the default (`0-all`) warehouse.
	 *
	 * To assign a new unique id to the warehouse, use `NEW_WAREHOUSE` as the id.
	 * @example
	 * ```ts
	 * import { NEW_WAREHOUSE } from '@librocco/db';
	 * const newWarehouse = db.warehouse(NEW_WAREHOUSE);
	 * ```
	 */
	warehouse: (id?: string | typeof NEW_WAREHOUSE) => W;
	/**
	 * Find note accepts a note id and returns:
	 * - if note exists: the note interface and warehouse interface for its parent warehouse
	 * - if note doesn't exist: `undefined`
	 */
	findNote: FindNote<N, W>;
	/**
	 * Stream returns an object containing note streams:
	 * - `warehouseList` - a stream of warehouse list entries (for navigation)
	 * - `outNoteList` a stream of out note list entries (for navigation)
	 * - `inNoteList` - a stream of in note list entries (for navigation)
	 */
	stream: (ctx: debug.DebugCtx) => DbStream;
	/**
	 * Init initialises the db:
	 * - creates the default warehouse
	 * - uploads the design docs
	 * - opens the db replication (if remote db address provided)
	 *
	 * _Note: this has to be called only the first time the db is initialised (unless using live replication), but is
	 * idempotent in nature and it's good to run it each time the app is loaded (+ it's necessary if using live replication)._
	 */
	init: (params: { remoteDb?: string }, ctx: debug.DebugCtx) => Promise<DatabaseInterface>;
	/**
	 * Books constructs an interface used for book operations agains the db:
	 * - `get` - accepts an array of isbns and returns a same length array of book data or `undefined`.
	 * - `upsert` - accepts an array of book data and upserts them into the db. If a book data already exists, it will be
	 * updated, otherwise it will be created.
	 * - `stream` - accepts an array of isbns and returns a stream, streaming an array of same length, containing book data or `undefined`.
	 */
	books: () => BooksInterface;
}

/**
 * An interface for books in a db
 */
export interface BooksInterface {
	/**
	 * Get accepts an array of isbns and returns a same length array of book data or `undefined`.
	 *
	 * _Note: we can guarantee that the result array will be the same length as the input array, as well
	 * as the results being in the same order as the input array: a book data at index 'i' will correspond to the isbn at
	 * index 'i' of the request array, if the book data doesn't exist in the db, `undefined` will be found at its place._
	 */
	get: (isbns: string[]) => Promise<(BookEntry | undefined)[]>;
	/**
	 * Upsert accepts an array of book data and upserts them into the db. If a book data already exists, it will be
	 * updated, otherwise it will be created.
	 */
	upsert: (bookEntries: BookEntry[]) => Promise<void>;
	/**
	 * Stream accepts an array of isbns and streams a same length array of book data or `undefined`.
	 *
	 * _Note: we can guarantee that each streamed value will be an array of the same length as the input array, as well
	 * as the results being in the same order as the input array: a book data at index 'i' will correspond to the isbn at
	 * index 'i' of the request array, if the book data doesn't exist in the db, `undefined` will be found at its place._
	 */
	stream: (isbns: string[], ctx: debug.DebugCtx) => Observable<(BookEntry | undefined)[]>;
}

export interface NewDatabase {
	(db: PouchDB.Database): DatabaseInterface;
}
// #endregion db<|MERGE_RESOLUTION|>--- conflicted
+++ resolved
@@ -108,11 +108,7 @@
 	 * Explicitly update an existing transaction row.
 	 * The transaction is matched by both isbn and warehouseId.
 	 */
-<<<<<<< HEAD
-	updateTransaction: (transaction: { match: PickPartial<VolumeStock, 'warehouseId'>; update: VolumeStock }) => Promise<NoteInterface<A>>;
-=======
-	updateTransaction: (transaction: PickPartial<VolumeStock, "warehouseId">) => Promise<NoteInterface<A>>;
->>>>>>> 949d9c33
+	updateTransaction: (transaction: { match: PickPartial<VolumeStock, "warehouseId">; update: VolumeStock }) => Promise<NoteInterface<A>>;
 	/**
 	 * Remove "row" from note transactions .
 	 * The transaction is matched by both isbn and warehouseId.
