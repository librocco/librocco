import { firstValueFrom } from "rxjs";
import { expect } from "vitest";

import { testUtils } from "@librocco/shared";

import { DesignDocument, CouchDocument, VolumeStock, WarehouseInterface } from "@/types";
import { TestFunction } from "../types";

const { waitFor } = testUtils;

// A smoke test for the test runner
export const runnerSmokeTests: TestFunction = async (db, version, getNotesAndWarehouses) => {
	// Full stock should be empty to begin with
	const fullStock = await firstValueFrom(db.warehouse().stream().entries({}));
	expect(fullStock).toEqual([]);

	// Create warehouse documents and update displayNames
	const { warehouses } = getNotesAndWarehouses(3);
	await Promise.all(
		warehouses.map(({ id }) => {
			db.warehouse(id)
				.create()
				// For the purose of testing, we set the displayName to the warehouse id
				// correct default displayNames are tested in the unit tests
				.then((w) => w.setName({}, id));
		})
	);

	// Loop through three notes, fill them with entries and commit them (we need to do this recursively as we can't await in a loop)
	const createCommitAndCheckNote = async (curr: number, last: number): Promise<void> => {
		if (curr > last) return;

		const { notes, fullStock, warehouses } = getNotesAndWarehouses(curr + 1);

		const note = notes[curr];
		// If note is an inbound note, all books should be in the same warehouse, therefore we infer the warehouse from the first book.
		// If note is outbound, we use the default warehouse so the setup is trivial.
		const warehouse = note.type === "inbound" ? db.warehouse(note.books[0].warehouseId) : db.warehouse();

		const n = await warehouse.note().create();
<<<<<<< HEAD
		await n.addVolumes(
			...note.books.map(({ isbn, quantity, warehouseId }) => [isbn, quantity, `${version}/${warehouseId}`] as VolumeTransactionTuple)
		);
=======
		await n.addVolumes(...note.books);
>>>>>>> c97968f3
		await n.commit({});

		const assertionTuples = [
			[db.warehouse(), fullStock.books] as [WarehouseInterface, VolumeStock[]],
			...warehouses.map(({ id, books }) => [db.warehouse(id), books] as [WarehouseInterface, VolumeStock[]])
		];
		const assertions = assertionTuples.map(([warehouse, books]) =>
			waitFor(async () => {
<<<<<<< HEAD
				const stock = await firstValueFrom(warehouse.stream({}).entries);
				expect(stock).toEqual(
					books.map(({ warehouseId, ...volumeStock }) =>
						expect.objectContaining({ ...volumeStock, warehouseId: `${version}/${warehouseId}` })
					)
				);
=======
				const stock = await firstValueFrom(warehouse.stream().entries({}));
				expect(stock).toEqual(books);
>>>>>>> c97968f3
			})
		);

		// Wait for assertions to pass.
		await Promise.all(assertions);

		// Continue with the next note
		return createCommitAndCheckNote(curr + 1, last);
	};

	await createCommitAndCheckNote(0, 0);
};

// A smoke test for uploading the design documents
export const uploadDesignDocuments: TestFunction = async (db) => {
	// The 'docs/count' is used as a smoke test to validate 'db.updateDesignDoc'
	const docsCount: DesignDocument = {
		_id: "_design/docs",
		views: {
			count: {
				map: function (doc: CouchDocument) {
					emit(doc._id);
				}.toString(),
				reduce: "_count"
			}
		}
	};

	await db.updateDesignDoc(docsCount);

	// Create two docs
	const defaulWarehouse = await db.warehouse().create();
	await defaulWarehouse.note().create();

	const res = await db._pouch.query("docs/count", { reduce: true });
	const nDocs = res.rows[0].value;

	expect(nDocs).toEqual(2);
};<|MERGE_RESOLUTION|>--- conflicted
+++ resolved
@@ -38,13 +38,7 @@
 		const warehouse = note.type === "inbound" ? db.warehouse(note.books[0].warehouseId) : db.warehouse();
 
 		const n = await warehouse.note().create();
-<<<<<<< HEAD
-		await n.addVolumes(
-			...note.books.map(({ isbn, quantity, warehouseId }) => [isbn, quantity, `${version}/${warehouseId}`] as VolumeTransactionTuple)
-		);
-=======
 		await n.addVolumes(...note.books);
->>>>>>> c97968f3
 		await n.commit({});
 
 		const assertionTuples = [
@@ -53,17 +47,12 @@
 		];
 		const assertions = assertionTuples.map(([warehouse, books]) =>
 			waitFor(async () => {
-<<<<<<< HEAD
-				const stock = await firstValueFrom(warehouse.stream({}).entries);
+				const stock = await firstValueFrom(warehouse.stream().entries({}));
 				expect(stock).toEqual(
 					books.map(({ warehouseId, ...volumeStock }) =>
 						expect.objectContaining({ ...volumeStock, warehouseId: `${version}/${warehouseId}` })
 					)
 				);
-=======
-				const stock = await firstValueFrom(warehouse.stream().entries({}));
-				expect(stock).toEqual(books);
->>>>>>> c97968f3
 			})
 		);
 
