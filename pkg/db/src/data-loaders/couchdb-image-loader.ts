--- conflicted
+++ resolved
@@ -5,22 +5,14 @@
 import { unwrapDocs } from "@/utils/pouchdb";
 
 export const getNotes = async () => {
-<<<<<<< HEAD
-	const notesDB = new PouchDB('http://admin:admin@localhost:5000/notes');
-=======
-	const notesDB = new PouchDB("http://admin:admin@127.0.0.1:5000/raw_notes");
->>>>>>> 2c3cef72
+	const notesDB = new PouchDB("http://admin:admin@localhost:5000/notes");
 	// eslint-disable-next-line @typescript-eslint/no-unused-vars
 	const res = await retry(() => notesDB.allDocs<RawNote>({ include_docs: true }), 15, 200);
 	return unwrapDocs(res).filter((n) => n !== undefined) as RawNote[];
 };
 
 export const getSnaps = async () => {
-<<<<<<< HEAD
-	const snapsDB = new PouchDB('http://admin:admin@localhost:5000/snaps');
-=======
-	const snapsDB = new PouchDB("http://admin:admin@127.0.0.1:5000/raw_snaps");
->>>>>>> 2c3cef72
+	const snapsDB = new PouchDB("http://admin:admin@localhost:5000/snaps");
 	// eslint-disable-next-line @typescript-eslint/no-unused-vars
 	const res = await retry(() => snapsDB.allDocs<RawSnap>({ include_docs: true }), 15, 500);
 	return unwrapDocs(res).filter((n) => n !== undefined) as RawSnap[];
